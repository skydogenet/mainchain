--- conflicted
+++ resolved
@@ -211,11 +211,7 @@
     logging.basicConfig(format='%(message)s', level=logging_level)
 
     # Create base test directory
-<<<<<<< HEAD
     tmpdir = "%s/skydoge_test_runner_%s" % (args.tmpdirprefix, datetime.datetime.now().strftime("%Y%m%d_%H%M%S"))
-=======
-    tmpdir = "%s/drivechain_test_runner_%s" % (args.tmpdirprefix, datetime.datetime.now().strftime("%Y%m%d_%H%M%S"))
->>>>>>> 03fcd9bb
     os.makedirs(tmpdir)
 
     logging.debug("Temporary test directory at %s" % tmpdir)
@@ -231,11 +227,7 @@
         sys.exit(0)
 
     if not (enable_wallet and enable_utils and enable_bitcoind):
-<<<<<<< HEAD
         print("No functional tests to run. Wallet, utils, and skydoged must all be enabled")
-=======
-        print("No functional tests to run. Wallet, utils, and drivechaind must all be enabled")
->>>>>>> 03fcd9bb
         print("Rerun `configure` with -enable-wallet, -with-utils and -with-daemon and rerun make")
         sys.exit(0)
 
@@ -290,13 +282,8 @@
 def run_tests(test_list, src_dir, build_dir, exeext, tmpdir, jobs=1, enable_coverage=False, args=[], combined_logs_len=0):
     # Warn if bitcoind is already running (unix only)
     try:
-<<<<<<< HEAD
         if subprocess.check_output(["pidof", "skydoged"]) is not None:
             print("%sWARNING!%s There is already a skydoged process running on this system. Tests may fail unexpectedly due to resource contention!" % (BOLD[1], BOLD[0]))
-=======
-        if subprocess.check_output(["pidof", "drivechaind"]) is not None:
-            print("%sWARNING!%s There is already a drivechaind process running on this system. Tests may fail unexpectedly due to resource contention!" % (BOLD[1], BOLD[0]))
->>>>>>> 03fcd9bb
     except (OSError, subprocess.SubprocessError):
         pass
 
@@ -306,15 +293,9 @@
         print("%sWARNING!%s There is a cache directory here: %s. If tests fail unexpectedly, try deleting the cache directory." % (BOLD[1], BOLD[0], cache_dir))
 
     #Set env vars
-<<<<<<< HEAD
-    if "DRIVENETD" not in os.environ:
-        os.environ["DRIVENETD"] = build_dir + '/src/skydoged' + exeext
-        os.environ["DRIVENETCLI"] = build_dir + '/src/skydoge-cli' + exeext
-=======
     if "DRIVECHAIND" not in os.environ:
-        os.environ["DRIVECHAIND"] = build_dir + '/src/drivechaind' + exeext
-        os.environ["DRIVECHAINCLI"] = build_dir + '/src/drivechain-cli' + exeext
->>>>>>> 03fcd9bb
+        os.environ["DRIVECHAIND"] = build_dir + '/src/skydoged' + exeext
+        os.environ["DRIVECHAINCLI"] = build_dir + '/src/skydoge-cli' + exeext
 
     tests_dir = src_dir + '/test/functional/'
 
