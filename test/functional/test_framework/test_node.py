--- conflicted
+++ resolved
@@ -52,11 +52,7 @@
             # Wait for up to 60 seconds for the RPC server to respond
             self.rpc_timeout = 60
         if binary is None:
-<<<<<<< HEAD
-            self.binary = os.getenv("DRIVENETD", "skydoged")
-=======
-            self.binary = os.getenv("DRIVECHAIND", "drivechaind")
->>>>>>> 03fcd9bb
+            self.binary = os.getenv("DRIVECHAIND", "skydoged")
         else:
             self.binary = binary
         self.stderr = stderr
@@ -65,11 +61,7 @@
         self.extra_args = extra_args
         self.args = [self.binary, "-datadir=" + self.datadir, "-server", "-keypool=1", "-discover=0", "-rest", "-logtimemicros", "-debug", "-debugexclude=libevent", "-debugexclude=leveldb", "-mocktime=" + str(mocktime), "-uacomment=testnode%d" % i]
 
-<<<<<<< HEAD
-        self.cli = TestNodeCLI(os.getenv("DRIVENETCLI", "skydoge-cli"), self.datadir)
-=======
-        self.cli = TestNodeCLI(os.getenv("DRIVECHAINCLI", "drivechain-cli"), self.datadir)
->>>>>>> 03fcd9bb
+        self.cli = TestNodeCLI(os.getenv("DRIVECHAINCLI", "skydoge-cli"), self.datadir)
         self.use_cli = use_cli
 
         self.running = False
