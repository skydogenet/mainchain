--- conflicted
+++ resolved
@@ -387,11 +387,7 @@
             # Create cache directories, run bitcoinds:
             for i in range(MAX_NODES):
                 datadir = initialize_datadir(self.options.cachedir, i)
-<<<<<<< HEAD
-                args = [os.getenv("DRIVENETD", "skydoged"), "-server", "-keypool=1", "-datadir=" + datadir, "-discover=0"]
-=======
-                args = [os.getenv("DRIVECHAIND", "drivechaind"), "-server", "-keypool=1", "-datadir=" + datadir, "-discover=0"]
->>>>>>> 03fcd9bb
+                args = [os.getenv("DRIVECHAIND", "skydoged"), "-server", "-keypool=1", "-datadir=" + datadir, "-discover=0"]
                 if i > 0:
                     args.append("-connect=127.0.0.1:" + str(p2p_port(0)))
                 self.nodes.append(TestNode(i, self.options.cachedir, extra_args=[], rpchost=None, timewait=None, binary=None, stderr=None, mocktime=self.mocktime, coverage_dir=None))
@@ -458,17 +454,10 @@
 
     def add_options(self, parser):
         parser.add_option("--testbinary", dest="testbinary",
-<<<<<<< HEAD
-                          default=os.getenv("DRIVENETD", "skydoged"),
+                          default=os.getenv("DRIVECHAIND", "skydoged"),
                           help="bitcoind binary to test")
         parser.add_option("--refbinary", dest="refbinary",
-                          default=os.getenv("DRIVENETD", "skydoged"),
-=======
-                          default=os.getenv("DRIVECHAIND", "drivechaind"),
-                          help="bitcoind binary to test")
-        parser.add_option("--refbinary", dest="refbinary",
-                          default=os.getenv("DRIVECHAIND", "drivechaind"),
->>>>>>> 03fcd9bb
+                          default=os.getenv("DRIVECHAIND", "skydoged"),
                           help="bitcoind binary to use for reference nodes (if any)")
 
     def setup_network(self):
