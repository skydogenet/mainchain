--- conflicted
+++ resolved
@@ -1,4 +1,3 @@
-<<<<<<< HEAD
 # Build and Release Folders
 bin-debug/
 bin-release/
@@ -17,7 +16,6 @@
 # Project files, i.e. `.project`, `.actionScriptProperties` and `.flexProperties`
 # should NOT be excluded as they contain compiler settings and other important
 # information for Eclipse / Flash Builder.
-=======
 *.tar.gz
 
 *.exe
@@ -137,5 +135,4 @@
 /doc/doxygen/
 
 libdrivechainconsensus.pc
-contrib/devtools/split-debug.sh
->>>>>>> 03fcd9bb
+contrib/devtools/split-debug.sh