// Copyright (c) 2009-2010 Satoshi Nakamoto
// Copyright (c) 2009-2022 The Bitcoin Core developers
// Distributed under the MIT software license, see the accompanying
// file COPYING or http://www.opensource.org/licenses/mit-license.php.

#include "txmempool.h"

#include "chain.h"
#include "chainparams.h"
#include "consensus/consensus.h"
#include "consensus/tx_verify.h"
#include "consensus/validation.h"
#include "validation.h"
#include "policy/policy.h"
#include "policy/fees.h"
#include "reverse_iterator.h"
#include "sidechain.h"
#include "sidechaindb.h"
#include "streams.h"
#include "timedata.h"
#include "util.h"
#include "utilmoneystr.h"
#include "utiltime.h"

CTxMemPoolEntry::CTxMemPoolEntry(const CTransactionRef& _tx, const CAmount& _nFee,
                                 int64_t _nTime, unsigned int _entryHeight,
                                 bool _spendsCoinbase, bool _fSidechainDeposit, uint8_t _nSidechain, int64_t _sigOpsCost, LockPoints lp):
    tx(_tx), nFee(_nFee), nTime(_nTime), entryHeight(_entryHeight),
    spendsCoinbase(_spendsCoinbase), fSidechainDeposit(_fSidechainDeposit), nSidechain(_nSidechain), sigOpCost(_sigOpsCost), lockPoints(lp)
{
    nTxWeight = GetTransactionWeight(*tx);
    nUsageSize = RecursiveDynamicUsage(tx);

    nCountWithDescendants = 1;
    nSizeWithDescendants = GetTxSize();
    nModFeesWithDescendants = nFee;

    feeDelta = 0;

    nCountWithAncestors = 1;
    nSizeWithAncestors = GetTxSize();
    nModFeesWithAncestors = nFee;
    nSigOpCostWithAncestors = sigOpCost;
}

void CTxMemPoolEntry::UpdateFeeDelta(int64_t newFeeDelta)
{
    nModFeesWithDescendants += newFeeDelta - feeDelta;
    nModFeesWithAncestors += newFeeDelta - feeDelta;
    feeDelta = newFeeDelta;
}

void CTxMemPoolEntry::UpdateLockPoints(const LockPoints& lp)
{
    lockPoints = lp;
}

size_t CTxMemPoolEntry::GetTxSize() const
{
    return GetVirtualTransactionSize(nTxWeight, sigOpCost);
}

// Update the given tx for any in-mempool descendants.
// Assumes that setMemPoolChildren is correct for the given tx and all
// descendants.
void CTxMemPool::UpdateForDescendants(txiter updateIt, cacheMap &cachedDescendants, const std::set<uint256> &setExclude)
{
    setEntries stageEntries, setAllDescendants;
    stageEntries = GetMemPoolChildren(updateIt);

    while (!stageEntries.empty()) {
        const txiter cit = *stageEntries.begin();
        setAllDescendants.insert(cit);
        stageEntries.erase(cit);
        const setEntries &setChildren = GetMemPoolChildren(cit);
        for (const txiter childEntry : setChildren) {
            cacheMap::iterator cacheIt = cachedDescendants.find(childEntry);
            if (cacheIt != cachedDescendants.end()) {
                // We've already calculated this one, just add the entries for this set
                // but don't traverse again.
                for (const txiter cacheEntry : cacheIt->second) {
                    setAllDescendants.insert(cacheEntry);
                }
            } else if (!setAllDescendants.count(childEntry)) {
                // Schedule for later processing
                stageEntries.insert(childEntry);
            }
        }
    }
    // setAllDescendants now contains all in-mempool descendants of updateIt.
    // Update and add to cached descendant map
    int64_t modifySize = 0;
    CAmount modifyFee = 0;
    int64_t modifyCount = 0;
    for (txiter cit : setAllDescendants) {
        if (!setExclude.count(cit->GetTx().GetHash())) {
            modifySize += cit->GetTxSize();
            modifyFee += cit->GetModifiedFee();
            modifyCount++;
            cachedDescendants[updateIt].insert(cit);
            // Update ancestor state for each descendant
            mapTx.modify(cit, update_ancestor_state(updateIt->GetTxSize(), updateIt->GetModifiedFee(), 1, updateIt->GetSigOpCost()));
        }
    }
    mapTx.modify(updateIt, update_descendant_state(modifySize, modifyFee, modifyCount));
}

// vHashesToUpdate is the set of transaction hashes from a disconnected block
// which has been re-added to the mempool.
// for each entry, look for descendants that are outside vHashesToUpdate, and
// add fee/size information for such descendants to the parent.
// for each such descendant, also update the ancestor state to include the parent.
void CTxMemPool::UpdateTransactionsFromBlock(const std::vector<uint256> &vHashesToUpdate)
{
    LOCK(cs);
    // For each entry in vHashesToUpdate, store the set of in-mempool, but not
    // in-vHashesToUpdate transactions, so that we don't have to recalculate
    // descendants when we come across a previously seen entry.
    cacheMap mapMemPoolDescendantsToUpdate;

    // Use a set for lookups into vHashesToUpdate (these entries are already
    // accounted for in the state of their ancestors)
    std::set<uint256> setAlreadyIncluded(vHashesToUpdate.begin(), vHashesToUpdate.end());

    // Iterate in reverse, so that whenever we are looking at a transaction
    // we are sure that all in-mempool descendants have already been processed.
    // This maximizes the benefit of the descendant cache and guarantees that
    // setMemPoolChildren will be updated, an assumption made in
    // UpdateForDescendants.
    for (const uint256 &hash : reverse_iterate(vHashesToUpdate)) {
        // we cache the in-mempool children to avoid duplicate updates
        setEntries setChildren;
        // calculate children from mapNextTx
        txiter it = mapTx.find(hash);
        if (it == mapTx.end()) {
            continue;
        }
        auto iter = mapNextTx.lower_bound(COutPoint(hash, 0));
        // First calculate the children, and update setMemPoolChildren to
        // include them, and update their setMemPoolParents to include this tx.
        for (; iter != mapNextTx.end() && iter->first->hash == hash; ++iter) {
            const uint256 &childHash = iter->second->GetHash();
            txiter childIter = mapTx.find(childHash);
            assert(childIter != mapTx.end());
            // We can skip updating entries we've encountered before or that
            // are in the block (which are already accounted for).
            if (setChildren.insert(childIter).second && !setAlreadyIncluded.count(childHash)) {
                UpdateChild(it, childIter, true);
                UpdateParent(childIter, it, true);
            }
        }
        UpdateForDescendants(it, mapMemPoolDescendantsToUpdate, setAlreadyIncluded);
    }
}

bool CTxMemPool::CalculateMemPoolAncestors(const CTxMemPoolEntry &entry, setEntries &setAncestors, uint64_t limitAncestorCount, uint64_t limitAncestorSize, uint64_t limitDescendantCount, uint64_t limitDescendantSize, std::string &errString, bool fSearchForParents /* = true */) const
{
    LOCK(cs);

    setEntries parentHashes;
    const CTransaction &tx = entry.GetTx();

    if (fSearchForParents) {
        // Get parents of this transaction that are in the mempool
        // GetMemPoolParents() is only valid for entries in the mempool, so we
        // iterate mapTx to find parents.
        for (unsigned int i = 0; i < tx.vin.size(); i++) {
            txiter piter = mapTx.find(tx.vin[i].prevout.hash);
            if (piter != mapTx.end()) {
                parentHashes.insert(piter);
                if (parentHashes.size() + 1 > limitAncestorCount) {
                    errString = strprintf("too many unconfirmed parents [limit: %u]", limitAncestorCount);
                    return false;
                }
            }
        }
    } else {
        // If we're not searching for parents, we require this to be an
        // entry in the mempool already.
        txiter it = mapTx.iterator_to(entry);
        parentHashes = GetMemPoolParents(it);
    }

    size_t totalSizeWithAncestors = entry.GetTxSize();

    while (!parentHashes.empty()) {
        txiter stageit = *parentHashes.begin();

        setAncestors.insert(stageit);
        parentHashes.erase(stageit);
        totalSizeWithAncestors += stageit->GetTxSize();

        if (stageit->GetSizeWithDescendants() + entry.GetTxSize() > limitDescendantSize) {
            errString = strprintf("exceeds descendant size limit for tx %s [limit: %u]", stageit->GetTx().GetHash().ToString(), limitDescendantSize);
            return false;
        } else if (stageit->GetCountWithDescendants() + 1 > limitDescendantCount) {
            errString = strprintf("too many descendants for tx %s [limit: %u]", stageit->GetTx().GetHash().ToString(), limitDescendantCount);
            return false;
        } else if (totalSizeWithAncestors > limitAncestorSize) {
            errString = strprintf("exceeds ancestor size limit [limit: %u]", limitAncestorSize);
            return false;
        }

        const setEntries & setMemPoolParents = GetMemPoolParents(stageit);
        for (const txiter &phash : setMemPoolParents) {
            // If this is a new ancestor, add it.
            if (setAncestors.count(phash) == 0) {
                parentHashes.insert(phash);
            }
            if (parentHashes.size() + setAncestors.size() + 1 > limitAncestorCount) {
                errString = strprintf("too many unconfirmed ancestors [limit: %u]", limitAncestorCount);
                return false;
            }
        }
    }

    return true;
}

void CTxMemPool::UpdateAncestorsOf(bool add, txiter it, setEntries &setAncestors)
{
    setEntries parentIters = GetMemPoolParents(it);
    // add or remove this tx as a child of each parent
    for (txiter piter : parentIters) {
        UpdateChild(piter, it, add);
    }
    const int64_t updateCount = (add ? 1 : -1);
    const int64_t updateSize = updateCount * it->GetTxSize();
    const CAmount updateFee = updateCount * it->GetModifiedFee();
    for (txiter ancestorIt : setAncestors) {
        mapTx.modify(ancestorIt, update_descendant_state(updateSize, updateFee, updateCount));
    }
}

void CTxMemPool::UpdateEntryForAncestors(txiter it, const setEntries &setAncestors)
{
    int64_t updateCount = setAncestors.size();
    int64_t updateSize = 0;
    CAmount updateFee = 0;
    int64_t updateSigOpsCost = 0;
    for (txiter ancestorIt : setAncestors) {
        updateSize += ancestorIt->GetTxSize();
        updateFee += ancestorIt->GetModifiedFee();
        updateSigOpsCost += ancestorIt->GetSigOpCost();
    }
    mapTx.modify(it, update_ancestor_state(updateSize, updateFee, updateCount, updateSigOpsCost));
}

void CTxMemPool::UpdateChildrenForRemoval(txiter it)
{
    const setEntries &setMemPoolChildren = GetMemPoolChildren(it);
    for (txiter updateIt : setMemPoolChildren) {
        UpdateParent(updateIt, it, false);
    }
}

void CTxMemPool::UpdateForRemoveFromMempool(const setEntries &entriesToRemove, bool updateDescendants)
{
    // For each entry, walk back all ancestors and decrement size associated with this
    // transaction
    const uint64_t nNoLimit = std::numeric_limits<uint64_t>::max();
    if (updateDescendants) {
        // updateDescendants should be true whenever we're not recursively
        // removing a tx and all its descendants, eg when a transaction is
        // confirmed in a block.
        // Here we only update statistics and not data in mapLinks (which
        // we need to preserve until we're finished with all operations that
        // need to traverse the mempool).
        for (txiter removeIt : entriesToRemove) {
            setEntries setDescendants;
            CalculateDescendants(removeIt, setDescendants);
            setDescendants.erase(removeIt); // don't update state for self
            int64_t modifySize = -((int64_t)removeIt->GetTxSize());
            CAmount modifyFee = -removeIt->GetModifiedFee();
            int modifySigOps = -removeIt->GetSigOpCost();
            for (txiter dit : setDescendants) {
                mapTx.modify(dit, update_ancestor_state(modifySize, modifyFee, -1, modifySigOps));
            }
        }
    }
    for (txiter removeIt : entriesToRemove) {
        setEntries setAncestors;
        const CTxMemPoolEntry &entry = *removeIt;
        std::string dummy;
        // Since this is a tx that is already in the mempool, we can call CMPA
        // with fSearchForParents = false.  If the mempool is in a consistent
        // state, then using true or false should both be correct, though false
        // should be a bit faster.
        // However, if we happen to be in the middle of processing a reorg, then
        // the mempool can be in an inconsistent state.  In this case, the set
        // of ancestors reachable via mapLinks will be the same as the set of
        // ancestors whose packages include this transaction, because when we
        // add a new transaction to the mempool in addUnchecked(), we assume it
        // has no children, and in the case of a reorg where that assumption is
        // false, the in-mempool children aren't linked to the in-block tx's
        // until UpdateTransactionsFromBlock() is called.
        // So if we're being called during a reorg, ie before
        // UpdateTransactionsFromBlock() has been called, then mapLinks[] will
        // differ from the set of mempool parents we'd calculate by searching,
        // and it's important that we use the mapLinks[] notion of ancestor
        // transactions as the set of things to update for removal.
        CalculateMemPoolAncestors(entry, setAncestors, nNoLimit, nNoLimit, nNoLimit, nNoLimit, dummy, false);
        // Note that UpdateAncestorsOf severs the child links that point to
        // removeIt in the entries for the parents of removeIt.
        UpdateAncestorsOf(false, removeIt, setAncestors);
    }
    // After updating all the ancestor sizes, we can now sever the link between each
    // transaction being removed and any mempool children (ie, update setMemPoolParents
    // for each direct child of a transaction being removed).
    for (txiter removeIt : entriesToRemove) {
        UpdateChildrenForRemoval(removeIt);
    }
}

void CTxMemPoolEntry::UpdateDescendantState(int64_t modifySize, CAmount modifyFee, int64_t modifyCount)
{
    nSizeWithDescendants += modifySize;
    assert(int64_t(nSizeWithDescendants) > 0);
    nModFeesWithDescendants += modifyFee;
    nCountWithDescendants += modifyCount;
    assert(int64_t(nCountWithDescendants) > 0);
}

void CTxMemPoolEntry::UpdateAncestorState(int64_t modifySize, CAmount modifyFee, int64_t modifyCount, int64_t modifySigOps)
{
    nSizeWithAncestors += modifySize;
    assert(int64_t(nSizeWithAncestors) > 0);
    nModFeesWithAncestors += modifyFee;
    nCountWithAncestors += modifyCount;
    assert(int64_t(nCountWithAncestors) > 0);
    nSigOpCostWithAncestors += modifySigOps;
    assert(int(nSigOpCostWithAncestors) >= 0);
}

CTxMemPool::CTxMemPool(CBlockPolicyEstimator* estimator) :
    nTransactionsUpdated(0), fCriticalTxnAddedSinceBlock(false),
    minerPolicyEstimator(estimator)
{
    _clear(); //lock free clear

    // Sanity checks off by default for performance, because otherwise
    // accepting transactions becomes O(N^2) where N is the number
    // of transactions in the pool
    nCheckFrequency = 0;
}

bool CTxMemPool::isSpent(const COutPoint& outpoint)
{
    LOCK(cs);
    return mapNextTx.count(outpoint);
}

unsigned int CTxMemPool::GetTransactionsUpdated() const
{
    LOCK(cs);
    return nTransactionsUpdated;
}

bool CTxMemPool::GetCriticalTxnAddedSinceBlock()
{
    LOCK(cs);
    return fCriticalTxnAddedSinceBlock;
}

void CTxMemPool::AddTransactionsUpdated(unsigned int n)
{
    LOCK(cs);
    nTransactionsUpdated += n;
}

bool CTxMemPool::addUnchecked(const uint256& hash, const CTxMemPoolEntry &entry, setEntries &setAncestors, bool validFeeEstimate)
{
    NotifyEntryAdded(entry.GetSharedTx());
    // Add to memory pool without checking anything.
    // Used by AcceptToMemoryPool(), which DOES do
    // all the appropriate checks.
    LOCK(cs);
    indexed_transaction_set::iterator newit = mapTx.insert(entry).first;
    mapLinks.insert(make_pair(newit, TxLinks()));

    // Update transaction for any feeDelta created by PrioritiseTransaction
    // TODO: refactor so that the fee delta is calculated before inserting
    // into mapTx.
    std::map<uint256, CAmount>::const_iterator pos = mapDeltas.find(hash);
    if (pos != mapDeltas.end()) {
        const CAmount &delta = pos->second;
        if (delta) {
            mapTx.modify(newit, update_fee_delta(delta));
        }
    }

    // Update cachedInnerUsage to include contained transaction's usage.
    // (When we update the entry for in-mempool parents, memory usage will be
    // further updated.)
    cachedInnerUsage += entry.DynamicMemoryUsage();

    const CTransaction& tx = newit->GetTx();
    std::set<uint256> setParentTransactions;
    for (unsigned int i = 0; i < tx.vin.size(); i++) {
        mapNextTx.insert(std::make_pair(&tx.vin[i].prevout, &tx));
        setParentTransactions.insert(tx.vin[i].prevout.hash);
    }

    // Don't bother worrying about child transactions of this one.
    // Normal case of a new transaction arriving is that there can't be any
    // children, because such children would be orphans.
    // An exception to that is if a transaction enters that used to be in a block.
    // In that case, our disconnect block logic will call UpdateTransactionsFromBlock
    // to clean up the mess we're leaving here.

    // Update ancestors with information about this tx
    for (const uint256 &phash : setParentTransactions) {
        txiter pit = mapTx.find(phash);
        if (pit != mapTx.end()) {
            UpdateParent(newit, pit, true);
        }
    }
    UpdateAncestorsOf(true, newit, setAncestors);
    UpdateEntryForAncestors(newit, setAncestors);

    nTransactionsUpdated++;
    totalTxSize += entry.GetTxSize();
    if (minerPolicyEstimator) {minerPolicyEstimator->processTransaction(entry, validFeeEstimate);}

    vTxHashes.emplace_back(tx.GetWitnessHash(), newit);
    newit->vTxHashesIdx = vTxHashes.size() - 1;

    if (!tx.criticalData.IsNull())
        fCriticalTxnAddedSinceBlock = true;

    return true;
}

void CTxMemPool::removeUnchecked(txiter it, MemPoolRemovalReason reason)
{
    NotifyEntryRemoved(it->GetSharedTx(), reason);
    const uint256 hash = it->GetTx().GetHash();
    for (const CTxIn& txin : it->GetTx().vin)
        mapNextTx.erase(txin.prevout);

    if (vTxHashes.size() > 1) {
        vTxHashes[it->vTxHashesIdx] = std::move(vTxHashes.back());
        vTxHashes[it->vTxHashesIdx].second->vTxHashesIdx = it->vTxHashesIdx;
        vTxHashes.pop_back();
        if (vTxHashes.size() * 2 < vTxHashes.capacity())
            vTxHashes.shrink_to_fit();
    } else
        vTxHashes.clear();

    totalTxSize -= it->GetTxSize();
    cachedInnerUsage -= it->DynamicMemoryUsage();
    cachedInnerUsage -= memusage::DynamicUsage(mapLinks[it].parents) + memusage::DynamicUsage(mapLinks[it].children);
    mapLinks.erase(it);
    mapTx.erase(it);
    nTransactionsUpdated++;
    if (minerPolicyEstimator) {minerPolicyEstimator->removeTx(hash, false);}
}

// Calculates descendants of entry that are not already in setDescendants, and adds to
// setDescendants. Assumes entryit is already a tx in the mempool and setMemPoolChildren
// is correct for tx and all descendants.
// Also assumes that if an entry is in setDescendants already, then all
// in-mempool descendants of it are already in setDescendants as well, so that we
// can save time by not iterating over those entries.
void CTxMemPool::CalculateDescendants(txiter entryit, setEntries &setDescendants)
{
    setEntries stage;
    if (setDescendants.count(entryit) == 0) {
        stage.insert(entryit);
    }
    // Traverse down the children of entry, only adding children that are not
    // accounted for in setDescendants already (because those children have either
    // already been walked, or will be walked in this iteration).
    while (!stage.empty()) {
        txiter it = *stage.begin();
        setDescendants.insert(it);
        stage.erase(it);

        const setEntries &setChildren = GetMemPoolChildren(it);
        for (const txiter &childiter : setChildren) {
            if (!setDescendants.count(childiter)) {
                stage.insert(childiter);
            }
        }
    }
}

void CTxMemPool::removeRecursive(const CTransaction &origTx, MemPoolRemovalReason reason)
{
    // Remove transaction from memory pool
    {
        LOCK(cs);
        setEntries txToRemove;
        txiter origit = mapTx.find(origTx.GetHash());
        if (origit != mapTx.end()) {
            txToRemove.insert(origit);
        } else {
            // When recursively removing but origTx isn't in the mempool
            // be sure to remove any children that are in the pool. This can
            // happen during chain re-orgs if origTx isn't re-accepted into
            // the mempool for any reason.
            for (unsigned int i = 0; i < origTx.vout.size(); i++) {
                auto it = mapNextTx.find(COutPoint(origTx.GetHash(), i));
                if (it == mapNextTx.end())
                    continue;
                txiter nextit = mapTx.find(it->second->GetHash());
                assert(nextit != mapTx.end());
                txToRemove.insert(nextit);
            }
        }
        setEntries setAllRemoves;
        for (txiter it : txToRemove) {
            CalculateDescendants(it, setAllRemoves);
        }

        RemoveStaged(setAllRemoves, false, reason);
    }
}

void CTxMemPool::removeForReorg(const CCoinsViewCache *pcoins, unsigned int nMemPoolHeight, int flags)
{
    // Remove transactions spending a coinbase which are now immature and no-longer-final transactions
    LOCK(cs);
    setEntries txToRemove;
    for (indexed_transaction_set::const_iterator it = mapTx.begin(); it != mapTx.end(); it++) {
        const CTransaction& tx = it->GetTx();
        LockPoints lp = it->GetLockPoints();
        bool validLP =  TestLockPointValidity(&lp);
<<<<<<< HEAD
        bool skydogesEnabled = IsDrivechainEnabled(chainActive.Tip(), Params().GetConsensus());
=======
>>>>>>> 03fcd9bb
        if (!CheckFinalTx(tx, flags) || !CheckSequenceLocks(tx, flags, &lp, validLP)) {
            // Note if CheckSequenceLocks fails the LockPoints may still be invalid
            // So it's critical that we remove the tx and not depend on the LockPoints.
            txToRemove.insert(it);
        } else if (it->GetSpendsCoinbase()) {
            for (const CTxIn& txin : tx.vin) {
                indexed_transaction_set::const_iterator it2 = mapTx.find(txin.prevout.hash);
                if (it2 != mapTx.end())
                    continue;
                const Coin &coin = pcoins->AccessCoin(txin.prevout);
                if (nCheckFrequency != 0) assert(!coin.IsSpent());
                if (coin.IsSpent() || (coin.IsCoinBase() && ((signed long)nMemPoolHeight) - coin.nHeight < COINBASE_MATURITY)) {
                    txToRemove.insert(it);
                    break;
                }
            }
<<<<<<< HEAD
        } else if (skydogesEnabled && it->GetSpendsCriticalData()) {
            for (const CTxIn& txin : tx.vin) {
                indexed_transaction_set::const_iterator it2 = mapTx.find(txin.prevout.hash);
                if (it2 != mapTx.end())
                    continue;
                const Coin &coin = pcoins->AccessCoin(txin.prevout);
                if (nCheckFrequency != 0) assert(!coin.IsSpent());
                if (coin.IsSpent() /* || (coin.IsCriticalData() && ((signed long)nMemPoolHeight) - coin.nHeight < CRITICAL_DATA_MATURITY)*/) {
                    txToRemove.insert(it);
                    break;
                }
            }
=======
>>>>>>> 03fcd9bb
        }
        if (!validLP) {
            mapTx.modify(it, update_lock_points(lp));
        }
    }
    setEntries setAllRemoves;
    for (txiter it : txToRemove) {
        CalculateDescendants(it, setAllRemoves);
    }
    RemoveStaged(setAllRemoves, false, MemPoolRemovalReason::REORG);
}

void CTxMemPool::removeConflicts(const CTransaction &tx)
{
    // Remove transactions which depend on inputs of tx, recursively
    LOCK(cs);
    for (const CTxIn &txin : tx.vin) {
        auto it = mapNextTx.find(txin.prevout);
        if (it != mapNextTx.end()) {
            const CTransaction &txConflict = *it->second;
            if (txConflict != tx)
            {
                ClearPrioritisation(txConflict.GetHash());
                removeRecursive(txConflict, MemPoolRemovalReason::CONFLICT);
            }
        }
    }
}

/**
 * Called when a block is connected. Removes from mempool and updates the miner fee estimator.
 */
void CTxMemPool::removeForBlock(const std::vector<CTransactionRef>& vtx, unsigned int nBlockHeight)
{
    LOCK(cs);
    fCriticalTxnAddedSinceBlock = false;
    std::vector<const CTxMemPoolEntry*> entries;
    for (const auto& tx : vtx)
    {
        uint256 hash = tx->GetHash();

        indexed_transaction_set::iterator i = mapTx.find(hash);
        if (i != mapTx.end())
            entries.push_back(&*i);
    }
    // Before the txs in the new block have been removed from the mempool, update policy estimates
    if (minerPolicyEstimator) {minerPolicyEstimator->processBlock(nBlockHeight, entries);}
    for (const auto& tx : vtx)
    {
        txiter it = mapTx.find(tx->GetHash());
        if (it != mapTx.end()) {
            setEntries stage;
            stage.insert(it);
            RemoveStaged(stage, true, MemPoolRemovalReason::BLOCK);
        }
        removeConflicts(*tx);
        ClearPrioritisation(tx->GetHash());
    }
    lastRollingFeeUpdate = GetTime();
    blockSinceLastRollingFeeBump = true;
}

void CTxMemPool::_clear()
{
    mapLinks.clear();
    mapTx.clear();
    mapNextTx.clear();
    totalTxSize = 0;
    cachedInnerUsage = 0;
    lastRollingFeeUpdate = GetTime();
    blockSinceLastRollingFeeBump = false;
    rollingMinimumFeeRate = 0;
    ++nTransactionsUpdated;
    fCriticalTxnAddedSinceBlock = false;
}

void CTxMemPool::clear()
{
    LOCK(cs);
    _clear();
}

static void CheckInputsAndUpdateCoins(const CTransaction& tx, CCoinsViewCache& mempoolDuplicate, const int64_t spendheight)
{
    CValidationState state;
    CAmount txfee = 0;
    bool fCheckResult = tx.IsCoinBase() || Consensus::CheckTxInputs(tx, state, mempoolDuplicate, spendheight, txfee);
    assert(fCheckResult);
    UpdateCoins(tx, mempoolDuplicate, 1000000);
}

void CTxMemPool::check(const CCoinsViewCache *pcoins) const
{
    if (nCheckFrequency == 0)
        return;

    if (GetRand(std::numeric_limits<uint32_t>::max()) >= nCheckFrequency)
        return;

    LogPrint(BCLog::MEMPOOL, "Checking mempool with %u transactions and %u inputs\n", (unsigned int)mapTx.size(), (unsigned int)mapNextTx.size());

    uint64_t checkTotal = 0;
    uint64_t innerUsage = 0;

    CCoinsViewCache mempoolDuplicate(const_cast<CCoinsViewCache*>(pcoins));
    const int64_t spendheight = GetSpendHeight(mempoolDuplicate);

    LOCK(cs);
    std::list<const CTxMemPoolEntry*> waitingOnDependants;
    for (indexed_transaction_set::const_iterator it = mapTx.begin(); it != mapTx.end(); it++) {
        unsigned int i = 0;
        checkTotal += it->GetTxSize();
        innerUsage += it->DynamicMemoryUsage();
        const CTransaction& tx = it->GetTx();
        txlinksMap::const_iterator linksiter = mapLinks.find(it);
        assert(linksiter != mapLinks.end());
        const TxLinks &links = linksiter->second;
        innerUsage += memusage::DynamicUsage(links.parents) + memusage::DynamicUsage(links.children);
        bool fDependsWait = false;
        setEntries setParentCheck;
        int64_t parentSizes = 0;
        int64_t parentSigOpCost = 0;
        for (const CTxIn &txin : tx.vin) {
            // Check that every mempool transaction's inputs refer to available coins, or other mempool tx's.
            indexed_transaction_set::const_iterator it2 = mapTx.find(txin.prevout.hash);
            if (it2 != mapTx.end()) {
                const CTransaction& tx2 = it2->GetTx();
                assert(tx2.vout.size() > txin.prevout.n && !tx2.vout[txin.prevout.n].IsNull());
                fDependsWait = true;
                if (setParentCheck.insert(it2).second) {
                    parentSizes += it2->GetTxSize();
                    parentSigOpCost += it2->GetSigOpCost();
                }
            } else {
                assert(pcoins->HaveCoin(txin.prevout));
            }
            // Check whether its inputs are marked in mapNextTx.
            auto it3 = mapNextTx.find(txin.prevout);
            assert(it3 != mapNextTx.end());
            assert(it3->first == &txin.prevout);
            assert(it3->second == &tx);
            i++;
        }
        assert(setParentCheck == GetMemPoolParents(it));
        // Verify ancestor state is correct.
        setEntries setAncestors;
        uint64_t nNoLimit = std::numeric_limits<uint64_t>::max();
        std::string dummy;
        CalculateMemPoolAncestors(*it, setAncestors, nNoLimit, nNoLimit, nNoLimit, nNoLimit, dummy);
        uint64_t nCountCheck = setAncestors.size() + 1;
        uint64_t nSizeCheck = it->GetTxSize();
        CAmount nFeesCheck = it->GetModifiedFee();
        int64_t nSigOpCheck = it->GetSigOpCost();

        for (txiter ancestorIt : setAncestors) {
            nSizeCheck += ancestorIt->GetTxSize();
            nFeesCheck += ancestorIt->GetModifiedFee();
            nSigOpCheck += ancestorIt->GetSigOpCost();
        }

        assert(it->GetCountWithAncestors() == nCountCheck);
        assert(it->GetSizeWithAncestors() == nSizeCheck);
        assert(it->GetSigOpCostWithAncestors() == nSigOpCheck);
        assert(it->GetModFeesWithAncestors() == nFeesCheck);

        // Check children against mapNextTx
        CTxMemPool::setEntries setChildrenCheck;
        auto iter = mapNextTx.lower_bound(COutPoint(it->GetTx().GetHash(), 0));
        int64_t childSizes = 0;
        for (; iter != mapNextTx.end() && iter->first->hash == it->GetTx().GetHash(); ++iter) {
            txiter childit = mapTx.find(iter->second->GetHash());
            assert(childit != mapTx.end()); // mapNextTx points to in-mempool transactions
            if (setChildrenCheck.insert(childit).second) {
                childSizes += childit->GetTxSize();
            }
        }
        assert(setChildrenCheck == GetMemPoolChildren(it));
        // Also check to make sure size is greater than sum with immediate children.
        // just a sanity check, not definitive that this calc is correct...
        assert(it->GetSizeWithDescendants() >= childSizes + it->GetTxSize());

        if (fDependsWait)
            waitingOnDependants.push_back(&(*it));
        else {
            CheckInputsAndUpdateCoins(tx, mempoolDuplicate, spendheight);
        }
    }
    unsigned int stepsSinceLastRemove = 0;
    while (!waitingOnDependants.empty()) {
        const CTxMemPoolEntry* entry = waitingOnDependants.front();
        waitingOnDependants.pop_front();
        CValidationState state;
        if (!mempoolDuplicate.HaveInputs(entry->GetTx())) {
            waitingOnDependants.push_back(entry);
            stepsSinceLastRemove++;
            assert(stepsSinceLastRemove < waitingOnDependants.size());
        } else {
            CheckInputsAndUpdateCoins(entry->GetTx(), mempoolDuplicate, spendheight);
            stepsSinceLastRemove = 0;
        }
    }
    for (auto it = mapNextTx.cbegin(); it != mapNextTx.cend(); it++) {
        uint256 hash = it->second->GetHash();
        indexed_transaction_set::const_iterator it2 = mapTx.find(hash);
        const CTransaction& tx = it2->GetTx();
        assert(it2 != mapTx.end());
        assert(&tx == it->second);
    }

    assert(totalTxSize == checkTotal);
    assert(innerUsage == cachedInnerUsage);
}

bool CTxMemPool::CompareDepthAndScore(const uint256& hasha, const uint256& hashb)
{
    LOCK(cs);
    indexed_transaction_set::const_iterator i = mapTx.find(hasha);
    if (i == mapTx.end()) return false;
    indexed_transaction_set::const_iterator j = mapTx.find(hashb);
    if (j == mapTx.end()) return true;
    uint64_t counta = i->GetCountWithAncestors();
    uint64_t countb = j->GetCountWithAncestors();
    if (counta == countb) {
        return CompareTxMemPoolEntryByScore()(*i, *j);
    }
    return counta < countb;
}

namespace {
class DepthAndScoreComparator
{
public:
    bool operator()(const CTxMemPool::indexed_transaction_set::const_iterator& a, const CTxMemPool::indexed_transaction_set::const_iterator& b)
    {
        uint64_t counta = a->GetCountWithAncestors();
        uint64_t countb = b->GetCountWithAncestors();
        if (counta == countb) {
            return CompareTxMemPoolEntryByScore()(*a, *b);
        }
        return counta < countb;
    }
};
} // namespace

std::vector<CTxMemPool::indexed_transaction_set::const_iterator> CTxMemPool::GetSortedDepthAndScore() const
{
    std::vector<indexed_transaction_set::const_iterator> iters;
    AssertLockHeld(cs);

    iters.reserve(mapTx.size());

    for (indexed_transaction_set::iterator mi = mapTx.begin(); mi != mapTx.end(); ++mi) {
        iters.push_back(mi);
    }
    std::sort(iters.begin(), iters.end(), DepthAndScoreComparator());
    return iters;
}

namespace {
class TimeThenScoreComparator
{
public:
    bool operator()(const CTxMemPool::indexed_transaction_set::const_iterator& a, const CTxMemPool::indexed_transaction_set::const_iterator& b)
    {
        int64_t timea = a->GetTime();
        int64_t timeb = b->GetTime();
        if (timea == timeb) {
            return CompareTxMemPoolEntryByScore()(*a, *b);
        }
        return timea < timeb;
    }
};
} // namespace

std::vector<CTxMemPool::indexed_transaction_set::const_iterator> CTxMemPool::GetSortedTimeThenScore() const
{
    std::vector<indexed_transaction_set::const_iterator> iters;
    AssertLockHeld(cs);

    iters.reserve(mapTx.size());

    for (indexed_transaction_set::iterator mi = mapTx.begin(); mi != mapTx.end(); ++mi) {
        iters.push_back(mi);
    }
    std::sort(iters.begin(), iters.end(), TimeThenScoreComparator());
    return iters;
}

void CTxMemPool::queryHashes(std::vector<uint256>& vtxid)
{
    LOCK(cs);
    auto iters = GetSortedDepthAndScore();

    vtxid.clear();
    vtxid.reserve(mapTx.size());

    for (auto it : iters) {
        vtxid.push_back(it->GetTx().GetHash());
    }
}

static TxMempoolInfo GetInfo(CTxMemPool::indexed_transaction_set::const_iterator it) {
    return TxMempoolInfo{it->GetSharedTx(), it->GetTime(), CFeeRate(it->GetFee(), it->GetTxSize()), it->GetModifiedFee() - it->GetFee(), it->GetFee(), it->GetTxWeight()};
}

std::vector<TxMempoolInfo> CTxMemPool::infoAll() const
{
    LOCK(cs);
    auto iters = GetSortedDepthAndScore();

    std::vector<TxMempoolInfo> ret;
    ret.reserve(mapTx.size());
    for (auto it : iters) {
        ret.push_back(GetInfo(it));
    }

    return ret;
}

std::vector<TxMempoolInfo> CTxMemPool::InfoRecent(int nTx) const
{
    LOCK(cs);

    std::vector<indexed_transaction_set::const_iterator> vIter;
    vIter = GetSortedTimeThenScore();

    // Get info for nTx latest transactions that were added to vTxHashes
    std::vector<TxMempoolInfo> vInfo;
    int nCount = 0;
    for (auto rit = vIter.rbegin(); rit != vIter.rend(); rit++) {
        if (nCount >= nTx)
            break;

        TxMempoolInfo info = GetInfo(*rit);
        vInfo.push_back(GetInfo(*rit));
        nCount++;
    }

    return vInfo;
}

CTransactionRef CTxMemPool::get(const uint256& hash) const
{
    LOCK(cs);
    indexed_transaction_set::const_iterator i = mapTx.find(hash);
    if (i == mapTx.end())
        return nullptr;
    return i->GetSharedTx();
}

TxMempoolInfo CTxMemPool::info(const uint256& hash) const
{
    LOCK(cs);
    indexed_transaction_set::const_iterator i = mapTx.find(hash);
    if (i == mapTx.end())
        return TxMempoolInfo();
    return GetInfo(i);
}

void CTxMemPool::PrioritiseTransaction(const uint256& hash, const CAmount& nFeeDelta)
{
    {
        LOCK(cs);
        CAmount &delta = mapDeltas[hash];
        delta += nFeeDelta;
        txiter it = mapTx.find(hash);
        if (it != mapTx.end()) {
            mapTx.modify(it, update_fee_delta(delta));
            // Now update all ancestors' modified fees with descendants
            setEntries setAncestors;
            uint64_t nNoLimit = std::numeric_limits<uint64_t>::max();
            std::string dummy;
            CalculateMemPoolAncestors(*it, setAncestors, nNoLimit, nNoLimit, nNoLimit, nNoLimit, dummy, false);
            for (txiter ancestorIt : setAncestors) {
                mapTx.modify(ancestorIt, update_descendant_state(0, nFeeDelta, 0));
            }
            // Now update all descendants' modified fees with ancestors
            setEntries setDescendants;
            CalculateDescendants(it, setDescendants);
            setDescendants.erase(it);
            for (txiter descendantIt : setDescendants) {
                mapTx.modify(descendantIt, update_ancestor_state(0, nFeeDelta, 0, 0));
            }
            ++nTransactionsUpdated;
        }
    }
    LogPrintf("PrioritiseTransaction: %s feerate += %s\n", hash.ToString(), FormatMoney(nFeeDelta));
}

void CTxMemPool::ApplyDelta(const uint256 hash, CAmount &nFeeDelta) const
{
    LOCK(cs);
    std::map<uint256, CAmount>::const_iterator pos = mapDeltas.find(hash);
    if (pos == mapDeltas.end())
        return;
    const CAmount &delta = pos->second;
    nFeeDelta += delta;
}

void CTxMemPool::ClearPrioritisation(const uint256 hash)
{
    LOCK(cs);
    mapDeltas.erase(hash);
}

bool CTxMemPool::HasNoInputsOf(const CTransaction &tx) const
{
    for (unsigned int i = 0; i < tx.vin.size(); i++)
        if (exists(tx.vin[i].prevout.hash))
            return false;
    return true;
}

CCoinsViewMemPool::CCoinsViewMemPool(CCoinsView* baseIn, const CTxMemPool& mempoolIn) : CCoinsViewBacked(baseIn), mempool(mempoolIn) { }

bool CCoinsViewMemPool::GetCoin(const COutPoint &outpoint, Coin &coin) const {
    // If an entry in the mempool exists, always return that one, as it's guaranteed to never
    // conflict with the underlying cache, and it cannot have pruned entries (as it contains full)
    // transactions. First checking the underlying cache risks returning a pruned entry instead.
    CTransactionRef ptx = mempool.get(outpoint.hash);
    if (ptx) {
        if (outpoint.n < ptx->vout.size()) {
            coin = Coin(ptx->vout[outpoint.n], MEMPOOL_HEIGHT, false);
            return true;
        } else {
            return false;
        }
    }
    return base->GetCoin(outpoint, coin);
}

size_t CTxMemPool::DynamicMemoryUsage() const {
    LOCK(cs);
    // Estimate the overhead of mapTx to be 12 pointers + an allocation, as no exact formula for boost::multi_index_contained is implemented.
    return memusage::MallocUsage(sizeof(CTxMemPoolEntry) + 12 * sizeof(void*)) * mapTx.size() + memusage::DynamicUsage(mapNextTx) + memusage::DynamicUsage(mapDeltas) + memusage::DynamicUsage(mapLinks) + memusage::DynamicUsage(vTxHashes) + cachedInnerUsage;
}

void CTxMemPool::RemoveStaged(setEntries &stage, bool updateDescendants, MemPoolRemovalReason reason) {
    AssertLockHeld(cs);
    UpdateForRemoveFromMempool(stage, updateDescendants);
    for (const txiter& it : stage) {
        removeUnchecked(it, reason);
    }
}

int CTxMemPool::Expire(int64_t time) {
    LOCK(cs);
    indexed_transaction_set::index<entry_time>::type::iterator it = mapTx.get<entry_time>().begin();
    setEntries toremove;
    while (it != mapTx.get<entry_time>().end() && it->GetTime() < time) {
        toremove.insert(mapTx.project<0>(it));
        it++;
    }
    setEntries stage;
    for (txiter removeit : toremove) {
        CalculateDescendants(removeit, stage);
    }
    RemoveStaged(stage, false, MemPoolRemovalReason::EXPIRY);
    return stage.size();
}

bool CTxMemPool::addUnchecked(const uint256&hash, const CTxMemPoolEntry &entry, bool validFeeEstimate)
{
    LOCK(cs);
    setEntries setAncestors;
    uint64_t nNoLimit = std::numeric_limits<uint64_t>::max();
    std::string dummy;
    CalculateMemPoolAncestors(entry, setAncestors, nNoLimit, nNoLimit, nNoLimit, nNoLimit, dummy);
    return addUnchecked(hash, entry, setAncestors, validFeeEstimate);
}

void CTxMemPool::UpdateChild(txiter entry, txiter child, bool add)
{
    setEntries s;
    if (add && mapLinks[entry].children.insert(child).second) {
        cachedInnerUsage += memusage::IncrementalDynamicUsage(s);
    } else if (!add && mapLinks[entry].children.erase(child)) {
        cachedInnerUsage -= memusage::IncrementalDynamicUsage(s);
    }
}

void CTxMemPool::UpdateParent(txiter entry, txiter parent, bool add)
{
    setEntries s;
    if (add && mapLinks[entry].parents.insert(parent).second) {
        cachedInnerUsage += memusage::IncrementalDynamicUsage(s);
    } else if (!add && mapLinks[entry].parents.erase(parent)) {
        cachedInnerUsage -= memusage::IncrementalDynamicUsage(s);
    }
}

const CTxMemPool::setEntries & CTxMemPool::GetMemPoolParents(txiter entry) const
{
    assert (entry != mapTx.end());
    txlinksMap::const_iterator it = mapLinks.find(entry);
    assert(it != mapLinks.end());
    return it->second.parents;
}

const CTxMemPool::setEntries & CTxMemPool::GetMemPoolChildren(txiter entry) const
{
    assert (entry != mapTx.end());
    txlinksMap::const_iterator it = mapLinks.find(entry);
    assert(it != mapLinks.end());
    return it->second.children;
}

void CTxMemPool::RemoveExpiredCriticalRequests(std::vector<uint256>& vHashRemoved)
{
    LOCK(cs);

    std::vector<CTransaction> vTxRemove;
    for (indexed_transaction_set::const_iterator it = mapTx.begin(); it != mapTx.end(); it++) {
        if (!it->GetTx().criticalData.IsNull()) {
            if (chainActive.Height() + 1 != (int64_t)it->GetTx().nLockTime + 1) {
                vHashRemoved.push_back(it->GetTx().GetHash());
                vTxRemove.push_back(it->GetTx());
            }
        }
    }

    for (const CTransaction& tx : vTxRemove) {
        vHashRemoved.push_back(tx.GetHash());
        removeRecursive(tx);
    }
}

void CTxMemPool::SelectBMMRequests(std::vector<uint256>& vHashRemoved)
{
    // TODO
    // For now, this is just making sure that we only accept 1 BMM request
    // per block per sidechain. Eventually though, we should allow options
    // such as minimum payment amount, filter by sidechain, etc.
    //

    LOCK(cs);

    // We only want 1 BMM request per sidechain so track whether we've
    // already found one for a given sidechain
    std::vector<bool> vSidechain;
    vSidechain.resize(SIDECHAIN_ACTIVATION_MAX_ACTIVE);

    std::vector<CTransaction> vTxRemove;
    for (indexed_transaction_set::const_iterator it = mapTx.begin(); it != mapTx.end(); it++) {
        if (!it->GetTx().criticalData.IsNull()) {
            uint8_t nSidechain;
            std::string strPrevBlock = "";
            if (it->GetTx().criticalData.IsBMMRequest(nSidechain, strPrevBlock)) {
                if (!scdb.IsSidechainActive(nSidechain)) {
                    // A BMM request for an invalid sidechain shouldn't be
                    // accepted, but a sidechain can be deactivated so if we
                    // have BMM requests for a sidechain that doesn't exist
                    // we should clear them out
                    vTxRemove.push_back(it->GetTx());
                    continue;
                }

                if (nSidechain >= vSidechain.size()) {
                    vTxRemove.push_back(it->GetTx());
                    continue;
                }

                if (vSidechain[nSidechain] == false) {
                    // Track that we have found a BMM request for this sidechain
                    vSidechain[nSidechain] = true;
                } else {
                    // We already have a BMM request selected for this sidechain
                    // so remove any extras
                    vTxRemove.push_back(it->GetTx());
                }
            }
        }
    }

    for (const CTransaction& tx : vTxRemove) {
        vHashRemoved.push_back(tx.GetHash());
        removeRecursive(tx);
    }
}

void CTxMemPool::UpdateCTIPFromMempool(const std::map<uint8_t, SidechainCTIP>& mapCTIP)
{
    LOCK(cs);
    mapLastSidechainDeposit = mapCTIP;
}

void CTxMemPool::UpdateCTIPFromBlock(const std::map<uint8_t, SidechainCTIP>& mapCTIP, bool fDisconnect)
{
    //
    // Check if our existing mempool ctip updates (deposits) link back to this
    // new block level CTIP.
    //
    // Remove & abandon any that do not
    //
    // Set the CTIP to either the block level ctip or the last non-removed ctip
    // in the mempool
    //
    // If a block was disconnected revert CTIP
    //

    LOCK(cs);

    if (fDisconnect) {
        mapLastSidechainDeposit = mapCTIP;
        mapActiveSidechain.clear();
        return;
    }

    std::vector<Sidechain> vSidechain = scdb.GetActiveSidechains();
    if (mapActiveSidechain.empty()) {
        for (const Sidechain& s : vSidechain)
            mapActiveSidechain[s.nSidechain] = s.GetSerHash();
    }

    // Check if any sidechains have changed since we last updated our cache
    for (const Sidechain& s : vSidechain) {
        if (mapActiveSidechain.count(s.nSidechain) && mapActiveSidechain[s.nSidechain] != s.GetSerHash()) {
            // Cache updated sidechain hash
            mapActiveSidechain[s.nSidechain] = s.GetSerHash();

            // If the sidechain has changed, remove old deposits from mempool
            auto itRem = mapLastSidechainDeposit.find(s.nSidechain);
            if (itRem != mapLastSidechainDeposit.end())
                mapLastSidechainDeposit.erase(itRem);

            RemoveSidechainDeposits(s.nSidechain, {});
        }
    }

    // For each sidechain:
    for (const Sidechain& s : vSidechain) {
        auto itNew = mapCTIP.find(s.nSidechain);
        if (itNew == mapCTIP.end())
            continue;

        // TODO refactor - the majority of the rest of the code in this function
        // can be removed now that RemoveUnsortedSidechainDeposits is used.
        RemoveUnsortedSidechainDeposits(mapCTIP, s.nSidechain);

        auto it = mapLastSidechainDeposit.find(s.nSidechain);
        if (it == mapLastSidechainDeposit.end())
        {
            RemoveSidechainDeposits(s.nSidechain, {});
            if (mapCTIP.count(s.nSidechain))
                mapLastSidechainDeposit[s.nSidechain] = mapCTIP.at(s.nSidechain);
        }
        else
        {
            setEntries ancestors;
            const uint64_t nNoLimit = std::numeric_limits<uint64_t>::max();
            std::string strError;

            const txiter cit = mapTx.find(it->second.out.hash);
            if (cit != mapTx.end()) {
                CalculateMemPoolAncestors(*cit, ancestors, nNoLimit, nNoLimit,
                        nNoLimit, nNoLimit, strError);

                if (ancestors.count(cit) == 0)
                    ancestors.insert(cit);
            }

            // Search the ancestors for one spending the block level CTIP
            setEntries setSpendingCTIP;
            for (const txiter& i : ancestors) {
                const CTransaction& tx = i->GetTx();
                for (const CTxIn& in : tx.vin) {
                    if (in.prevout == itNew->second.out)
                        setSpendingCTIP.insert(i);
                }
            }

            if (setSpendingCTIP.size() == 1) {
                // If there is one parent in the mempool chain spending the new
                // block CTIP, keep the chain of sidechain deposits and do not
                // update the mempool to the block level CTIP. Remove deposits
                // that are not ancestors of the valid txn chain.
                RemoveSidechainDeposits(s.nSidechain, ancestors /* keep */);
            }
            else
            {
                // If none or more than one of the deposits in the chain for
                // this sidechain spend the block CTIP, remove all deposits for
                // this sidechain and update the mempool CTIP to the block CTIP
                RemoveSidechainDeposits(s.nSidechain, {});
                if (mapCTIP.count(s.nSidechain))
                    mapLastSidechainDeposit[s.nSidechain] = mapCTIP.at(s.nSidechain);
            }
        }
    }
}

bool CTxMemPool::GetMemPoolCTIP(uint8_t nSidechain, SidechainCTIP& ctip) const
{
    auto it = mapLastSidechainDeposit.find(nSidechain);
    if (it != mapLastSidechainDeposit.end()) {
        ctip = it->second;
        return true;
    }
    return false;
}

void CTxMemPool::RemoveSidechainDeposits(uint8_t nSidechain, const setEntries& setKeep)
{
    LOCK(cs);

    std::vector<CTransaction> vTxRemove;
    for (indexed_transaction_set::const_iterator it = mapTx.begin(); it != mapTx.end(); it++) {
        if (it->IsSidechainDeposit() &&
                it->GetSidechainNumber() == nSidechain &&
                setKeep.count(it) == 0)
        {
            vTxRemove.push_back(it->GetTx());
        }
    }

    for (const CTransaction& tx : vTxRemove) {
        scdb.AddRemovedDeposit(tx.GetHash());
        removeRecursive(tx);
    }
}

void CTxMemPool::RemoveUnsortedSidechainDeposits(const std::map<uint8_t, SidechainCTIP>& mapCTIP, uint8_t nSidechain)
{
    if (!scdb.IsSidechainActive(nSidechain))
        return;

    // TODO refactor: this function should be part of / replace the
    // UpdateCTIPFromBlock function. We are requesting and looping through the
    // same data that has previously been requested.

    if (mapCTIP.find(nSidechain) == mapCTIP.end())
        return;

    // Collect deposits to this sidechain from the mempool
    std::vector<SidechainDeposit> vDeposit;
    {
        LOCK(cs);

        for (indexed_transaction_set::const_iterator it = mapTx.begin(); it != mapTx.end(); it++) {
            if (it->IsSidechainDeposit() && it->GetSidechainNumber() == nSidechain) {
                SidechainDeposit deposit;
                // Get deposit information from transaction and check format.
                // We do not have the block hash or transaction number here.
                if (!scdb.TxnToDeposit(it->GetTx(), 0 /* nTx */, {} /* hashBlock */, deposit)) {
                    // Reset deposits if we find any invalid for this sidechain
                    LogPrintf("%s: Removing sidechain deposits for sidechain: %u. Found invalid.\n", __func__, nSidechain);
                    RemoveSidechainDeposits(nSidechain, {});
                    if (mapCTIP.count(nSidechain))
                        mapLastSidechainDeposit[nSidechain] = mapCTIP.at(nSidechain);

                    vDeposit.clear();
                    break;
                }
                vDeposit.push_back(deposit);
            }
        }
    } // end lock

    // Test sorting deposits
    std::vector<SidechainDeposit> vSorted;
    if (!SortDeposits(vDeposit, vSorted)) {
        // If the deposits cannot be sorted, remove them
        RemoveSidechainDeposits(nSidechain, {});
        if (mapCTIP.count(nSidechain))
            mapLastSidechainDeposit[nSidechain] = mapCTIP.at(nSidechain);
    }
}

CFeeRate CTxMemPool::GetMinFee(size_t sizelimit) const {
    LOCK(cs);
    if (!blockSinceLastRollingFeeBump || rollingMinimumFeeRate == 0)
        return CFeeRate(llround(rollingMinimumFeeRate));

    int64_t time = GetTime();
    if (time > lastRollingFeeUpdate + 10) {
        double halflife = ROLLING_FEE_HALFLIFE;
        if (DynamicMemoryUsage() < sizelimit / 4)
            halflife /= 4;
        else if (DynamicMemoryUsage() < sizelimit / 2)
            halflife /= 2;

        rollingMinimumFeeRate = rollingMinimumFeeRate / pow(2.0, (time - lastRollingFeeUpdate) / halflife);
        lastRollingFeeUpdate = time;

        if (rollingMinimumFeeRate < (double)incrementalRelayFee.GetFeePerK() / 2) {
            rollingMinimumFeeRate = 0;
            return CFeeRate(0);
        }
    }
    return std::max(CFeeRate(llround(rollingMinimumFeeRate)), incrementalRelayFee);
}

void CTxMemPool::trackPackageRemoved(const CFeeRate& rate) {
    AssertLockHeld(cs);
    if (rate.GetFeePerK() > rollingMinimumFeeRate) {
        rollingMinimumFeeRate = rate.GetFeePerK();
        blockSinceLastRollingFeeBump = false;
    }
}

void CTxMemPool::TrimToSize(size_t sizelimit, std::vector<COutPoint>* pvNoSpendsRemaining) {
    LOCK(cs);

    unsigned nTxnRemoved = 0;
    CFeeRate maxFeeRateRemoved(0);
    while (!mapTx.empty() && DynamicMemoryUsage() > sizelimit) {
        indexed_transaction_set::index<descendant_score>::type::iterator it = mapTx.get<descendant_score>().begin();

        // We set the new mempool min fee to the feerate of the removed set, plus the
        // "minimum reasonable fee rate" (ie some value under which we consider txn
        // to have 0 fee). This way, we don't allow txn to enter mempool with feerate
        // equal to txn which were removed with no block in between.
        CFeeRate removed(it->GetModFeesWithDescendants(), it->GetSizeWithDescendants());
        removed += incrementalRelayFee;
        trackPackageRemoved(removed);
        maxFeeRateRemoved = std::max(maxFeeRateRemoved, removed);

        setEntries stage;
        CalculateDescendants(mapTx.project<0>(it), stage);
        nTxnRemoved += stage.size();

        std::vector<CTransaction> txn;
        if (pvNoSpendsRemaining) {
            txn.reserve(stage.size());
            for (txiter iter : stage)
                txn.push_back(iter->GetTx());
        }
        RemoveStaged(stage, false, MemPoolRemovalReason::SIZELIMIT);
        if (pvNoSpendsRemaining) {
            for (const CTransaction& tx : txn) {
                for (const CTxIn& txin : tx.vin) {
                    if (exists(txin.prevout.hash)) continue;
                    pvNoSpendsRemaining->push_back(txin.prevout);
                }
            }
        }
    }

    if (maxFeeRateRemoved > CFeeRate(0)) {
        LogPrint(BCLog::MEMPOOL, "Removed %u txn, rolling minimum fee bumped to %s\n", nTxnRemoved, maxFeeRateRemoved.ToString());
    }
}

bool CTxMemPool::TransactionWithinChainLimit(const uint256& txid, size_t chainLimit) const {
    LOCK(cs);
    auto it = mapTx.find(txid);
    return it == mapTx.end() || (it->GetCountWithAncestors() < chainLimit &&
       it->GetCountWithDescendants() < chainLimit);
}

SaltedTxidHasher::SaltedTxidHasher() : k0(GetRand(std::numeric_limits<uint64_t>::max())), k1(GetRand(std::numeric_limits<uint64_t>::max())) {}<|MERGE_RESOLUTION|>--- conflicted
+++ resolved
@@ -526,10 +526,9 @@
         const CTransaction& tx = it->GetTx();
         LockPoints lp = it->GetLockPoints();
         bool validLP =  TestLockPointValidity(&lp);
-<<<<<<< HEAD
-        bool skydogesEnabled = IsDrivechainEnabled(chainActive.Tip(), Params().GetConsensus());
-=======
->>>>>>> 03fcd9bb
+        if (nHeight < DrivechainHeight) {
+            bool skydogesEnabled = IsDrivechainEnabled(chainActive.Tip(), Params().GetConsensus());
+        }
         if (!CheckFinalTx(tx, flags) || !CheckSequenceLocks(tx, flags, &lp, validLP)) {
             // Note if CheckSequenceLocks fails the LockPoints may still be invalid
             // So it's critical that we remove the tx and not depend on the LockPoints.
@@ -546,21 +545,20 @@
                     break;
                 }
             }
-<<<<<<< HEAD
-        } else if (skydogesEnabled && it->GetSpendsCriticalData()) {
-            for (const CTxIn& txin : tx.vin) {
-                indexed_transaction_set::const_iterator it2 = mapTx.find(txin.prevout.hash);
-                if (it2 != mapTx.end())
-                    continue;
-                const Coin &coin = pcoins->AccessCoin(txin.prevout);
-                if (nCheckFrequency != 0) assert(!coin.IsSpent());
-                if (coin.IsSpent() /* || (coin.IsCriticalData() && ((signed long)nMemPoolHeight) - coin.nHeight < CRITICAL_DATA_MATURITY)*/) {
-                    txToRemove.insert(it);
-                    break;
-                }
-            }
-=======
->>>>>>> 03fcd9bb
+        } else if (nHeight < DrivechainHeight) {
+                   if (skydogesEnabled && it->GetSpendsCriticalData()) {
+                       for (const CTxIn& txin : tx.vin) {
+                           indexed_transaction_set::const_iterator it2 = mapTx.find(txin.prevout.hash);
+                           if (it2 != mapTx.end())
+                           continue;
+                           const Coin &coin = pcoins->AccessCoin(txin.prevout);
+                           if (nCheckFrequency != 0) assert(!coin.IsSpent());
+                           if (coin.IsSpent() /* || (coin.IsCriticalData() && ((signed long)nMemPoolHeight) - coin.nHeight < CRITICAL_DATA_MATURITY)*/) {
+                           txToRemove.insert(it);
+                           break;
+                      }
+                  }
+            }
         }
         if (!validLP) {
             mapTx.modify(it, update_lock_points(lp));
