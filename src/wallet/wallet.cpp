// Copyright (c) 2009-2010 Satoshi Nakamoto
// Copyright (c) 2009-2017 The Bitcoin Core developers
// Distributed under the MIT software license, see the accompanying
// file COPYING or http://www.opensource.org/licenses/mit-license.php.
<<<<<<< HEAD

#include "wallet/wallet.h"

#include "base58.h"
#include "checkpoints.h"
#include "chain.h"
#include "wallet/coincontrol.h"
#include "consensus/consensus.h"
#include "consensus/validation.h"
#include "fs.h"
#include "key.h"
#include "keystore.h"
#include "validation.h"
#include "net.h"
#include "policy/fees.h"
#include "policy/policy.h"
#include "policy/rbf.h"
#include "primitives/block.h"
#include "primitives/transaction.h"
#include "script/script.h"
#include "script/sign.h"
#include "scheduler.h"
#include "sidechain.h"
#include "sidechaindb.h"
#include "timedata.h"
#include "txmempool.h"
#include "util.h"
#include "ui_interface.h"
#include "utilmoneystr.h"
=======
#include <wallet/wallet.h>

#include <base58.h>
#include <checkpoints.h>
#include <chain.h>
#include <wallet/coincontrol.h>
#include <consensus/consensus.h>
#include <consensus/validation.h>
#include <fs.h>
#include <wallet/init.h>
#include <key.h>
#include <keystore.h>
#include <validation.h>
#include <net.h>
#include <policy/fees.h>
#include <policy/policy.h>
#include <policy/rbf.h>
#include <primitives/block.h>
#include <primitives/transaction.h>
#include <script/script.h>
#include <scheduler.h>
#include <timedata.h>
#include <txmempool.h>
#include <util.h>
#include <utilmoneystr.h>
#include <wallet/fees.h>
>>>>>>> 345d7dd8

#include <assert.h>
#include <future>

#include <boost/algorithm/string/replace.hpp>
#include <boost/thread.hpp>

#include <sidechain.h>
#include <sidechaindb.h>

std::vector<CWalletRef> vpwallets;
/** Transaction fee set by the user */
CFeeRate payTxFee(DEFAULT_TRANSACTION_FEE);
unsigned int nTxConfirmTarget = DEFAULT_TX_CONFIRM_TARGET;
bool bSpendZeroConfChange = DEFAULT_SPEND_ZEROCONF_CHANGE;
bool fWalletRbf = DEFAULT_WALLET_RBF;
OutputType g_address_type = OUTPUT_TYPE_NONE;
OutputType g_change_type = OUTPUT_TYPE_NONE;

const char * DEFAULT_WALLET_DAT = "wallet.dat";
const uint32_t BIP32_HARDENED_KEY_LIMIT = 0x80000000;

/**
 * Fees smaller than this (in satoshi) are considered zero fee (for transaction creation)
 * Override with -mintxfee
 */
CFeeRate CWallet::minTxFee = CFeeRate(DEFAULT_TRANSACTION_MINFEE);
/**
 * If fee estimation does not have enough data to provide estimates, use this fee instead.
 * Has no effect if not using fee estimation
 * Override with -fallbackfee
 */
CFeeRate CWallet::fallbackFee = CFeeRate(DEFAULT_FALLBACK_FEE);

CFeeRate CWallet::m_discard_rate = CFeeRate(DEFAULT_DISCARD_FEE);

const uint256 CMerkleTx::ABANDON_HASH(uint256S("0000000000000000000000000000000000000000000000000000000000000001"));

/** @defgroup mapWallet
 *
 * @{
 */

struct CompareValueOnly
{
    bool operator()(const CInputCoin& t1,
                    const CInputCoin& t2) const
    {
        return t1.txout.nValue < t2.txout.nValue;
    }
};

std::string COutput::ToString() const
{
    return strprintf("COutput(%s, %d, %d) [%s]", tx->GetHash().ToString(), i, nDepth, FormatMoney(tx->tx->vout[i].nValue));
}

class CAffectedKeysVisitor : public boost::static_visitor<void> {
private:
    const CKeyStore &keystore;
    std::vector<CKeyID> &vKeys;

public:
    CAffectedKeysVisitor(const CKeyStore &keystoreIn, std::vector<CKeyID> &vKeysIn) : keystore(keystoreIn), vKeys(vKeysIn) {}

    void Process(const CScript &script) {
        txnouttype type;
        std::vector<CTxDestination> vDest;
        int nRequired;
        if (ExtractDestinations(script, type, vDest, nRequired)) {
            for (const CTxDestination &dest : vDest)
                boost::apply_visitor(*this, dest);
        }
    }

    void operator()(const CKeyID &keyId) {
        if (keystore.HaveKey(keyId))
            vKeys.push_back(keyId);
    }

    void operator()(const CScriptID &scriptId) {
        CScript script;
        if (keystore.GetCScript(scriptId, script))
            Process(script);
    }

    void operator()(const WitnessV0ScriptHash& scriptID)
    {
        CScriptID id;
        CRIPEMD160().Write(scriptID.begin(), 32).Finalize(id.begin());
        CScript script;
        if (keystore.GetCScript(id, script)) {
            Process(script);
        }
    }

    void operator()(const WitnessV0KeyHash& keyid)
    {
        CKeyID id(keyid);
        if (keystore.HaveKey(id)) {
            vKeys.push_back(id);
        }
    }

    template<typename X>
    void operator()(const X &none) {}
};

const CWalletTx* CWallet::GetWalletTx(const uint256& hash) const
{
    LOCK(cs_wallet);
    std::map<uint256, CWalletTx>::const_iterator it = mapWallet.find(hash);
    if (it == mapWallet.end())
        return nullptr;
    return &(it->second);
}

CPubKey CWallet::GenerateNewKey(CWalletDB &walletdb, bool internal)
{
    AssertLockHeld(cs_wallet); // mapKeyMetadata
    bool fCompressed = CanSupportFeature(FEATURE_COMPRPUBKEY); // default to compressed public keys if we want 0.6.0 wallets

    CKey secret;

    // Create new metadata
    int64_t nCreationTime = GetTime();
    CKeyMetadata metadata(nCreationTime);

    // use HD key derivation if HD was enabled during wallet creation
    if (IsHDEnabled()) {
        DeriveNewChildKey(walletdb, metadata, secret, (CanSupportFeature(FEATURE_HD_SPLIT) ? internal : false));
    } else {
        secret.MakeNewKey(fCompressed);
    }

    // Compressed public keys were introduced in version 0.6.0
    if (fCompressed) {
        SetMinVersion(FEATURE_COMPRPUBKEY);
    }

    CPubKey pubkey = secret.GetPubKey();
    assert(secret.VerifyPubKey(pubkey));

    mapKeyMetadata[pubkey.GetID()] = metadata;
    UpdateTimeFirstKey(nCreationTime);

    if (!AddKeyPubKeyWithDB(walletdb, secret, pubkey)) {
        throw std::runtime_error(std::string(__func__) + ": AddKey failed");
    }
    return pubkey;
}

void CWallet::DeriveNewChildKey(CWalletDB &walletdb, CKeyMetadata& metadata, CKey& secret, bool internal)
{
    // for now we use a fixed keypath scheme of m/0'/0'/k
    CKey key;                      //master key seed (256bit)
    CExtKey masterKey;             //hd master key
    CExtKey accountKey;            //key at m/0'
    CExtKey chainChildKey;         //key at m/0'/0' (external) or m/0'/1' (internal)
    CExtKey childKey;              //key at m/0'/0'/<n>'

    // try to get the master key
    if (!GetKey(hdChain.masterKeyID, key))
        throw std::runtime_error(std::string(__func__) + ": Master key not found");

    masterKey.SetMaster(key.begin(), key.size());

    // derive m/0'
    // use hardened derivation (child keys >= 0x80000000 are hardened after bip32)
    masterKey.Derive(accountKey, BIP32_HARDENED_KEY_LIMIT);

    // derive m/0'/0' (external chain) OR m/0'/1' (internal chain)
    assert(internal ? CanSupportFeature(FEATURE_HD_SPLIT) : true);
    accountKey.Derive(chainChildKey, BIP32_HARDENED_KEY_LIMIT+(internal ? 1 : 0));

    // derive child key at next index, skip keys already known to the wallet
    do {
        // always derive hardened keys
        // childIndex | BIP32_HARDENED_KEY_LIMIT = derive childIndex in hardened child-index-range
        // example: 1 | BIP32_HARDENED_KEY_LIMIT == 0x80000001 == 2147483649
        if (internal) {
            chainChildKey.Derive(childKey, hdChain.nInternalChainCounter | BIP32_HARDENED_KEY_LIMIT);
            metadata.hdKeypath = "m/0'/1'/" + std::to_string(hdChain.nInternalChainCounter) + "'";
            hdChain.nInternalChainCounter++;
        }
        else {
            chainChildKey.Derive(childKey, hdChain.nExternalChainCounter | BIP32_HARDENED_KEY_LIMIT);
            metadata.hdKeypath = "m/0'/0'/" + std::to_string(hdChain.nExternalChainCounter) + "'";
            hdChain.nExternalChainCounter++;
        }
    } while (HaveKey(childKey.key.GetPubKey().GetID()));
    secret = childKey.key;
    metadata.hdMasterKeyID = hdChain.masterKeyID;
    // update the chain model in the database
    if (!walletdb.WriteHDChain(hdChain))
        throw std::runtime_error(std::string(__func__) + ": Writing HD chain model failed");
}

bool CWallet::AddKeyPubKeyWithDB(CWalletDB &walletdb, const CKey& secret, const CPubKey &pubkey)
{
    AssertLockHeld(cs_wallet); // mapKeyMetadata

    // CCryptoKeyStore has no concept of wallet databases, but calls AddCryptedKey
    // which is overridden below.  To avoid flushes, the database handle is
    // tunneled through to it.
    bool needsDB = !pwalletdbEncryption;
    if (needsDB) {
        pwalletdbEncryption = &walletdb;
    }
    if (!CCryptoKeyStore::AddKeyPubKey(secret, pubkey)) {
        if (needsDB) pwalletdbEncryption = nullptr;
        return false;
    }
    if (needsDB) pwalletdbEncryption = nullptr;

    // check if we need to remove from watch-only
    CScript script;
    script = GetScriptForDestination(pubkey.GetID());
    if (HaveWatchOnly(script)) {
        RemoveWatchOnly(script);
    }
    script = GetScriptForRawPubKey(pubkey);
    if (HaveWatchOnly(script)) {
        RemoveWatchOnly(script);
    }

    if (!IsCrypted()) {
        return walletdb.WriteKey(pubkey,
                                                 secret.GetPrivKey(),
                                                 mapKeyMetadata[pubkey.GetID()]);
    }
    return true;
}

bool CWallet::AddKeyPubKey(const CKey& secret, const CPubKey &pubkey)
{
    CWalletDB walletdb(*dbw);
    return CWallet::AddKeyPubKeyWithDB(walletdb, secret, pubkey);
}

bool CWallet::AddCryptedKey(const CPubKey &vchPubKey,
                            const std::vector<unsigned char> &vchCryptedSecret)
{
    if (!CCryptoKeyStore::AddCryptedKey(vchPubKey, vchCryptedSecret))
        return false;
    {
        LOCK(cs_wallet);
        if (pwalletdbEncryption)
            return pwalletdbEncryption->WriteCryptedKey(vchPubKey,
                                                        vchCryptedSecret,
                                                        mapKeyMetadata[vchPubKey.GetID()]);
        else
            return CWalletDB(*dbw).WriteCryptedKey(vchPubKey,
                                                            vchCryptedSecret,
                                                            mapKeyMetadata[vchPubKey.GetID()]);
    }
}

bool CWallet::LoadKeyMetadata(const CKeyID& keyID, const CKeyMetadata &meta)
{
    AssertLockHeld(cs_wallet); // mapKeyMetadata
    UpdateTimeFirstKey(meta.nCreateTime);
    mapKeyMetadata[keyID] = meta;
    return true;
}

bool CWallet::LoadScriptMetadata(const CScriptID& script_id, const CKeyMetadata &meta)
{
    AssertLockHeld(cs_wallet); // m_script_metadata
    UpdateTimeFirstKey(meta.nCreateTime);
    m_script_metadata[script_id] = meta;
    return true;
}

bool CWallet::LoadCryptedKey(const CPubKey &vchPubKey, const std::vector<unsigned char> &vchCryptedSecret)
{
    return CCryptoKeyStore::AddCryptedKey(vchPubKey, vchCryptedSecret);
}

/**
 * Update wallet first key creation time. This should be called whenever keys
 * are added to the wallet, with the oldest key creation time.
 */
void CWallet::UpdateTimeFirstKey(int64_t nCreateTime)
{
    AssertLockHeld(cs_wallet);
    if (nCreateTime <= 1) {
        // Cannot determine birthday information, so set the wallet birthday to
        // the beginning of time.
        nTimeFirstKey = 1;
    } else if (!nTimeFirstKey || nCreateTime < nTimeFirstKey) {
        nTimeFirstKey = nCreateTime;
    }
}

bool CWallet::AddCScript(const CScript& redeemScript)
{
    if (!CCryptoKeyStore::AddCScript(redeemScript))
        return false;
    return CWalletDB(*dbw).WriteCScript(Hash160(redeemScript), redeemScript);
}

bool CWallet::LoadCScript(const CScript& redeemScript)
{
    /* A sanity check was added in pull #3843 to avoid adding redeemScripts
     * that never can be redeemed. However, old wallets may still contain
     * these. Do not add them to the wallet and warn. */
    if (redeemScript.size() > MAX_SCRIPT_ELEMENT_SIZE)
    {
        std::string strAddr = EncodeDestination(CScriptID(redeemScript));
        LogPrintf("%s: Warning: This wallet contains a redeemScript of size %i which exceeds maximum size %i thus can never be redeemed. Do not use address %s.\n",
            __func__, redeemScript.size(), MAX_SCRIPT_ELEMENT_SIZE, strAddr);
        return true;
    }

    return CCryptoKeyStore::AddCScript(redeemScript);
}

bool CWallet::AddWatchOnly(const CScript& dest)
{
    if (!CCryptoKeyStore::AddWatchOnly(dest))
        return false;
    const CKeyMetadata& meta = m_script_metadata[CScriptID(dest)];
    UpdateTimeFirstKey(meta.nCreateTime);
    NotifyWatchonlyChanged(true);
    return CWalletDB(*dbw).WriteWatchOnly(dest, meta);
}

bool CWallet::AddWatchOnly(const CScript& dest, int64_t nCreateTime)
{
    m_script_metadata[CScriptID(dest)].nCreateTime = nCreateTime;
    return AddWatchOnly(dest);
}

bool CWallet::RemoveWatchOnly(const CScript &dest)
{
    AssertLockHeld(cs_wallet);
    if (!CCryptoKeyStore::RemoveWatchOnly(dest))
        return false;
    if (!HaveWatchOnly())
        NotifyWatchonlyChanged(false);
    if (!CWalletDB(*dbw).EraseWatchOnly(dest))
        return false;

    return true;
}

bool CWallet::LoadWatchOnly(const CScript &dest)
{
    return CCryptoKeyStore::AddWatchOnly(dest);
}

bool CWallet::Unlock(const SecureString& strWalletPassphrase)
{
    CCrypter crypter;
    CKeyingMaterial _vMasterKey;

    {
        LOCK(cs_wallet);
        for (const MasterKeyMap::value_type& pMasterKey : mapMasterKeys)
        {
            if(!crypter.SetKeyFromPassphrase(strWalletPassphrase, pMasterKey.second.vchSalt, pMasterKey.second.nDeriveIterations, pMasterKey.second.nDerivationMethod))
                return false;
            if (!crypter.Decrypt(pMasterKey.second.vchCryptedKey, _vMasterKey))
                continue; // try another master key
            if (CCryptoKeyStore::Unlock(_vMasterKey))
                return true;
        }
    }
    return false;
}

bool CWallet::ChangeWalletPassphrase(const SecureString& strOldWalletPassphrase, const SecureString& strNewWalletPassphrase)
{
    bool fWasLocked = IsLocked();

    {
        LOCK(cs_wallet);
        Lock();

        CCrypter crypter;
        CKeyingMaterial _vMasterKey;
        for (MasterKeyMap::value_type& pMasterKey : mapMasterKeys)
        {
            if(!crypter.SetKeyFromPassphrase(strOldWalletPassphrase, pMasterKey.second.vchSalt, pMasterKey.second.nDeriveIterations, pMasterKey.second.nDerivationMethod))
                return false;
            if (!crypter.Decrypt(pMasterKey.second.vchCryptedKey, _vMasterKey))
                return false;
            if (CCryptoKeyStore::Unlock(_vMasterKey))
            {
                int64_t nStartTime = GetTimeMillis();
                crypter.SetKeyFromPassphrase(strNewWalletPassphrase, pMasterKey.second.vchSalt, pMasterKey.second.nDeriveIterations, pMasterKey.second.nDerivationMethod);
                pMasterKey.second.nDeriveIterations = static_cast<unsigned int>(pMasterKey.second.nDeriveIterations * (100 / ((double)(GetTimeMillis() - nStartTime))));

                nStartTime = GetTimeMillis();
                crypter.SetKeyFromPassphrase(strNewWalletPassphrase, pMasterKey.second.vchSalt, pMasterKey.second.nDeriveIterations, pMasterKey.second.nDerivationMethod);
                pMasterKey.second.nDeriveIterations = (pMasterKey.second.nDeriveIterations + static_cast<unsigned int>(pMasterKey.second.nDeriveIterations * 100 / ((double)(GetTimeMillis() - nStartTime)))) / 2;

                if (pMasterKey.second.nDeriveIterations < 25000)
                    pMasterKey.second.nDeriveIterations = 25000;

                LogPrintf("Wallet passphrase changed to an nDeriveIterations of %i\n", pMasterKey.second.nDeriveIterations);

                if (!crypter.SetKeyFromPassphrase(strNewWalletPassphrase, pMasterKey.second.vchSalt, pMasterKey.second.nDeriveIterations, pMasterKey.second.nDerivationMethod))
                    return false;
                if (!crypter.Encrypt(_vMasterKey, pMasterKey.second.vchCryptedKey))
                    return false;
                CWalletDB(*dbw).WriteMasterKey(pMasterKey.first, pMasterKey.second);
                if (fWasLocked)
                    Lock();
                return true;
            }
        }
    }

    return false;
}

void CWallet::SetBestChain(const CBlockLocator& loc)
{
    CWalletDB walletdb(*dbw);
    walletdb.WriteBestBlock(loc);
}

bool CWallet::SetMinVersion(enum WalletFeature nVersion, CWalletDB* pwalletdbIn, bool fExplicit)
{
    LOCK(cs_wallet); // nWalletVersion
    if (nWalletVersion >= nVersion)
        return true;

    // when doing an explicit upgrade, if we pass the max version permitted, upgrade all the way
    if (fExplicit && nVersion > nWalletMaxVersion)
            nVersion = FEATURE_LATEST;

    nWalletVersion = nVersion;

    if (nVersion > nWalletMaxVersion)
        nWalletMaxVersion = nVersion;

    {
        CWalletDB* pwalletdb = pwalletdbIn ? pwalletdbIn : new CWalletDB(*dbw);
        if (nWalletVersion > 40000)
            pwalletdb->WriteMinVersion(nWalletVersion);
        if (!pwalletdbIn)
            delete pwalletdb;
    }

    return true;
}

bool CWallet::SetMaxVersion(int nVersion)
{
    LOCK(cs_wallet); // nWalletVersion, nWalletMaxVersion
    // cannot downgrade below current version
    if (nWalletVersion > nVersion)
        return false;

    nWalletMaxVersion = nVersion;

    return true;
}

std::set<uint256> CWallet::GetConflicts(const uint256& txid) const
{
    std::set<uint256> result;
    AssertLockHeld(cs_wallet);

    std::map<uint256, CWalletTx>::const_iterator it = mapWallet.find(txid);
    if (it == mapWallet.end())
        return result;
    const CWalletTx& wtx = it->second;

    std::pair<TxSpends::const_iterator, TxSpends::const_iterator> range;

    for (const CTxIn& txin : wtx.tx->vin)
    {
        if (mapTxSpends.count(txin.prevout) <= 1)
            continue;  // No conflict if zero or one spends
        range = mapTxSpends.equal_range(txin.prevout);
        for (TxSpends::const_iterator _it = range.first; _it != range.second; ++_it)
            result.insert(_it->second);
    }
    return result;
}

bool CWallet::HasWalletSpend(const uint256& txid) const
{
    AssertLockHeld(cs_wallet);
    auto iter = mapTxSpends.lower_bound(COutPoint(txid, 0));
    return (iter != mapTxSpends.end() && iter->first.hash == txid);
}

void CWallet::Flush(bool shutdown)
{
    dbw->Flush(shutdown);
}

void CWallet::SyncMetaData(std::pair<TxSpends::iterator, TxSpends::iterator> range)
{
    // We want all the wallet transactions in range to have the same metadata as
    // the oldest (smallest nOrderPos).
    // So: find smallest nOrderPos:

    int nMinOrderPos = std::numeric_limits<int>::max();
    const CWalletTx* copyFrom = nullptr;
    for (TxSpends::iterator it = range.first; it != range.second; ++it)
    {
        const uint256& hash = it->second;
        int n = mapWallet[hash].nOrderPos;
        if (n < nMinOrderPos)
        {
            nMinOrderPos = n;
            copyFrom = &mapWallet[hash];
        }
    }

    assert(copyFrom);

    // Now copy data from copyFrom to rest:
    for (TxSpends::iterator it = range.first; it != range.second; ++it)
    {
        const uint256& hash = it->second;
        CWalletTx* copyTo = &mapWallet[hash];
        if (copyFrom == copyTo) continue;
        assert(copyFrom && "Oldest wallet transaction in range assumed to have been found.");
        if (!copyFrom->IsEquivalentTo(*copyTo)) continue;
        copyTo->mapValue = copyFrom->mapValue;
        copyTo->vOrderForm = copyFrom->vOrderForm;
        // fTimeReceivedIsTxTime not copied on purpose
        // nTimeReceived not copied on purpose
        copyTo->nTimeSmart = copyFrom->nTimeSmart;
        copyTo->fFromMe = copyFrom->fFromMe;
        copyTo->strFromAccount = copyFrom->strFromAccount;
        // nOrderPos not copied on purpose
        // cached members not copied on purpose
    }
}

/**
 * Outpoint is spent if any non-conflicted transaction
 * spends it:
 */
bool CWallet::IsSpent(const uint256& hash, unsigned int n) const
{
    const COutPoint outpoint(hash, n);
    std::pair<TxSpends::const_iterator, TxSpends::const_iterator> range;
    range = mapTxSpends.equal_range(outpoint);

    for (TxSpends::const_iterator it = range.first; it != range.second; ++it)
    {
        const uint256& wtxid = it->second;
        std::map<uint256, CWalletTx>::const_iterator mit = mapWallet.find(wtxid);
        if (mit != mapWallet.end()) {
            int depth = mit->second.GetDepthInMainChain();
            if (depth > 0  || (depth == 0 && !mit->second.isAbandoned()))
                return true; // Spent
        }
    }
    return false;
}

void CWallet::AddToSpends(const COutPoint& outpoint, const uint256& wtxid)
{
    mapTxSpends.insert(std::make_pair(outpoint, wtxid));

    std::pair<TxSpends::iterator, TxSpends::iterator> range;
    range = mapTxSpends.equal_range(outpoint);
    SyncMetaData(range);
}


void CWallet::AddToSpends(const uint256& wtxid)
{
    auto it = mapWallet.find(wtxid);
    assert(it != mapWallet.end());
    CWalletTx& thisTx = it->second;
    if (thisTx.IsCoinBase()) // Coinbases don't spend anything!
        return;

    for (const CTxIn& txin : thisTx.tx->vin)
        AddToSpends(txin.prevout, wtxid);
}

bool CWallet::EncryptWallet(const SecureString& strWalletPassphrase)
{
    if (IsCrypted())
        return false;

    CKeyingMaterial _vMasterKey;

    _vMasterKey.resize(WALLET_CRYPTO_KEY_SIZE);
    GetStrongRandBytes(&_vMasterKey[0], WALLET_CRYPTO_KEY_SIZE);

    CMasterKey kMasterKey;

    kMasterKey.vchSalt.resize(WALLET_CRYPTO_SALT_SIZE);
    GetStrongRandBytes(&kMasterKey.vchSalt[0], WALLET_CRYPTO_SALT_SIZE);

    CCrypter crypter;
    int64_t nStartTime = GetTimeMillis();
    crypter.SetKeyFromPassphrase(strWalletPassphrase, kMasterKey.vchSalt, 25000, kMasterKey.nDerivationMethod);
    kMasterKey.nDeriveIterations = static_cast<unsigned int>(2500000 / ((double)(GetTimeMillis() - nStartTime)));

    nStartTime = GetTimeMillis();
    crypter.SetKeyFromPassphrase(strWalletPassphrase, kMasterKey.vchSalt, kMasterKey.nDeriveIterations, kMasterKey.nDerivationMethod);
    kMasterKey.nDeriveIterations = (kMasterKey.nDeriveIterations + static_cast<unsigned int>(kMasterKey.nDeriveIterations * 100 / ((double)(GetTimeMillis() - nStartTime)))) / 2;

    if (kMasterKey.nDeriveIterations < 25000)
        kMasterKey.nDeriveIterations = 25000;

    LogPrintf("Encrypting Wallet with an nDeriveIterations of %i\n", kMasterKey.nDeriveIterations);

    if (!crypter.SetKeyFromPassphrase(strWalletPassphrase, kMasterKey.vchSalt, kMasterKey.nDeriveIterations, kMasterKey.nDerivationMethod))
        return false;
    if (!crypter.Encrypt(_vMasterKey, kMasterKey.vchCryptedKey))
        return false;

    {
        LOCK(cs_wallet);
        mapMasterKeys[++nMasterKeyMaxID] = kMasterKey;
        assert(!pwalletdbEncryption);
        pwalletdbEncryption = new CWalletDB(*dbw);
        if (!pwalletdbEncryption->TxnBegin()) {
            delete pwalletdbEncryption;
            pwalletdbEncryption = nullptr;
            return false;
        }
        pwalletdbEncryption->WriteMasterKey(nMasterKeyMaxID, kMasterKey);

        if (!EncryptKeys(_vMasterKey))
        {
            pwalletdbEncryption->TxnAbort();
            delete pwalletdbEncryption;
            // We now probably have half of our keys encrypted in memory, and half not...
            // die and let the user reload the unencrypted wallet.
            assert(false);
        }

        // Encryption was introduced in version 0.4.0
        SetMinVersion(FEATURE_WALLETCRYPT, pwalletdbEncryption, true);

        if (!pwalletdbEncryption->TxnCommit()) {
            delete pwalletdbEncryption;
            // We now have keys encrypted in memory, but not on disk...
            // die to avoid confusion and let the user reload the unencrypted wallet.
            assert(false);
        }

        delete pwalletdbEncryption;
        pwalletdbEncryption = nullptr;

        Lock();
        Unlock(strWalletPassphrase);

        // if we are using HD, replace the HD master key (seed) with a new one
        if (IsHDEnabled()) {
            if (!SetHDMasterKey(GenerateNewHDMasterKey())) {
                return false;
            }
        }

        NewKeyPool();
        Lock();

        // Need to completely rewrite the wallet file; if we don't, bdb might keep
        // bits of the unencrypted private key in slack space in the database file.
        dbw->Rewrite();

    }
    NotifyStatusChanged(this);

    return true;
}

DBErrors CWallet::ReorderTransactions()
{
    LOCK(cs_wallet);
    CWalletDB walletdb(*dbw);

    // Old wallets didn't have any defined order for transactions
    // Probably a bad idea to change the output of this

    // First: get all CWalletTx and CAccountingEntry into a sorted-by-time multimap.
    typedef std::pair<CWalletTx*, CAccountingEntry*> TxPair;
    typedef std::multimap<int64_t, TxPair > TxItems;
    TxItems txByTime;

    for (auto& entry : mapWallet)
    {
        CWalletTx* wtx = &entry.second;
        txByTime.insert(std::make_pair(wtx->nTimeReceived, TxPair(wtx, nullptr)));
    }
    std::list<CAccountingEntry> acentries;
    walletdb.ListAccountCreditDebit("", acentries);
    for (CAccountingEntry& entry : acentries)
    {
        txByTime.insert(std::make_pair(entry.nTime, TxPair(nullptr, &entry)));
    }

    nOrderPosNext = 0;
    std::vector<int64_t> nOrderPosOffsets;
    for (TxItems::iterator it = txByTime.begin(); it != txByTime.end(); ++it)
    {
        CWalletTx *const pwtx = (*it).second.first;
        CAccountingEntry *const pacentry = (*it).second.second;
        int64_t& nOrderPos = (pwtx != nullptr) ? pwtx->nOrderPos : pacentry->nOrderPos;

        if (nOrderPos == -1)
        {
            nOrderPos = nOrderPosNext++;
            nOrderPosOffsets.push_back(nOrderPos);

            if (pwtx)
            {
                if (!walletdb.WriteTx(*pwtx))
                    return DB_LOAD_FAIL;
            }
            else
                if (!walletdb.WriteAccountingEntry(pacentry->nEntryNo, *pacentry))
                    return DB_LOAD_FAIL;
        }
        else
        {
            int64_t nOrderPosOff = 0;
            for (const int64_t& nOffsetStart : nOrderPosOffsets)
            {
                if (nOrderPos >= nOffsetStart)
                    ++nOrderPosOff;
            }
            nOrderPos += nOrderPosOff;
            nOrderPosNext = std::max(nOrderPosNext, nOrderPos + 1);

            if (!nOrderPosOff)
                continue;

            // Since we're changing the order, write it back
            if (pwtx)
            {
                if (!walletdb.WriteTx(*pwtx))
                    return DB_LOAD_FAIL;
            }
            else
                if (!walletdb.WriteAccountingEntry(pacentry->nEntryNo, *pacentry))
                    return DB_LOAD_FAIL;
        }
    }
    walletdb.WriteOrderPosNext(nOrderPosNext);

    return DB_LOAD_OK;
}

int64_t CWallet::IncOrderPosNext(CWalletDB *pwalletdb)
{
    AssertLockHeld(cs_wallet); // nOrderPosNext
    int64_t nRet = nOrderPosNext++;
    if (pwalletdb) {
        pwalletdb->WriteOrderPosNext(nOrderPosNext);
    } else {
        CWalletDB(*dbw).WriteOrderPosNext(nOrderPosNext);
    }
    return nRet;
}

bool CWallet::AccountMove(std::string strFrom, std::string strTo, CAmount nAmount, std::string strComment)
{
    CWalletDB walletdb(*dbw);
    if (!walletdb.TxnBegin())
        return false;

    int64_t nNow = GetAdjustedTime();

    // Debit
    CAccountingEntry debit;
    debit.nOrderPos = IncOrderPosNext(&walletdb);
    debit.strAccount = strFrom;
    debit.nCreditDebit = -nAmount;
    debit.nTime = nNow;
    debit.strOtherAccount = strTo;
    debit.strComment = strComment;
    AddAccountingEntry(debit, &walletdb);

    // Credit
    CAccountingEntry credit;
    credit.nOrderPos = IncOrderPosNext(&walletdb);
    credit.strAccount = strTo;
    credit.nCreditDebit = nAmount;
    credit.nTime = nNow;
    credit.strOtherAccount = strFrom;
    credit.strComment = strComment;
    AddAccountingEntry(credit, &walletdb);

    if (!walletdb.TxnCommit())
        return false;

    return true;
}

bool CWallet::GetAccountDestination(CTxDestination &dest, std::string strAccount, bool bForceNew)
{
    CWalletDB walletdb(*dbw);

    CAccount account;
    walletdb.ReadAccount(strAccount, account);

    if (!bForceNew) {
        if (!account.vchPubKey.IsValid())
            bForceNew = true;
        else {
            // Check if the current key has been used (TODO: check other addresses with the same key)
            CScript scriptPubKey = GetScriptForDestination(GetDestinationForKey(account.vchPubKey, g_address_type));
            for (std::map<uint256, CWalletTx>::iterator it = mapWallet.begin();
                 it != mapWallet.end() && account.vchPubKey.IsValid();
                 ++it)
                for (const CTxOut& txout : (*it).second.tx->vout)
                    if (txout.scriptPubKey == scriptPubKey) {
                        bForceNew = true;
                        break;
                    }
        }
    }

    // Generate a new key
    if (bForceNew) {
        if (!GetKeyFromPool(account.vchPubKey, false))
            return false;

        LearnRelatedScripts(account.vchPubKey, g_address_type);
        dest = GetDestinationForKey(account.vchPubKey, g_address_type);
        SetAddressBook(dest, strAccount, "receive");
        walletdb.WriteAccount(strAccount, account);
    } else {
        dest = GetDestinationForKey(account.vchPubKey, g_address_type);
    }

    return true;
}

void CWallet::MarkDirty()
{
    {
        LOCK(cs_wallet);
        for (std::pair<const uint256, CWalletTx>& item : mapWallet)
            item.second.MarkDirty();
    }
}

bool CWallet::MarkReplaced(const uint256& originalHash, const uint256& newHash)
{
    LOCK(cs_wallet);

    auto mi = mapWallet.find(originalHash);

    // There is a bug if MarkReplaced is not called on an existing wallet transaction.
    assert(mi != mapWallet.end());

    CWalletTx& wtx = (*mi).second;

    // Ensure for now that we're not overwriting data
    assert(wtx.mapValue.count("replaced_by_txid") == 0);

    wtx.mapValue["replaced_by_txid"] = newHash.ToString();

    CWalletDB walletdb(*dbw, "r+");

    bool success = true;
    if (!walletdb.WriteTx(wtx)) {
        LogPrintf("%s: Updating walletdb tx %s failed", __func__, wtx.GetHash().ToString());
        success = false;
    }

    NotifyTransactionChanged(this, originalHash, CT_UPDATED);

    return success;
}

bool CWallet::AddToWallet(const CWalletTx& wtxIn, bool fFlushOnClose)
{
    LOCK(cs_wallet);

    CWalletDB walletdb(*dbw, "r+", fFlushOnClose);

    uint256 hash = wtxIn.GetHash();

    // Inserts only if not already there, returns tx inserted or tx found
    std::pair<std::map<uint256, CWalletTx>::iterator, bool> ret = mapWallet.insert(std::make_pair(hash, wtxIn));
    CWalletTx& wtx = (*ret.first).second;
    wtx.BindWallet(this);
    bool fInsertedNew = ret.second;
    if (fInsertedNew)
    {
        wtx.nTimeReceived = GetAdjustedTime();
        wtx.nOrderPos = IncOrderPosNext(&walletdb);
        wtxOrdered.insert(std::make_pair(wtx.nOrderPos, TxPair(&wtx, nullptr)));
        wtx.nTimeSmart = ComputeTimeSmart(wtx);
        AddToSpends(hash);
    }

    bool fUpdated = false;
    if (!fInsertedNew)
    {
        // Merge
        if (!wtxIn.hashUnset() && wtxIn.hashBlock != wtx.hashBlock)
        {
            wtx.hashBlock = wtxIn.hashBlock;
            fUpdated = true;
        }
        // If no longer abandoned, update
        if (wtxIn.hashBlock.IsNull() && wtx.isAbandoned())
        {
            wtx.hashBlock = wtxIn.hashBlock;
            fUpdated = true;
        }
        if (wtxIn.nIndex != -1 && (wtxIn.nIndex != wtx.nIndex))
        {
            wtx.nIndex = wtxIn.nIndex;
            fUpdated = true;
        }
        if (wtxIn.fFromMe && wtxIn.fFromMe != wtx.fFromMe)
        {
            wtx.fFromMe = wtxIn.fFromMe;
            fUpdated = true;
        }
        // If we have a witness-stripped version of this transaction, and we
        // see a new version with a witness, then we must be upgrading a pre-segwit
        // wallet.  Store the new version of the transaction with the witness,
        // as the stripped-version must be invalid.
        // TODO: Store all versions of the transaction, instead of just one.
        if (wtxIn.tx->HasWitness() && !wtx.tx->HasWitness()) {
            wtx.SetTx(wtxIn.tx);
            fUpdated = true;
        }
    }

    //// debug print
    LogPrintf("AddToWallet %s  %s%s\n", wtxIn.GetHash().ToString(), (fInsertedNew ? "new" : ""), (fUpdated ? "update" : ""));

    // Write to disk
    if (fInsertedNew || fUpdated)
        if (!walletdb.WriteTx(wtx))
            return false;

    // Break debit/credit balance caches:
    wtx.MarkDirty();

    // Notify UI of new or updated transaction
    NotifyTransactionChanged(this, hash, fInsertedNew ? CT_NEW : CT_UPDATED);

    // notify an external script when a wallet transaction comes in or is updated
    std::string strCmd = gArgs.GetArg("-walletnotify", "");

    if (!strCmd.empty())
    {
        boost::replace_all(strCmd, "%s", wtxIn.GetHash().GetHex());
        boost::thread t(runCommand, strCmd); // thread runs free
    }

    return true;
}

bool CWallet::LoadToWallet(const CWalletTx& wtxIn)
{
    uint256 hash = wtxIn.GetHash();

    mapWallet[hash] = wtxIn;
    CWalletTx& wtx = mapWallet[hash];
    wtx.BindWallet(this);
    wtxOrdered.insert(std::make_pair(wtx.nOrderPos, TxPair(&wtx, nullptr)));
    AddToSpends(hash);
    for (const CTxIn& txin : wtx.tx->vin) {
        auto it = mapWallet.find(txin.prevout.hash);
        if (it != mapWallet.end()) {
            CWalletTx& prevtx = it->second;
            if (prevtx.nIndex == -1 && !prevtx.hashUnset()) {
                MarkConflicted(prevtx.hashBlock, wtx.GetHash());
            }
        }
    }

    return true;
}

/**
 * Add a transaction to the wallet, or update it.  pIndex and posInBlock should
 * be set when the transaction was known to be included in a block.  When
 * pIndex == nullptr, then wallet state is not updated in AddToWallet, but
 * notifications happen and cached balances are marked dirty.
 *
 * If fUpdate is true, existing transactions will be updated.
 * TODO: One exception to this is that the abandoned state is cleared under the
 * assumption that any further notification of a transaction that was considered
 * abandoned is an indication that it is not safe to be considered abandoned.
 * Abandoned state should probably be more carefully tracked via different
 * posInBlock signals or by checking mempool presence when necessary.
 */
bool CWallet::AddToWalletIfInvolvingMe(const CTransactionRef& ptx, const CBlockIndex* pIndex, int posInBlock, bool fUpdate)
{
    const CTransaction& tx = *ptx;
    {
        AssertLockHeld(cs_wallet);

        if (pIndex != nullptr) {
            for (const CTxIn& txin : tx.vin) {
                std::pair<TxSpends::const_iterator, TxSpends::const_iterator> range = mapTxSpends.equal_range(txin.prevout);
                while (range.first != range.second) {
                    if (range.first->second != tx.GetHash()) {
                        LogPrintf("Transaction %s (in block %s) conflicts with wallet transaction %s (both spend %s:%i)\n", tx.GetHash().ToString(), pIndex->GetBlockHash().ToString(), range.first->second.ToString(), range.first->first.hash.ToString(), range.first->first.n);
                        MarkConflicted(pIndex->GetBlockHash(), range.first->second);
                    }
                    range.first++;
                }
            }
        }

        bool fExisted = mapWallet.count(tx.GetHash()) != 0;
        if (fExisted && !fUpdate) return false;
        if (fExisted || IsMine(tx) || IsFromMe(tx))
        {
            /* Check if any keys in the wallet keypool that were supposed to be unused
             * have appeared in a new transaction. If so, remove those keys from the keypool.
             * This can happen when restoring an old wallet backup that does not contain
             * the mostly recently created transactions from newer versions of the wallet.
             */

            // loop though all outputs
            for (const CTxOut& txout: tx.vout) {
                // extract addresses and check if they match with an unused keypool key
                std::vector<CKeyID> vAffected;
                CAffectedKeysVisitor(*this, vAffected).Process(txout.scriptPubKey);
                for (const CKeyID &keyid : vAffected) {
                    std::map<CKeyID, int64_t>::const_iterator mi = m_pool_key_to_index.find(keyid);
                    if (mi != m_pool_key_to_index.end()) {
                        LogPrintf("%s: Detected a used keypool key, mark all keypool key up to this key as used\n", __func__);
                        MarkReserveKeysAsUsed(mi->second);

                        if (!TopUpKeyPool()) {
                            LogPrintf("%s: Topping up keypool failed (locked wallet)\n", __func__);
                        }
                    }
                }
            }

            CWalletTx wtx(this, ptx);

            // Get merkle branch if transaction was found in a block
            if (pIndex != nullptr)
                wtx.SetMerkleBranch(pIndex, posInBlock);

            return AddToWallet(wtx, false);
        }
    }
    return false;
}

bool CWallet::TransactionCanBeAbandoned(const uint256& hashTx) const
{
    LOCK2(cs_main, cs_wallet);
    const CWalletTx* wtx = GetWalletTx(hashTx);
    return wtx && !wtx->isAbandoned() && wtx->GetDepthInMainChain() <= 0 && !wtx->InMempool();
}

bool CWallet::AbandonTransaction(const uint256& hashTx)
{
    LOCK2(cs_main, cs_wallet);

    CWalletDB walletdb(*dbw, "r+");

    std::set<uint256> todo;
    std::set<uint256> done;

    // Can't mark abandoned if confirmed or in mempool
    auto it = mapWallet.find(hashTx);
    assert(it != mapWallet.end());
    CWalletTx& origtx = it->second;
    if (origtx.GetDepthInMainChain() > 0 || origtx.InMempool()) {
        return false;
    }

    todo.insert(hashTx);

    while (!todo.empty()) {
        uint256 now = *todo.begin();
        todo.erase(now);
        done.insert(now);
        auto it = mapWallet.find(now);
        assert(it != mapWallet.end());
        CWalletTx& wtx = it->second;
        int currentconfirm = wtx.GetDepthInMainChain();
        // If the orig tx was not in block, none of its spends can be
        assert(currentconfirm <= 0);
        // if (currentconfirm < 0) {Tx and spends are already conflicted, no need to abandon}
        if (currentconfirm == 0 && !wtx.isAbandoned()) {
            // If the orig tx was not in block/mempool, none of its spends can be in mempool
            assert(!wtx.InMempool());
            wtx.nIndex = -1;
            wtx.setAbandoned();
            wtx.MarkDirty();
            walletdb.WriteTx(wtx);
            NotifyTransactionChanged(this, wtx.GetHash(), CT_UPDATED);
            // Iterate over all its outputs, and mark transactions in the wallet that spend them abandoned too
            TxSpends::const_iterator iter = mapTxSpends.lower_bound(COutPoint(hashTx, 0));
            while (iter != mapTxSpends.end() && iter->first.hash == now) {
                if (!done.count(iter->second)) {
                    todo.insert(iter->second);
                }
                iter++;
            }
            // If a transaction changes 'conflicted' state, that changes the balance
            // available of the outputs it spends. So force those to be recomputed
            for (const CTxIn& txin : wtx.tx->vin)
            {
                auto it = mapWallet.find(txin.prevout.hash);
                if (it != mapWallet.end()) {
                    it->second.MarkDirty();
                }
            }
        }
    }

    return true;
}

void CWallet::MarkConflicted(const uint256& hashBlock, const uint256& hashTx)
{
    LOCK2(cs_main, cs_wallet);

    int conflictconfirms = 0;
    if (mapBlockIndex.count(hashBlock)) {
        CBlockIndex* pindex = mapBlockIndex[hashBlock];
        if (chainActive.Contains(pindex)) {
            conflictconfirms = -(chainActive.Height() - pindex->nHeight + 1);
        }
    }
    // If number of conflict confirms cannot be determined, this means
    // that the block is still unknown or not yet part of the main chain,
    // for example when loading the wallet during a reindex. Do nothing in that
    // case.
    if (conflictconfirms >= 0)
        return;

    // Do not flush the wallet here for performance reasons
    CWalletDB walletdb(*dbw, "r+", false);

    std::set<uint256> todo;
    std::set<uint256> done;

    todo.insert(hashTx);

    while (!todo.empty()) {
        uint256 now = *todo.begin();
        todo.erase(now);
        done.insert(now);
        auto it = mapWallet.find(now);
        assert(it != mapWallet.end());
        CWalletTx& wtx = it->second;
        int currentconfirm = wtx.GetDepthInMainChain();
        if (conflictconfirms < currentconfirm) {
            // Block is 'more conflicted' than current confirm; update.
            // Mark transaction as conflicted with this block.
            wtx.nIndex = -1;
            wtx.hashBlock = hashBlock;
            wtx.MarkDirty();
            walletdb.WriteTx(wtx);
            // Iterate over all its outputs, and mark transactions in the wallet that spend them conflicted too
            TxSpends::const_iterator iter = mapTxSpends.lower_bound(COutPoint(now, 0));
            while (iter != mapTxSpends.end() && iter->first.hash == now) {
                 if (!done.count(iter->second)) {
                     todo.insert(iter->second);
                 }
                 iter++;
            }
            // If a transaction changes 'conflicted' state, that changes the balance
            // available of the outputs it spends. So force those to be recomputed
            for (const CTxIn& txin : wtx.tx->vin) {
                auto it = mapWallet.find(txin.prevout.hash);
                if (it != mapWallet.end()) {
                    it->second.MarkDirty();
                }
            }
        }
    }
}

void CWallet::SyncTransaction(const CTransactionRef& ptx, const CBlockIndex *pindex, int posInBlock) {
    const CTransaction& tx = *ptx;

    if (!AddToWalletIfInvolvingMe(ptx, pindex, posInBlock, true))
        return; // Not one of ours

    // If a transaction changes 'conflicted' state, that changes the balance
    // available of the outputs it spends. So force those to be
    // recomputed, also:
    for (const CTxIn& txin : tx.vin) {
        auto it = mapWallet.find(txin.prevout.hash);
        if (it != mapWallet.end()) {
            it->second.MarkDirty();
        }
    }
}

void CWallet::TransactionAddedToMempool(const CTransactionRef& ptx) {
    LOCK2(cs_main, cs_wallet);
    SyncTransaction(ptx);

    auto it = mapWallet.find(ptx->GetHash());
    if (it != mapWallet.end()) {
        it->second.fInMempool = true;
    }
}

void CWallet::TransactionRemovedFromMempool(const CTransactionRef &ptx) {
    LOCK(cs_wallet);
    auto it = mapWallet.find(ptx->GetHash());
    if (it != mapWallet.end()) {
        it->second.fInMempool = false;
    }
}

void CWallet::BlockConnected(const std::shared_ptr<const CBlock>& pblock, const CBlockIndex *pindex, const std::vector<CTransactionRef>& vtxConflicted) {
    LOCK2(cs_main, cs_wallet);
    // TODO: Temporarily ensure that mempool removals are notified before
    // connected transactions.  This shouldn't matter, but the abandoned
    // state of transactions in our wallet is currently cleared when we
    // receive another notification and there is a race condition where
    // notification of a connected conflict might cause an outside process
    // to abandon a transaction and then have it inadvertently cleared by
    // the notification that the conflicted transaction was evicted.

    for (const CTransactionRef& ptx : vtxConflicted) {
        SyncTransaction(ptx);
        TransactionRemovedFromMempool(ptx);
    }
    for (size_t i = 0; i < pblock->vtx.size(); i++) {
        SyncTransaction(pblock->vtx[i], pindex, i);
        TransactionRemovedFromMempool(pblock->vtx[i]);
    }

    m_last_block_processed = pindex;
}

void CWallet::BlockDisconnected(const std::shared_ptr<const CBlock>& pblock) {
    LOCK2(cs_main, cs_wallet);

    for (const CTransactionRef& ptx : pblock->vtx) {
        SyncTransaction(ptx);
    }
}



void CWallet::BlockUntilSyncedToCurrentChain() {
    AssertLockNotHeld(cs_main);
    AssertLockNotHeld(cs_wallet);

    {
        // Skip the queue-draining stuff if we know we're caught up with
        // chainActive.Tip()...
        // We could also take cs_wallet here, and call m_last_block_processed
        // protected by cs_wallet instead of cs_main, but as long as we need
        // cs_main here anyway, its easier to just call it cs_main-protected.
        LOCK(cs_main);
        const CBlockIndex* initialChainTip = chainActive.Tip();

        if (m_last_block_processed->GetAncestor(initialChainTip->nHeight) == initialChainTip) {
            return;
        }
    }

    // ...otherwise put a callback in the validation interface queue and wait
    // for the queue to drain enough to execute it (indicating we are caught up
    // at least with the time we entered this function).
    SyncWithValidationInterfaceQueue();
}


isminetype CWallet::IsMine(const CTxIn &txin) const
{
    {
        LOCK(cs_wallet);
        std::map<uint256, CWalletTx>::const_iterator mi = mapWallet.find(txin.prevout.hash);
        if (mi != mapWallet.end())
        {
            const CWalletTx& prev = (*mi).second;
            if (txin.prevout.n < prev.tx->vout.size())
                return IsMine(prev.tx->vout[txin.prevout.n]);
        }
    }
    return ISMINE_NO;
}

// Note that this function doesn't distinguish between a 0-valued input,
// and a not-"is mine" (according to the filter) input.
CAmount CWallet::GetDebit(const CTxIn &txin, const isminefilter& filter) const
{
    {
        LOCK(cs_wallet);
        std::map<uint256, CWalletTx>::const_iterator mi = mapWallet.find(txin.prevout.hash);
        if (mi != mapWallet.end())
        {
            const CWalletTx& prev = (*mi).second;
            if (txin.prevout.n < prev.tx->vout.size())
                if (IsMine(prev.tx->vout[txin.prevout.n]) & filter)
                    return prev.tx->vout[txin.prevout.n].nValue;
        }
    }
    return 0;
}

isminetype CWallet::IsMine(const CTxOut& txout) const
{
    return ::IsMine(*this, txout.scriptPubKey);
}

CAmount CWallet::GetCredit(const CTxOut& txout, const isminefilter& filter) const
{
    if (!MoneyRange(txout.nValue))
        throw std::runtime_error(std::string(__func__) + ": value out of range");
    return ((IsMine(txout) & filter) ? txout.nValue : 0);
}

bool CWallet::IsChange(const CTxOut& txout) const
{
    // TODO: fix handling of 'change' outputs. The assumption is that any
    // payment to a script that is ours, but is not in the address book
    // is change. That assumption is likely to break when we implement multisignature
    // wallets that return change back into a multi-signature-protected address;
    // a better way of identifying which outputs are 'the send' and which are
    // 'the change' will need to be implemented (maybe extend CWalletTx to remember
    // which output, if any, was change).
    if (::IsMine(*this, txout.scriptPubKey))
    {
        CTxDestination address;
        if (!ExtractDestination(txout.scriptPubKey, address))
            return true;

        LOCK(cs_wallet);
        if (!mapAddressBook.count(address))
            return true;
    }
    return false;
}

CAmount CWallet::GetChange(const CTxOut& txout) const
{
    if (!MoneyRange(txout.nValue))
        throw std::runtime_error(std::string(__func__) + ": value out of range");
    return (IsChange(txout) ? txout.nValue : 0);
}

bool CWallet::IsMine(const CTransaction& tx) const
{
    for (const CTxOut& txout : tx.vout)
        if (IsMine(txout))
            return true;
    return false;
}

bool CWallet::IsFromMe(const CTransaction& tx) const
{
    return (GetDebit(tx, ISMINE_ALL) > 0);
}

CAmount CWallet::GetDebit(const CTransaction& tx, const isminefilter& filter) const
{
    CAmount nDebit = 0;
    for (const CTxIn& txin : tx.vin)
    {
        nDebit += GetDebit(txin, filter);
        if (!MoneyRange(nDebit))
            throw std::runtime_error(std::string(__func__) + ": value out of range");
    }
    return nDebit;
}

bool CWallet::IsAllFromMe(const CTransaction& tx, const isminefilter& filter) const
{
    LOCK(cs_wallet);

    for (const CTxIn& txin : tx.vin)
    {
        auto mi = mapWallet.find(txin.prevout.hash);
        if (mi == mapWallet.end())
            return false; // any unknown inputs can't be from us

        const CWalletTx& prev = (*mi).second;

        if (txin.prevout.n >= prev.tx->vout.size())
            return false; // invalid input!

        if (!(IsMine(prev.tx->vout[txin.prevout.n]) & filter))
            return false;
    }
    return true;
}

CAmount CWallet::GetCredit(const CTransaction& tx, const isminefilter& filter) const
{
    CAmount nCredit = 0;
    for (const CTxOut& txout : tx.vout)
    {
        nCredit += GetCredit(txout, filter);
        if (!MoneyRange(nCredit))
            throw std::runtime_error(std::string(__func__) + ": value out of range");
    }
    return nCredit;
}

CAmount CWallet::GetChange(const CTransaction& tx) const
{
    CAmount nChange = 0;
    for (const CTxOut& txout : tx.vout)
    {
        nChange += GetChange(txout);
        if (!MoneyRange(nChange))
            throw std::runtime_error(std::string(__func__) + ": value out of range");
    }
    return nChange;
}

CPubKey CWallet::GenerateNewHDMasterKey()
{
    CKey key;
    key.MakeNewKey(true);

    int64_t nCreationTime = GetTime();
    CKeyMetadata metadata(nCreationTime);

    // calculate the pubkey
    CPubKey pubkey = key.GetPubKey();
    assert(key.VerifyPubKey(pubkey));

    // set the hd keypath to "m" -> Master, refers the masterkeyid to itself
    metadata.hdKeypath     = "m";
    metadata.hdMasterKeyID = pubkey.GetID();

    {
        LOCK(cs_wallet);

        // mem store the metadata
        mapKeyMetadata[pubkey.GetID()] = metadata;

        // write the key&metadata to the database
        if (!AddKeyPubKey(key, pubkey))
            throw std::runtime_error(std::string(__func__) + ": AddKeyPubKey failed");
    }

    return pubkey;
}

bool CWallet::SetHDMasterKey(const CPubKey& pubkey)
{
    LOCK(cs_wallet);
    // store the keyid (hash160) together with
    // the child index counter in the database
    // as a hdchain object
    CHDChain newHdChain;
    newHdChain.nVersion = CanSupportFeature(FEATURE_HD_SPLIT) ? CHDChain::VERSION_HD_CHAIN_SPLIT : CHDChain::VERSION_HD_BASE;
    newHdChain.masterKeyID = pubkey.GetID();
    SetHDChain(newHdChain, false);

    return true;
}

bool CWallet::SetHDChain(const CHDChain& chain, bool memonly)
{
    LOCK(cs_wallet);
    if (!memonly && !CWalletDB(*dbw).WriteHDChain(chain))
        throw std::runtime_error(std::string(__func__) + ": writing chain failed");

    hdChain = chain;
    return true;
}

bool CWallet::IsHDEnabled() const
{
    return !hdChain.masterKeyID.IsNull();
}

int64_t CWalletTx::GetTxTime() const
{
    int64_t n = nTimeSmart;
    return n ? n : nTimeReceived;
}

int CWalletTx::GetRequestCount() const
{
    // Returns -1 if it wasn't being tracked
    int nRequests = -1;
    {
        LOCK(pwallet->cs_wallet);
        if (IsCoinBase())
        {
            // Generated block
            if (!hashUnset())
            {
                std::map<uint256, int>::const_iterator mi = pwallet->mapRequestCount.find(hashBlock);
                if (mi != pwallet->mapRequestCount.end())
                    nRequests = (*mi).second;
            }
        }
        else
        {
            // Did anyone request this transaction?
            std::map<uint256, int>::const_iterator mi = pwallet->mapRequestCount.find(GetHash());
            if (mi != pwallet->mapRequestCount.end())
            {
                nRequests = (*mi).second;

                // How about the block it's in?
                if (nRequests == 0 && !hashUnset())
                {
                    std::map<uint256, int>::const_iterator _mi = pwallet->mapRequestCount.find(hashBlock);
                    if (_mi != pwallet->mapRequestCount.end())
                        nRequests = (*_mi).second;
                    else
                        nRequests = 1; // If it's in someone else's block it must have got out
                }
            }
        }
    }
    return nRequests;
}

void CWalletTx::GetAmounts(std::list<COutputEntry>& listReceived,
                           std::list<COutputEntry>& listSent, CAmount& nFee, std::string& strSentAccount, const isminefilter& filter) const
{
    nFee = 0;
    listReceived.clear();
    listSent.clear();
    strSentAccount = strFromAccount;

    // Compute fee:
    CAmount nDebit = GetDebit(filter);
    if (nDebit > 0) // debit>0 means we signed/sent this transaction
    {
        CAmount nValueOut = tx->GetValueOut();
        nFee = nDebit - nValueOut;
    }

    // Sent/received.
    for (unsigned int i = 0; i < tx->vout.size(); ++i)
    {
        const CTxOut& txout = tx->vout[i];
        isminetype fIsMine = pwallet->IsMine(txout);
        // Only need to handle txouts if AT LEAST one of these is true:
        //   1) they debit from us (sent)
        //   2) the output is to us (received)
        if (nDebit > 0)
        {
            // Don't report 'change' txouts
            if (pwallet->IsChange(txout))
                continue;
        }
        else if (!(fIsMine & filter))
            continue;

        // In either case, we need to get the destination address
        CTxDestination address;

        if (!ExtractDestination(txout.scriptPubKey, address) && !txout.scriptPubKey.IsUnspendable())
        {
            LogPrintf("CWalletTx::GetAmounts: Unknown transaction type found, txid %s\n",
                     this->GetHash().ToString());
            address = CNoDestination();
        }

        COutputEntry output = {address, txout.nValue, (int)i};

        // If we are debited by the transaction, add the output as a "sent" entry
        if (nDebit > 0)
            listSent.push_back(output);

        // If we are receiving the output, add it as a "received" entry
        if (fIsMine & filter)
            listReceived.push_back(output);
    }

}

/**
 * Scan active chain for relevant transactions after importing keys. This should
 * be called whenever new keys are added to the wallet, with the oldest key
 * creation time.
 *
 * @return Earliest timestamp that could be successfully scanned from. Timestamp
 * returned will be higher than startTime if relevant blocks could not be read.
 */
int64_t CWallet::RescanFromTime(int64_t startTime, bool update)
{
    AssertLockHeld(cs_main);
    AssertLockHeld(cs_wallet);

    // Find starting block. May be null if nCreateTime is greater than the
    // highest blockchain timestamp, in which case there is nothing that needs
    // to be scanned.
    CBlockIndex* const startBlock = chainActive.FindEarliestAtLeast(startTime - TIMESTAMP_WINDOW);
    LogPrintf("%s: Rescanning last %i blocks\n", __func__, startBlock ? chainActive.Height() - startBlock->nHeight + 1 : 0);

    if (startBlock) {
        const CBlockIndex* const failedBlock = ScanForWalletTransactions(startBlock, nullptr, update);
        if (failedBlock) {
            return failedBlock->GetBlockTimeMax() + TIMESTAMP_WINDOW + 1;
        }
    }
    return startTime;
}

/**
 * Scan the block chain (starting in pindexStart) for transactions
 * from or to us. If fUpdate is true, found transactions that already
 * exist in the wallet will be updated.
 *
 * Returns null if scan was successful. Otherwise, if a complete rescan was not
 * possible (due to pruning or corruption), returns pointer to the most recent
 * block that could not be scanned.
 *
 * If pindexStop is not a nullptr, the scan will stop at the block-index
 * defined by pindexStop
 */
CBlockIndex* CWallet::ScanForWalletTransactions(CBlockIndex* pindexStart, CBlockIndex* pindexStop, bool fUpdate)
{
    int64_t nNow = GetTime();
    const CChainParams& chainParams = Params();

    if (pindexStop) {
        assert(pindexStop->nHeight >= pindexStart->nHeight);
    }

    CBlockIndex* pindex = pindexStart;
    CBlockIndex* ret = nullptr;
    {
        LOCK2(cs_main, cs_wallet);
        fAbortRescan = false;
        fScanningWallet = true;

        ShowProgress(_("Rescanning..."), 0); // show rescan progress in GUI as dialog or on splashscreen, if -rescan on startup
        double dProgressStart = GuessVerificationProgress(chainParams.TxData(), pindex);
        double dProgressTip = GuessVerificationProgress(chainParams.TxData(), chainActive.Tip());
        while (pindex && !fAbortRescan)
        {
            if (pindex->nHeight % 100 == 0 && dProgressTip - dProgressStart > 0.0)
                ShowProgress(_("Rescanning..."), std::max(1, std::min(99, (int)((GuessVerificationProgress(chainParams.TxData(), pindex) - dProgressStart) / (dProgressTip - dProgressStart) * 100))));
            if (GetTime() >= nNow + 60) {
                nNow = GetTime();
                LogPrintf("Still rescanning. At block %d. Progress=%f\n", pindex->nHeight, GuessVerificationProgress(chainParams.TxData(), pindex));
            }

            CBlock block;
            if (ReadBlockFromDisk(block, pindex, Params().GetConsensus())) {
                for (size_t posInBlock = 0; posInBlock < block.vtx.size(); ++posInBlock) {
                    AddToWalletIfInvolvingMe(block.vtx[posInBlock], pindex, posInBlock, fUpdate);
                }
            } else {
                ret = pindex;
            }
            if (pindex == pindexStop) {
                break;
            }
            pindex = chainActive.Next(pindex);
        }
        if (pindex && fAbortRescan) {
            LogPrintf("Rescan aborted at block %d. Progress=%f\n", pindex->nHeight, GuessVerificationProgress(chainParams.TxData(), pindex));
        }
        ShowProgress(_("Rescanning..."), 100); // hide progress dialog in GUI

        fScanningWallet = false;
    }
    return ret;
}

void CWallet::ReacceptWalletTransactions()
{
    // If transactions aren't being broadcasted, don't let them into local mempool either
    if (!fBroadcastTransactions)
        return;
    LOCK2(cs_main, cs_wallet);
    std::map<int64_t, CWalletTx*> mapSorted;

    // Sort pending wallet transactions based on their initial wallet insertion order
    for (std::pair<const uint256, CWalletTx>& item : mapWallet)
    {
        const uint256& wtxid = item.first;
        CWalletTx& wtx = item.second;
        assert(wtx.GetHash() == wtxid);

        int nDepth = wtx.GetDepthInMainChain();

        if (!wtx.IsCoinBase() && (nDepth == 0 && !wtx.isAbandoned())) {
            mapSorted.insert(std::make_pair(wtx.nOrderPos, &wtx));
        }
    }

    // Try to add wallet transactions to memory pool
    for (std::pair<const int64_t, CWalletTx*>& item : mapSorted) {
        CWalletTx& wtx = *(item.second);
        CValidationState state;
        wtx.AcceptToMemoryPool(maxTxFee, state);
    }
}

bool CWalletTx::RelayWalletTransaction(CConnman* connman)
{
    assert(pwallet->GetBroadcastTransactions());
    if (!IsCoinBase() && !isAbandoned() && GetDepthInMainChain() == 0)
    {
        CValidationState state;
        /* GetDepthInMainChain already catches known conflicts. */
        if (InMempool() || AcceptToMemoryPool(maxTxFee, state)) {
            LogPrintf("Relaying wtx %s\n", GetHash().ToString());
            if (connman) {
                CInv inv(MSG_TX, GetHash());
                connman->ForEachNode([&inv](CNode* pnode)
                {
                    pnode->PushInventory(inv);
                });
                return true;
            }
        }
    }
    return false;
}

std::set<uint256> CWalletTx::GetConflicts() const
{
    std::set<uint256> result;
    if (pwallet != nullptr)
    {
        uint256 myHash = GetHash();
        result = pwallet->GetConflicts(myHash);
        result.erase(myHash);
    }
    return result;
}

CAmount CWalletTx::GetDebit(const isminefilter& filter) const
{
    if (tx->vin.empty())
        return 0;

    CAmount debit = 0;
    if(filter & ISMINE_SPENDABLE)
    {
        if (fDebitCached)
            debit += nDebitCached;
        else
        {
            nDebitCached = pwallet->GetDebit(*tx, ISMINE_SPENDABLE);
            fDebitCached = true;
            debit += nDebitCached;
        }
    }
    if(filter & ISMINE_WATCH_ONLY)
    {
        if(fWatchDebitCached)
            debit += nWatchDebitCached;
        else
        {
            nWatchDebitCached = pwallet->GetDebit(*tx, ISMINE_WATCH_ONLY);
            fWatchDebitCached = true;
            debit += nWatchDebitCached;
        }
    }
    return debit;
}

CAmount CWalletTx::GetCredit(const isminefilter& filter) const
{
    // Must wait until coinbase is safely deep enough in the chain before valuing it
    if (IsCoinBase() && GetBlocksToMaturity() > 0)
        return 0;

    CAmount credit = 0;
    if (filter & ISMINE_SPENDABLE)
    {
        // GetBalance can assume transactions in mapWallet won't change
        if (fCreditCached)
            credit += nCreditCached;
        else
        {
            nCreditCached = pwallet->GetCredit(*tx, ISMINE_SPENDABLE);
            fCreditCached = true;
            credit += nCreditCached;
        }
    }
    if (filter & ISMINE_WATCH_ONLY)
    {
        if (fWatchCreditCached)
            credit += nWatchCreditCached;
        else
        {
            nWatchCreditCached = pwallet->GetCredit(*tx, ISMINE_WATCH_ONLY);
            fWatchCreditCached = true;
            credit += nWatchCreditCached;
        }
    }
    return credit;
}

CAmount CWalletTx::GetImmatureCredit(bool fUseCache) const
{
    if (IsCoinBase() && GetBlocksToMaturity() > 0 && IsInMainChain())
    {
        if (fUseCache && fImmatureCreditCached)
            return nImmatureCreditCached;
        nImmatureCreditCached = pwallet->GetCredit(*tx, ISMINE_SPENDABLE);
        fImmatureCreditCached = true;
        return nImmatureCreditCached;
    }

    return 0;
}

CAmount CWalletTx::GetAvailableCredit(bool fUseCache) const
{
    if (pwallet == nullptr)
        return 0;

    // Must wait until coinbase is safely deep enough in the chain before valuing it
    if (IsCoinBase() && GetBlocksToMaturity() > 0)
        return 0;

    if (fUseCache && fAvailableCreditCached)
        return nAvailableCreditCached;

    CAmount nCredit = 0;
    uint256 hashTx = GetHash();
    for (unsigned int i = 0; i < tx->vout.size(); i++)
    {
        if (!pwallet->IsSpent(hashTx, i))
        {
            const CTxOut &txout = tx->vout[i];
            nCredit += pwallet->GetCredit(txout, ISMINE_SPENDABLE);
            if (!MoneyRange(nCredit))
                throw std::runtime_error(std::string(__func__) + " : value out of range");
        }
    }

    nAvailableCreditCached = nCredit;
    fAvailableCreditCached = true;
    return nCredit;
}

CAmount CWalletTx::GetImmatureWatchOnlyCredit(const bool fUseCache) const
{
    if (IsCoinBase() && GetBlocksToMaturity() > 0 && IsInMainChain())
    {
        if (fUseCache && fImmatureWatchCreditCached)
            return nImmatureWatchCreditCached;
        nImmatureWatchCreditCached = pwallet->GetCredit(*tx, ISMINE_WATCH_ONLY);
        fImmatureWatchCreditCached = true;
        return nImmatureWatchCreditCached;
    }

    return 0;
}

CAmount CWalletTx::GetAvailableWatchOnlyCredit(const bool fUseCache) const
{
    if (pwallet == nullptr)
        return 0;

    // Must wait until coinbase is safely deep enough in the chain before valuing it
    if (IsCoinBase() && GetBlocksToMaturity() > 0)
        return 0;

    if (fUseCache && fAvailableWatchCreditCached)
        return nAvailableWatchCreditCached;

    CAmount nCredit = 0;
    for (unsigned int i = 0; i < tx->vout.size(); i++)
    {
        if (!pwallet->IsSpent(GetHash(), i))
        {
            const CTxOut &txout = tx->vout[i];
            nCredit += pwallet->GetCredit(txout, ISMINE_WATCH_ONLY);
            if (!MoneyRange(nCredit))
                throw std::runtime_error(std::string(__func__) + ": value out of range");
        }
    }

    nAvailableWatchCreditCached = nCredit;
    fAvailableWatchCreditCached = true;
    return nCredit;
}

CAmount CWalletTx::GetChange() const
{
    if (fChangeCached)
        return nChangeCached;
    nChangeCached = pwallet->GetChange(*tx);
    fChangeCached = true;
    return nChangeCached;
}

bool CWalletTx::InMempool() const
{
    return fInMempool;
}

bool CWalletTx::IsTrusted() const
{
    // Quick answer in most cases
    if (!CheckFinalTx(*tx))
        return false;
    int nDepth = GetDepthInMainChain();
    if (nDepth >= 1)
        return true;
    if (nDepth < 0)
        return false;
    if (!bSpendZeroConfChange || !IsFromMe(ISMINE_ALL)) // using wtx's cached debit
        return false;

    // Don't trust unconfirmed transactions from us unless they are in the mempool.
    if (!InMempool())
        return false;

    // Trusted if all inputs are from us and are in the mempool:
    for (const CTxIn& txin : tx->vin)
    {
        // Transactions not sent by us: not trusted
        const CWalletTx* parent = pwallet->GetWalletTx(txin.prevout.hash);
        if (parent == nullptr)
            return false;
        const CTxOut& parentOut = parent->tx->vout[txin.prevout.n];
        if (pwallet->IsMine(parentOut) != ISMINE_SPENDABLE)
            return false;
    }
    return true;
}

bool CWalletTx::IsEquivalentTo(const CWalletTx& _tx) const
{
        CMutableTransaction tx1 = *this->tx;
        CMutableTransaction tx2 = *_tx.tx;
        for (auto& txin : tx1.vin) txin.scriptSig = CScript();
        for (auto& txin : tx2.vin) txin.scriptSig = CScript();
        return CTransaction(tx1) == CTransaction(tx2);
}

std::vector<uint256> CWallet::ResendWalletTransactionsBefore(int64_t nTime, CConnman* connman)
{
    std::vector<uint256> result;

    LOCK(cs_wallet);

    // Sort them in chronological order
    std::multimap<unsigned int, CWalletTx*> mapSorted;
    for (std::pair<const uint256, CWalletTx>& item : mapWallet)
    {
        CWalletTx& wtx = item.second;
        // Don't rebroadcast if newer than nTime:
        if (wtx.nTimeReceived > nTime)
            continue;
        mapSorted.insert(std::make_pair(wtx.nTimeReceived, &wtx));
    }
    for (std::pair<const unsigned int, CWalletTx*>& item : mapSorted)
    {
        CWalletTx& wtx = *item.second;
        if (wtx.RelayWalletTransaction(connman))
            result.push_back(wtx.GetHash());
    }
    return result;
}

void CWallet::ResendWalletTransactions(int64_t nBestBlockTime, CConnman* connman)
{
    // Do this infrequently and randomly to avoid giving away
    // that these are our transactions.
    if (GetTime() < nNextResend || !fBroadcastTransactions)
        return;
    bool fFirst = (nNextResend == 0);
    nNextResend = GetTime() + GetRand(30 * 60);
    if (fFirst)
        return;

    // Only do it if there's been a new block since last time
    if (nBestBlockTime < nLastResend)
        return;
    nLastResend = GetTime();

    // Rebroadcast unconfirmed txes older than 5 minutes before the last
    // block was found:
    std::vector<uint256> relayed = ResendWalletTransactionsBefore(nBestBlockTime-5*60, connman);
    if (!relayed.empty())
        LogPrintf("%s: rebroadcast %u unconfirmed transactions\n", __func__, relayed.size());
}

/** @} */ // end of mapWallet




/** @defgroup Actions
 *
 * @{
 */


CAmount CWallet::GetBalance() const
{
    CAmount nTotal = 0;
    {
        LOCK2(cs_main, cs_wallet);
        for (const auto& entry : mapWallet)
        {
            const CWalletTx* pcoin = &entry.second;
            if (pcoin->IsTrusted())
                nTotal += pcoin->GetAvailableCredit();
        }
    }

    return nTotal;
}

CAmount CWallet::GetUnconfirmedBalance() const
{
    CAmount nTotal = 0;
    {
        LOCK2(cs_main, cs_wallet);
        for (const auto& entry : mapWallet)
        {
            const CWalletTx* pcoin = &entry.second;
            if (!pcoin->IsTrusted() && pcoin->GetDepthInMainChain() == 0 && pcoin->InMempool())
                nTotal += pcoin->GetAvailableCredit();
        }
    }
    return nTotal;
}

CAmount CWallet::GetImmatureBalance() const
{
    CAmount nTotal = 0;
    {
        LOCK2(cs_main, cs_wallet);
        for (const auto& entry : mapWallet)
        {
            const CWalletTx* pcoin = &entry.second;
            nTotal += pcoin->GetImmatureCredit();
        }
    }
    return nTotal;
}

CAmount CWallet::GetWatchOnlyBalance() const
{
    CAmount nTotal = 0;
    {
        LOCK2(cs_main, cs_wallet);
        for (const auto& entry : mapWallet)
        {
            const CWalletTx* pcoin = &entry.second;
            if (pcoin->IsTrusted())
                nTotal += pcoin->GetAvailableWatchOnlyCredit();
        }
    }

    return nTotal;
}

CAmount CWallet::GetUnconfirmedWatchOnlyBalance() const
{
    CAmount nTotal = 0;
    {
        LOCK2(cs_main, cs_wallet);
        for (const auto& entry : mapWallet)
        {
            const CWalletTx* pcoin = &entry.second;
            if (!pcoin->IsTrusted() && pcoin->GetDepthInMainChain() == 0 && pcoin->InMempool())
                nTotal += pcoin->GetAvailableWatchOnlyCredit();
        }
    }
    return nTotal;
}

CAmount CWallet::GetImmatureWatchOnlyBalance() const
{
    CAmount nTotal = 0;
    {
        LOCK2(cs_main, cs_wallet);
        for (const auto& entry : mapWallet)
        {
            const CWalletTx* pcoin = &entry.second;
            nTotal += pcoin->GetImmatureWatchOnlyCredit();
        }
    }
    return nTotal;
}

// Calculate total balance in a different way from GetBalance. The biggest
// difference is that GetBalance sums up all unspent TxOuts paying to the
// wallet, while this sums up both spent and unspent TxOuts paying to the
// wallet, and then subtracts the values of TxIns spending from the wallet. This
// also has fewer restrictions on which unconfirmed transactions are considered
// trusted.
CAmount CWallet::GetLegacyBalance(const isminefilter& filter, int minDepth, const std::string* account) const
{
    LOCK2(cs_main, cs_wallet);

    CAmount balance = 0;
    for (const auto& entry : mapWallet) {
        const CWalletTx& wtx = entry.second;
        const int depth = wtx.GetDepthInMainChain();
        if (depth < 0 || !CheckFinalTx(*wtx.tx) || wtx.GetBlocksToMaturity() > 0) {
            continue;
        }

        // Loop through tx outputs and add incoming payments. For outgoing txs,
        // treat change outputs specially, as part of the amount debited.
        CAmount debit = wtx.GetDebit(filter);
        const bool outgoing = debit > 0;
        for (const CTxOut& out : wtx.tx->vout) {
            if (outgoing && IsChange(out)) {
                debit -= out.nValue;
            } else if (IsMine(out) & filter && depth >= minDepth && (!account || *account == GetAccountName(out.scriptPubKey))) {
                balance += out.nValue;
            }
        }

        // For outgoing txs, subtract amount debited.
        if (outgoing && (!account || *account == wtx.strFromAccount)) {
            balance -= debit;
        }
    }

    if (account) {
        balance += CWalletDB(*dbw).GetAccountCreditDebit(*account);
    }

    return balance;
}

CAmount CWallet::GetAvailableBalance(const CCoinControl* coinControl) const
{
    LOCK2(cs_main, cs_wallet);

    CAmount balance = 0;
    std::vector<COutput> vCoins;
    AvailableCoins(vCoins, true, coinControl);
    for (const COutput& out : vCoins) {
        if (out.fSpendable) {
            balance += out.tx->tx->vout[out.i].nValue;
        }
    }
    return balance;
}

void CWallet::AvailableCoins(std::vector<COutput> &vCoins, bool fOnlySafe, const CCoinControl *coinControl, const CAmount &nMinimumAmount, const CAmount &nMaximumAmount, const CAmount &nMinimumSumAmount, const uint64_t nMaximumCount, const int nMinDepth, const int nMaxDepth) const
{
    vCoins.clear();

    {
        LOCK2(cs_main, cs_wallet);

        CAmount nTotal = 0;

        for (const auto& entry : mapWallet)
        {
            const uint256& wtxid = entry.first;
            const CWalletTx* pcoin = &entry.second;

            if (!CheckFinalTx(*pcoin->tx))
                continue;

            if (pcoin->IsCoinBase() && pcoin->GetBlocksToMaturity() > 0)
                continue;

            int nDepth = pcoin->GetDepthInMainChain();
            if (nDepth < 0)
                continue;

            // We should not consider coins which aren't at least in our mempool
            // It's possible for these to be conflicted via ancestors which we may never be able to detect
            if (nDepth == 0 && !pcoin->InMempool())
                continue;

            bool safeTx = pcoin->IsTrusted();

            // We should not consider coins from transactions that are replacing
            // other transactions.
            //
            // Example: There is a transaction A which is replaced by bumpfee
            // transaction B. In this case, we want to prevent creation of
            // a transaction B' which spends an output of B.
            //
            // Reason: If transaction A were initially confirmed, transactions B
            // and B' would no longer be valid, so the user would have to create
            // a new transaction C to replace B'. However, in the case of a
            // one-block reorg, transactions B' and C might BOTH be accepted,
            // when the user only wanted one of them. Specifically, there could
            // be a 1-block reorg away from the chain where transactions A and C
            // were accepted to another chain where B, B', and C were all
            // accepted.
            if (nDepth == 0 && pcoin->mapValue.count("replaces_txid")) {
                safeTx = false;
            }

            // Similarly, we should not consider coins from transactions that
            // have been replaced. In the example above, we would want to prevent
            // creation of a transaction A' spending an output of A, because if
            // transaction B were initially confirmed, conflicting with A and
            // A', we wouldn't want to the user to create a transaction D
            // intending to replace A', but potentially resulting in a scenario
            // where A, A', and D could all be accepted (instead of just B and
            // D, or just A and A' like the user would want).
            if (nDepth == 0 && pcoin->mapValue.count("replaced_by_txid")) {
                safeTx = false;
            }

            if (fOnlySafe && !safeTx) {
                continue;
            }

            if (nDepth < nMinDepth || nDepth > nMaxDepth)
                continue;

            for (unsigned int i = 0; i < pcoin->tx->vout.size(); i++) {
                if (pcoin->tx->vout[i].nValue < nMinimumAmount || pcoin->tx->vout[i].nValue > nMaximumAmount)
                    continue;

                if (coinControl && coinControl->HasSelected() && !coinControl->fAllowOtherInputs && !coinControl->IsSelected(COutPoint(entry.first, i)))
                    continue;

                if (IsLockedCoin(entry.first, i))
                    continue;

                if (IsSpent(wtxid, i))
                    continue;

                isminetype mine = IsMine(pcoin->tx->vout[i]);

                if (mine == ISMINE_NO) {
                    continue;
                }

                bool fSpendableIn = ((mine & ISMINE_SPENDABLE) != ISMINE_NO) || (coinControl && coinControl->fAllowWatchOnly && (mine & ISMINE_WATCH_SOLVABLE) != ISMINE_NO);
                bool fSolvableIn = (mine & (ISMINE_SPENDABLE | ISMINE_WATCH_SOLVABLE)) != ISMINE_NO;

                vCoins.push_back(COutput(pcoin, i, nDepth, fSpendableIn, fSolvableIn, safeTx));

                // Checks the sum amount of all UTXO's.
                if (nMinimumSumAmount != MAX_MONEY) {
                    nTotal += pcoin->tx->vout[i].nValue;

                    if (nTotal >= nMinimumSumAmount) {
                        return;
                    }
                }

                // Checks the maximum number of UTXO's.
                if (nMaximumCount > 0 && vCoins.size() >= nMaximumCount) {
                    return;
                }
            }
        }
    }
}

<<<<<<< HEAD
void CWallet::AvailableSidechainCoins(std::vector<COutput>& vSidechainCoins, const uint8_t& nSidechain) const
{
    std::vector<COutput> vCoins;
    AvailableCoins(vCoins, true);
    const Sidechain& s = ValidSidechains[nSidechain];
    // TODO check correct script hex based on nSidechain param
=======
std::map<CTxDestination, std::vector<COutput>> CWallet::ListCoins() const
{
    // TODO: Add AssertLockHeld(cs_wallet) here.
    //
    // Because the return value from this function contains pointers to
    // CWalletTx objects, callers to this function really should acquire the
    // cs_wallet lock before calling it. However, the current caller doesn't
    // acquire this lock yet. There was an attempt to add the missing lock in
    // https://github.com/bitcoin/bitcoin/pull/10340, but that change has been
    // postponed until after https://github.com/bitcoin/bitcoin/pull/10244 to
    // avoid adding some extra complexity to the Qt code.

    std::map<CTxDestination, std::vector<COutput>> result;

    std::vector<COutput> availableCoins;
    AvailableCoins(availableCoins);

    LOCK2(cs_main, cs_wallet);
    for (auto& coin : availableCoins) {
        CTxDestination address;
        if (coin.fSpendable &&
            ExtractDestination(FindNonChangeParentOutput(*coin.tx->tx, coin.i).scriptPubKey, address)) {
            result[address].emplace_back(std::move(coin));
        }
    }

    std::vector<COutPoint> lockedCoins;
    ListLockedCoins(lockedCoins);
    for (const auto& output : lockedCoins) {
        auto it = mapWallet.find(output.hash);
        if (it != mapWallet.end()) {
            int depth = it->second.GetDepthInMainChain();
            if (depth >= 0 && output.n < it->second.tx->vout.size() &&
                IsMine(it->second.tx->vout[output.n]) == ISMINE_SPENDABLE) {
                CTxDestination address;
                if (ExtractDestination(FindNonChangeParentOutput(*it->second.tx, output.n).scriptPubKey, address)) {
                    result[address].emplace_back(
                        &it->second, output.n, depth, true /* spendable */, true /* solvable */, false /* safe */);
                }
            }
        }
    }

    return result;
}

const CTxOut& CWallet::FindNonChangeParentOutput(const CTransaction& tx, int output) const
{
    const CTransaction* ptx = &tx;
    int n = output;
    while (IsChange(ptx->vout[n]) && ptx->vin.size() > 0) {
        const COutPoint& prevout = ptx->vin[0].prevout;
        auto it = mapWallet.find(prevout.hash);
        if (it == mapWallet.end() || it->second.tx->vout.size() <= prevout.n ||
            !IsMine(it->second.tx->vout[prevout.n])) {
            break;
        }
        ptx = it->second.tx.get();
        n = prevout.n;
    }
    return ptx->vout[n];
}

void CWallet::AvailableSidechainCoins(std::vector<COutput>& vSidechainCoins, const uint8_t& nSidechain) const
{
    // Check if sidechain number is valid
    if (!IsSidechainNumberValid(nSidechain))
        return;

    // Collect available outputs
    std::vector<COutput> vCoins;
    AvailableCoins(vCoins, true);

    // Search for available Sidechain outputs
    const Sidechain& s = ValidSidechains[nSidechain];
>>>>>>> 345d7dd8
    for (const COutput& output : vCoins) {
        CScript scriptPubKey = output.tx->tx->vout[output.i].scriptPubKey;

        if (HexStr(scriptPubKey) == s.sidechainHex) {
            vSidechainCoins.push_back(output);
        }
    }
}

static void ApproximateBestSubset(const std::vector<CInputCoin>& vValue, const CAmount& nTotalLower, const CAmount& nTargetValue,
                                  std::vector<char>& vfBest, CAmount& nBest, int iterations = 1000)
{
    std::vector<char> vfIncluded;

    vfBest.assign(vValue.size(), true);
    nBest = nTotalLower;

    FastRandomContext insecure_rand;

    for (int nRep = 0; nRep < iterations && nBest != nTargetValue; nRep++)
    {
        vfIncluded.assign(vValue.size(), false);
        CAmount nTotal = 0;
        bool fReachedTarget = false;
        for (int nPass = 0; nPass < 2 && !fReachedTarget; nPass++)
        {
            for (unsigned int i = 0; i < vValue.size(); i++)
            {
                //The solver here uses a randomized algorithm,
                //the randomness serves no real security purpose but is just
                //needed to prevent degenerate behavior and it is important
                //that the rng is fast. We do not use a constant random sequence,
                //because there may be some privacy improvement by making
                //the selection random.
                if (nPass == 0 ? insecure_rand.randbool() : !vfIncluded[i])
                {
                    nTotal += vValue[i].txout.nValue;
                    vfIncluded[i] = true;
                    if (nTotal >= nTargetValue)
                    {
                        fReachedTarget = true;
                        if (nTotal < nBest)
                        {
                            nBest = nTotal;
                            vfBest = vfIncluded;
                        }
                        nTotal -= vValue[i].txout.nValue;
                        vfIncluded[i] = false;
                    }
                }
            }
        }
    }
}

bool CWallet::SelectCoinsMinConf(const CAmount& nTargetValue, const int nConfMine, const int nConfTheirs, const uint64_t nMaxAncestors, std::vector<COutput> vCoins,
                                 std::set<CInputCoin>& setCoinsRet, CAmount& nValueRet) const
{
    setCoinsRet.clear();
    nValueRet = 0;

    // List of values less than target
    boost::optional<CInputCoin> coinLowestLarger;
    std::vector<CInputCoin> vValue;
    CAmount nTotalLower = 0;

    random_shuffle(vCoins.begin(), vCoins.end(), GetRandInt);

    for (const COutput &output : vCoins)
    {
        if (!output.fSpendable)
            continue;

        const CWalletTx *pcoin = output.tx;

        if (output.nDepth < (pcoin->IsFromMe(ISMINE_ALL) ? nConfMine : nConfTheirs))
            continue;

        if (!mempool.TransactionWithinChainLimit(pcoin->GetHash(), nMaxAncestors))
            continue;

        int i = output.i;

        CInputCoin coin = CInputCoin(pcoin, i);

        if (coin.txout.nValue == nTargetValue)
        {
            setCoinsRet.insert(coin);
            nValueRet += coin.txout.nValue;
            return true;
        }
        else if (coin.txout.nValue < nTargetValue + MIN_CHANGE)
        {
            vValue.push_back(coin);
            nTotalLower += coin.txout.nValue;
        }
        else if (!coinLowestLarger || coin.txout.nValue < coinLowestLarger->txout.nValue)
        {
            coinLowestLarger = coin;
        }
    }

    if (nTotalLower == nTargetValue)
    {
        for (const auto& input : vValue)
        {
            setCoinsRet.insert(input);
            nValueRet += input.txout.nValue;
        }
        return true;
    }

    if (nTotalLower < nTargetValue)
    {
        if (!coinLowestLarger)
            return false;
        setCoinsRet.insert(coinLowestLarger.get());
        nValueRet += coinLowestLarger->txout.nValue;
        return true;
    }

    // Solve subset sum by stochastic approximation
    std::sort(vValue.begin(), vValue.end(), CompareValueOnly());
    std::reverse(vValue.begin(), vValue.end());
    std::vector<char> vfBest;
    CAmount nBest;

    ApproximateBestSubset(vValue, nTotalLower, nTargetValue, vfBest, nBest);
    if (nBest != nTargetValue && nTotalLower >= nTargetValue + MIN_CHANGE)
        ApproximateBestSubset(vValue, nTotalLower, nTargetValue + MIN_CHANGE, vfBest, nBest);

    // If we have a bigger coin and (either the stochastic approximation didn't find a good solution,
    //                                   or the next bigger coin is closer), return the bigger coin
    if (coinLowestLarger &&
        ((nBest != nTargetValue && nBest < nTargetValue + MIN_CHANGE) || coinLowestLarger->txout.nValue <= nBest))
    {
        setCoinsRet.insert(coinLowestLarger.get());
        nValueRet += coinLowestLarger->txout.nValue;
    }
    else {
        for (unsigned int i = 0; i < vValue.size(); i++)
            if (vfBest[i])
            {
                setCoinsRet.insert(vValue[i]);
                nValueRet += vValue[i].txout.nValue;
            }

        if (LogAcceptCategory(BCLog::SELECTCOINS)) {
            LogPrint(BCLog::SELECTCOINS, "SelectCoins() best subset: ");
            for (unsigned int i = 0; i < vValue.size(); i++) {
                if (vfBest[i]) {
                    LogPrint(BCLog::SELECTCOINS, "%s ", FormatMoney(vValue[i].txout.nValue));
                }
            }
            LogPrint(BCLog::SELECTCOINS, "total %s\n", FormatMoney(nBest));
        }
    }

    return true;
}

bool CWallet::SelectCoins(const std::vector<COutput>& vAvailableCoins, const CAmount& nTargetValue, std::set<CInputCoin>& setCoinsRet, CAmount& nValueRet, const CCoinControl* coinControl) const
{
    std::vector<COutput> vCoins(vAvailableCoins);

    // coin control -> return all selected outputs (we want all selected to go into the transaction for sure)
    if (coinControl && coinControl->HasSelected() && !coinControl->fAllowOtherInputs)
    {
        for (const COutput& out : vCoins)
        {
            if (!out.fSpendable)
                 continue;
            nValueRet += out.tx->tx->vout[out.i].nValue;
            setCoinsRet.insert(CInputCoin(out.tx, out.i));
        }
        return (nValueRet >= nTargetValue);
    }

    // calculate value from preset inputs and store them
    std::set<CInputCoin> setPresetCoins;
    CAmount nValueFromPresetInputs = 0;

    std::vector<COutPoint> vPresetInputs;
    if (coinControl)
        coinControl->ListSelected(vPresetInputs);
    for (const COutPoint& outpoint : vPresetInputs)
    {
        std::map<uint256, CWalletTx>::const_iterator it = mapWallet.find(outpoint.hash);
        if (it != mapWallet.end())
        {
            const CWalletTx* pcoin = &it->second;
            // Clearly invalid input, fail
            if (pcoin->tx->vout.size() <= outpoint.n)
                return false;
            nValueFromPresetInputs += pcoin->tx->vout[outpoint.n].nValue;
            setPresetCoins.insert(CInputCoin(pcoin, outpoint.n));
        } else
            return false; // TODO: Allow non-wallet inputs
    }

    // remove preset inputs from vCoins
    for (std::vector<COutput>::iterator it = vCoins.begin(); it != vCoins.end() && coinControl && coinControl->HasSelected();)
    {
        if (setPresetCoins.count(CInputCoin(it->tx, it->i)))
            it = vCoins.erase(it);
        else
            ++it;
    }

    size_t nMaxChainLength = std::min(gArgs.GetArg("-limitancestorcount", DEFAULT_ANCESTOR_LIMIT), gArgs.GetArg("-limitdescendantcount", DEFAULT_DESCENDANT_LIMIT));
    bool fRejectLongChains = gArgs.GetBoolArg("-walletrejectlongchains", DEFAULT_WALLET_REJECT_LONG_CHAINS);

    bool res = nTargetValue <= nValueFromPresetInputs ||
        SelectCoinsMinConf(nTargetValue - nValueFromPresetInputs, 1, 6, 0, vCoins, setCoinsRet, nValueRet) ||
        SelectCoinsMinConf(nTargetValue - nValueFromPresetInputs, 1, 1, 0, vCoins, setCoinsRet, nValueRet) ||
        (bSpendZeroConfChange && SelectCoinsMinConf(nTargetValue - nValueFromPresetInputs, 0, 1, 2, vCoins, setCoinsRet, nValueRet)) ||
        (bSpendZeroConfChange && SelectCoinsMinConf(nTargetValue - nValueFromPresetInputs, 0, 1, std::min((size_t)4, nMaxChainLength/3), vCoins, setCoinsRet, nValueRet)) ||
        (bSpendZeroConfChange && SelectCoinsMinConf(nTargetValue - nValueFromPresetInputs, 0, 1, nMaxChainLength/2, vCoins, setCoinsRet, nValueRet)) ||
        (bSpendZeroConfChange && SelectCoinsMinConf(nTargetValue - nValueFromPresetInputs, 0, 1, nMaxChainLength, vCoins, setCoinsRet, nValueRet)) ||
        (bSpendZeroConfChange && !fRejectLongChains && SelectCoinsMinConf(nTargetValue - nValueFromPresetInputs, 0, 1, std::numeric_limits<uint64_t>::max(), vCoins, setCoinsRet, nValueRet));

    // because SelectCoinsMinConf clears the setCoinsRet, we now add the possible inputs to the coinset
    setCoinsRet.insert(setPresetCoins.begin(), setPresetCoins.end());

    // add preset inputs to the total value selected
    nValueRet += nValueFromPresetInputs;

    return res;
}

bool CWallet::SignTransaction(CMutableTransaction &tx)
{
    AssertLockHeld(cs_wallet); // mapWallet

    // sign the new tx
    CTransaction txNewConst(tx);
    int nIn = 0;
    for (const auto& input : tx.vin) {
        std::map<uint256, CWalletTx>::const_iterator mi = mapWallet.find(input.prevout.hash);
        if(mi == mapWallet.end() || input.prevout.n >= mi->second.tx->vout.size()) {
            return false;
        }
        const CScript& scriptPubKey = mi->second.tx->vout[input.prevout.n].scriptPubKey;
        const CAmount& amount = mi->second.tx->vout[input.prevout.n].nValue;
        SignatureData sigdata;
        if (!ProduceSignature(TransactionSignatureCreator(this, &txNewConst, nIn, amount, SIGHASH_ALL), scriptPubKey, sigdata)) {
            return false;
        }
        UpdateTransaction(tx, nIn, sigdata);
        nIn++;
    }
    return true;
}

bool CWallet::FundTransaction(CMutableTransaction& tx, CAmount& nFeeRet, int& nChangePosInOut, std::string& strFailReason, bool lockUnspents, const std::set<int>& setSubtractFeeFromOutputs, CCoinControl coinControl)
{
    std::vector<CRecipient> vecSend;

    // Turn the txout set into a CRecipient vector.
    for (size_t idx = 0; idx < tx.vout.size(); idx++) {
        const CTxOut& txOut = tx.vout[idx];
        CRecipient recipient = {txOut.scriptPubKey, txOut.nValue, setSubtractFeeFromOutputs.count(idx) == 1};
        vecSend.push_back(recipient);
    }

    coinControl.fAllowOtherInputs = true;

    for (const CTxIn& txin : tx.vin) {
        coinControl.Select(txin.prevout);
    }

    // Acquire the locks to prevent races to the new locked unspents between the
    // CreateTransaction call and LockCoin calls (when lockUnspents is true).
    LOCK2(cs_main, cs_wallet);

    CReserveKey reservekey(this);
    CWalletTx wtx;
    if (!CreateTransaction(vecSend, wtx, reservekey, nFeeRet, nChangePosInOut, strFailReason, coinControl, false)) {
        return false;
    }

    if (nChangePosInOut != -1) {
        tx.vout.insert(tx.vout.begin() + nChangePosInOut, wtx.tx->vout[nChangePosInOut]);
        // We don't have the normal Create/Commit cycle, and don't want to risk
        // reusing change, so just remove the key from the keypool here.
        reservekey.KeepKey();
    }

    // Copy output sizes from new transaction; they may have had the fee
    // subtracted from them.
    for (unsigned int idx = 0; idx < tx.vout.size(); idx++) {
        tx.vout[idx].nValue = wtx.tx->vout[idx].nValue;
    }

    // Add new txins while keeping original txin scriptSig/order.
    for (const CTxIn& txin : wtx.tx->vin) {
        if (!coinControl.IsSelected(txin.prevout)) {
            tx.vin.push_back(txin);

            if (lockUnspents) {
                LockCoin(txin.prevout);
            }
        }
    }

    return true;
}

bool CWallet::CreateTransaction(const std::vector<CRecipient>& vecSend, CWalletTx& wtxNew, CReserveKey& reservekey, CAmount& nFeeRet,
                                int& nChangePosInOut, std::string& strFailReason, const CCoinControl& coin_control, bool sign)
{
    CAmount nValue = 0;
    int nChangePosRequest = nChangePosInOut;
    unsigned int nSubtractFeeFromAmount = 0;
    for (const auto& recipient : vecSend)
    {
        if (nValue < 0 || recipient.nAmount < 0)
        {
            strFailReason = _("Transaction amounts must not be negative");
            return false;
        }
        nValue += recipient.nAmount;

        if (recipient.fSubtractFeeFromAmount)
            nSubtractFeeFromAmount++;
    }
    if (vecSend.empty())
    {
        strFailReason = _("Transaction must have at least one recipient");
        return false;
    }

    wtxNew.fTimeReceivedIsTxTime = true;
    wtxNew.BindWallet(this);
    CMutableTransaction txNew;

    // Discourage fee sniping.
    //
    // For a large miner the value of the transactions in the best block and
    // the mempool can exceed the cost of deliberately attempting to mine two
    // blocks to orphan the current best block. By setting nLockTime such that
    // only the next block can include the transaction, we discourage this
    // practice as the height restricted and limited blocksize gives miners
    // considering fee sniping fewer options for pulling off this attack.
    //
    // A simple way to think about this is from the wallet's point of view we
    // always want the blockchain to move forward. By setting nLockTime this
    // way we're basically making the statement that we only want this
    // transaction to appear in the next block; we don't want to potentially
    // encourage reorgs by allowing transactions to appear at lower heights
    // than the next block in forks of the best chain.
    //
    // Of course, the subsidy is high enough, and transaction volume low
    // enough, that fee sniping isn't a problem yet, but by implementing a fix
    // now we ensure code won't be written that makes assumptions about
    // nLockTime that preclude a fix later.
    txNew.nLockTime = chainActive.Height();

    // Secondly occasionally randomly pick a nLockTime even further back, so
    // that transactions that are delayed after signing for whatever reason,
    // e.g. high-latency mix networks and some CoinJoin implementations, have
    // better privacy.
    if (GetRandInt(10) == 0)
        txNew.nLockTime = std::max(0, (int)txNew.nLockTime - GetRandInt(100));

    assert(txNew.nLockTime <= (unsigned int)chainActive.Height());
    assert(txNew.nLockTime < LOCKTIME_THRESHOLD);
    FeeCalculation feeCalc;
    CAmount nFeeNeeded;
    unsigned int nBytes;
    {
        std::set<CInputCoin> setCoins;
        LOCK2(cs_main, cs_wallet);
        {
            std::vector<COutput> vAvailableCoins;
            AvailableCoins(vAvailableCoins, true, &coin_control);

            // Create change script that will be used if we need change
            // TODO: pass in scriptChange instead of reservekey so
            // change transaction isn't always pay-to-bitcoin-address
            CScript scriptChange;

            // coin control: send change to custom address
            if (!boost::get<CNoDestination>(&coin_control.destChange)) {
                scriptChange = GetScriptForDestination(coin_control.destChange);
            } else { // no coin control: send change to newly generated address
                // Note: We use a new key here to keep it from being obvious which side is the change.
                //  The drawback is that by not reusing a previous key, the change may be lost if a
                //  backup is restored, if the backup doesn't have the new private key for the change.
                //  If we reused the old key, it would be possible to add code to look for and
                //  rediscover unknown transactions that were written with keys of ours to recover
                //  post-backup change.

                // Reserve a new key pair from key pool
                CPubKey vchPubKey;
                bool ret;
                ret = reservekey.GetReservedKey(vchPubKey, true);
                if (!ret)
                {
                    strFailReason = _("Keypool ran out, please call keypoolrefill first");
                    return false;
                }

                LearnRelatedScripts(vchPubKey, g_change_type);
                scriptChange = GetScriptForDestination(GetDestinationForKey(vchPubKey, g_change_type));
            }
            CTxOut change_prototype_txout(0, scriptChange);
            size_t change_prototype_size = GetSerializeSize(change_prototype_txout, SER_DISK, 0);

            CFeeRate discard_rate = GetDiscardRate(::feeEstimator);
            nFeeRet = 0;
            bool pick_new_inputs = true;
            CAmount nValueIn = 0;
            // Start with no fee and loop until there is enough fee
            while (true)
            {
                nChangePosInOut = nChangePosRequest;
                txNew.vin.clear();
                txNew.vout.clear();
                wtxNew.fFromMe = true;
                bool fFirst = true;

                CAmount nValueToSelect = nValue;
                if (nSubtractFeeFromAmount == 0)
                    nValueToSelect += nFeeRet;
                // vouts to the payees
                for (const auto& recipient : vecSend)
                {
                    CTxOut txout(recipient.nAmount, recipient.scriptPubKey);

                    if (recipient.fSubtractFeeFromAmount)
                    {
                        assert(nSubtractFeeFromAmount != 0);
                        txout.nValue -= nFeeRet / nSubtractFeeFromAmount; // Subtract fee equally from each selected recipient

                        if (fFirst) // first receiver pays the remainder not divisible by output count
                        {
                            fFirst = false;
                            txout.nValue -= nFeeRet % nSubtractFeeFromAmount;
                        }
                    }

                    if (IsDust(txout, ::dustRelayFee))
                    {
                        if (recipient.fSubtractFeeFromAmount && nFeeRet > 0)
                        {
                            if (txout.nValue < 0)
                                strFailReason = _("The transaction amount is too small to pay the fee");
                            else
                                strFailReason = _("The transaction amount is too small to send after the fee has been deducted");
                        }
                        else
                            strFailReason = _("Transaction amount too small");
                        return false;
                    }
                    txNew.vout.push_back(txout);
                }

                // Choose coins to use
                if (pick_new_inputs) {
                    nValueIn = 0;
                    setCoins.clear();
                    if (!SelectCoins(vAvailableCoins, nValueToSelect, setCoins, nValueIn, &coin_control))
                    {
                        strFailReason = _("Insufficient funds");
                        return false;
                    }
                }

                const CAmount nChange = nValueIn - nValueToSelect;

                if (nChange > 0)
                {
                    // Fill a vout to ourself
                    CTxOut newTxOut(nChange, scriptChange);

                    // Never create dust outputs; if we would, just
                    // add the dust to the fee.
                    if (IsDust(newTxOut, discard_rate))
                    {
                        nChangePosInOut = -1;
                        nFeeRet += nChange;
                    }
                    else
                    {
                        if (nChangePosInOut == -1)
                        {
                            // Insert change txn at random position:
                            nChangePosInOut = GetRandInt(txNew.vout.size()+1);
                        }
                        else if ((unsigned int)nChangePosInOut > txNew.vout.size())
                        {
                            strFailReason = _("Change index out of range");
                            return false;
                        }

                        std::vector<CTxOut>::iterator position = txNew.vout.begin()+nChangePosInOut;
                        txNew.vout.insert(position, newTxOut);
                    }
                } else {
                    nChangePosInOut = -1;
                }

                // Fill vin
                //
                // Note how the sequence number is set to non-maxint so that
                // the nLockTime set above actually works.
                //
                // BIP125 defines opt-in RBF as any nSequence < maxint-1, so
                // we use the highest possible value in that range (maxint-2)
                // to avoid conflicting with other possible uses of nSequence,
                // and in the spirit of "smallest possible change from prior
                // behavior."
                const uint32_t nSequence = coin_control.signalRbf ? MAX_BIP125_RBF_SEQUENCE : (CTxIn::SEQUENCE_FINAL - 1);
                for (const auto& coin : setCoins)
                    txNew.vin.push_back(CTxIn(coin.outpoint,CScript(),
                                              nSequence));

                // Fill in dummy signatures for fee calculation.
                if (!DummySignTx(txNew, setCoins)) {
                    strFailReason = _("Signing transaction failed");
                    return false;
                }

                nBytes = GetVirtualTransactionSize(txNew);

                // Remove scriptSigs to eliminate the fee calculation dummy signatures
                for (auto& vin : txNew.vin) {
                    vin.scriptSig = CScript();
                    vin.scriptWitness.SetNull();
                }

                nFeeNeeded = GetMinimumFee(nBytes, coin_control, ::mempool, ::feeEstimator, &feeCalc);

                // If we made it here and we aren't even able to meet the relay fee on the next pass, give up
                // because we must be at the maximum allowed fee.
                if (nFeeNeeded < ::minRelayTxFee.GetFee(nBytes))
                {
                    strFailReason = _("Transaction too large for fee policy");
                    return false;
                }

                if (nFeeRet >= nFeeNeeded) {
                    // Reduce fee to only the needed amount if possible. This
                    // prevents potential overpayment in fees if the coins
                    // selected to meet nFeeNeeded result in a transaction that
                    // requires less fee than the prior iteration.

                    // If we have no change and a big enough excess fee, then
                    // try to construct transaction again only without picking
                    // new inputs. We now know we only need the smaller fee
                    // (because of reduced tx size) and so we should add a
                    // change output. Only try this once.
                    if (nChangePosInOut == -1 && nSubtractFeeFromAmount == 0 && pick_new_inputs) {
                        unsigned int tx_size_with_change = nBytes + change_prototype_size + 2; // Add 2 as a buffer in case increasing # of outputs changes compact size
                        CAmount fee_needed_with_change = GetMinimumFee(tx_size_with_change, coin_control, ::mempool, ::feeEstimator, nullptr);
                        CAmount minimum_value_for_change = GetDustThreshold(change_prototype_txout, discard_rate);
                        if (nFeeRet >= fee_needed_with_change + minimum_value_for_change) {
                            pick_new_inputs = false;
                            nFeeRet = fee_needed_with_change;
                            continue;
                        }
                    }

                    // If we have change output already, just increase it
                    if (nFeeRet > nFeeNeeded && nChangePosInOut != -1 && nSubtractFeeFromAmount == 0) {
                        CAmount extraFeePaid = nFeeRet - nFeeNeeded;
                        std::vector<CTxOut>::iterator change_position = txNew.vout.begin()+nChangePosInOut;
                        change_position->nValue += extraFeePaid;
                        nFeeRet -= extraFeePaid;
                    }
                    break; // Done, enough fee included.
                }
                else if (!pick_new_inputs) {
                    // This shouldn't happen, we should have had enough excess
                    // fee to pay for the new output and still meet nFeeNeeded
                    // Or we should have just subtracted fee from recipients and
                    // nFeeNeeded should not have changed
                    strFailReason = _("Transaction fee and change calculation failed");
                    return false;
                }

                // Try to reduce change to include necessary fee
                if (nChangePosInOut != -1 && nSubtractFeeFromAmount == 0) {
                    CAmount additionalFeeNeeded = nFeeNeeded - nFeeRet;
                    std::vector<CTxOut>::iterator change_position = txNew.vout.begin()+nChangePosInOut;
                    // Only reduce change if remaining amount is still a large enough output.
                    if (change_position->nValue >= MIN_FINAL_CHANGE + additionalFeeNeeded) {
                        change_position->nValue -= additionalFeeNeeded;
                        nFeeRet += additionalFeeNeeded;
                        break; // Done, able to increase fee from change
                    }
                }

                // If subtracting fee from recipients, we now know what fee we
                // need to subtract, we have no reason to reselect inputs
                if (nSubtractFeeFromAmount > 0) {
                    pick_new_inputs = false;
                }

                // Include more fee and try again.
                nFeeRet = nFeeNeeded;
                continue;
            }
        }

        if (nChangePosInOut == -1) reservekey.ReturnKey(); // Return any reserved key if we don't have change

        if (sign)
        {
            CTransaction txNewConst(txNew);
            int nIn = 0;
            for (const auto& coin : setCoins)
            {
                const CScript& scriptPubKey = coin.txout.scriptPubKey;
                SignatureData sigdata;

                if (!ProduceSignature(TransactionSignatureCreator(this, &txNewConst, nIn, coin.txout.nValue, SIGHASH_ALL), scriptPubKey, sigdata))
                {
                    strFailReason = _("Signing transaction failed");
                    return false;
                } else {
                    UpdateTransaction(txNew, nIn, sigdata);
                }

                nIn++;
            }
        }

        // Embed the constructed transaction data in wtxNew.
        wtxNew.SetTx(MakeTransactionRef(std::move(txNew)));

        // Limit size
        if (GetTransactionWeight(*wtxNew.tx) >= MAX_STANDARD_TX_WEIGHT)
        {
            strFailReason = _("Transaction too large");
            return false;
        }
    }

    if (gArgs.GetBoolArg("-walletrejectlongchains", DEFAULT_WALLET_REJECT_LONG_CHAINS)) {
        // Lastly, ensure this tx will pass the mempool's chain limits
        LockPoints lp;
        CTxMemPoolEntry entry(wtxNew.tx, 0, 0, 0, false, false, 0, lp);
        CTxMemPool::setEntries setAncestors;
        size_t nLimitAncestors = gArgs.GetArg("-limitancestorcount", DEFAULT_ANCESTOR_LIMIT);
        size_t nLimitAncestorSize = gArgs.GetArg("-limitancestorsize", DEFAULT_ANCESTOR_SIZE_LIMIT)*1000;
        size_t nLimitDescendants = gArgs.GetArg("-limitdescendantcount", DEFAULT_DESCENDANT_LIMIT);
        size_t nLimitDescendantSize = gArgs.GetArg("-limitdescendantsize", DEFAULT_DESCENDANT_SIZE_LIMIT)*1000;
        std::string errString;
        if (!mempool.CalculateMemPoolAncestors(entry, setAncestors, nLimitAncestors, nLimitAncestorSize, nLimitDescendants, nLimitDescendantSize, errString)) {
            strFailReason = _("Transaction has too long of a mempool chain");
            return false;
        }
    }

    LogPrintf("Fee Calculation: Fee:%d Bytes:%u Needed:%d Tgt:%d (requested %d) Reason:\"%s\" Decay %.5f: Estimation: (%g - %g) %.2f%% %.1f/(%.1f %d mem %.1f out) Fail: (%g - %g) %.2f%% %.1f/(%.1f %d mem %.1f out)\n",
              nFeeRet, nBytes, nFeeNeeded, feeCalc.returnedTarget, feeCalc.desiredTarget, StringForFeeReason(feeCalc.reason), feeCalc.est.decay,
              feeCalc.est.pass.start, feeCalc.est.pass.end,
              100 * feeCalc.est.pass.withinTarget / (feeCalc.est.pass.totalConfirmed + feeCalc.est.pass.inMempool + feeCalc.est.pass.leftMempool),
              feeCalc.est.pass.withinTarget, feeCalc.est.pass.totalConfirmed, feeCalc.est.pass.inMempool, feeCalc.est.pass.leftMempool,
              feeCalc.est.fail.start, feeCalc.est.fail.end,
              100 * feeCalc.est.fail.withinTarget / (feeCalc.est.fail.totalConfirmed + feeCalc.est.fail.inMempool + feeCalc.est.fail.leftMempool),
              feeCalc.est.fail.withinTarget, feeCalc.est.fail.totalConfirmed, feeCalc.est.fail.inMempool, feeCalc.est.fail.leftMempool);
    return true;
}

bool CWallet::CreateSidechainDeposit(CTransactionRef& tx, std::string& strFail, const uint8_t& nSidechain, const CAmount& nAmount, const CKeyID& keyID)
<<<<<<< HEAD
{
    LOCK2(cs_main, pwalletMain->cs_wallet);

    // User deposit data script
    CScript dataScript = CScript() << OP_RETURN << nSidechain << ToByteVector(keyID);

    const Sidechain& sidechain = ValidSidechains[nSidechain];
    CKeyID sidechainKey;
    sidechainKey.SetHex(sidechain.sidechainKey);
    CScript sidechainScript;
    sidechainScript << OP_DUP << OP_HASH160 << ToByteVector(sidechainKey) << OP_EQUALVERIFY << OP_CHECKSIG;

    // The deposit transaction
    CMutableTransaction mtx;

    // Select coins to cover sidechain deposit
    std::vector<COutput> vCoins;
    AvailableCoins(vCoins);
    std::set<CInputCoin> setCoins;
    CAmount nAmountRet = CAmount(0);
    if (!SelectCoins(vCoins, nAmount, setCoins, nAmountRet)) {
        strFail = "Could not collect enough coins to cover deposit!\n";
        return false;
    }

    // Handle change if there is any
    const CAmount nChange = nAmountRet - nAmount;
    CReserveKey reserveKey(pwalletMain);
    if (nChange > 0) {
        CScript scriptChange;

        // Reserve a new key pair from key pool
        CPubKey vchPubKey;
        if (!reserveKey.GetReservedKey(vchPubKey))
        {
            strFail = "Keypool ran out, please call keypoolrefill first!\n";
            return false;
        }
        scriptChange = GetScriptForDestination(vchPubKey.GetID());
        mtx.vout.push_back(CTxOut(nChange - (1 * CENT), scriptChange));
    }

    // Add deposit inputs
    for (const auto& coin : setCoins) {
        mtx.vin.push_back(CTxIn(coin.outpoint.hash, coin.outpoint.n, CScript()));
    }

    // Add data output
    mtx.vout.push_back(CTxOut(CAmount(0), dataScript));

    // Add deposit output
    mtx.vout.push_back(CTxOut(nAmount, sidechainScript));

    // Handle existing sidechain utxo
    std::vector<COutput> vSidechainCoins;
    AvailableSidechainCoins(vSidechainCoins, 0);
    if (vSidechainCoins.size()) {
        CAmount returnAmount = CAmount(0);

        for (const COutput& output : vSidechainCoins) {
            mtx.vin.push_back(CTxIn(output.tx->GetHash(), output.i));
            returnAmount += output.tx->tx->vout[output.i].nValue;
        }
        mtx.vout.back().nValue += returnAmount;

        /*
         * Sign the sidechain utxo input
         */
        CBitcoinSecret vchSecret;
        bool fGood = vchSecret.SetString(sidechain.sidechainPriv);
        if (!fGood) {
            strFail = "Invalid sidechain private key encoding!\n";
            return false;
        }
        CKey privKey = vchSecret.GetKey();
        if (!privKey.IsValid()) {
            strFail = "Sidechain private key invalid!\n";
            return false;
        }

        CBasicKeyStore tempKeystore;
        tempKeystore.AddKey(privKey);

        const CKeyStore& keystoreConst = tempKeystore;
        const CTransaction& txToSign = mtx;

        TransactionSignatureCreator creator(&keystoreConst, &txToSign, mtx.vin.size() - 1, returnAmount);

        SignatureData sigdata;
        bool sigCreated = ProduceSignature(creator, sidechainScript, sigdata);
        if (!sigCreated) {
            strFail = "Failed to sign sidechain inputs!\n";
            return false;
        }

        mtx.vin.back().scriptSig = sigdata.scriptSig;
    }

    // Sign the non sidechain inputs
    const CTransaction txToSign = mtx;
    int nIn = 0;
    for (const auto& coin : setCoins) {
        const CScript& scriptPubKey = coin.txout.scriptPubKey;
        SignatureData sigdata;

        if (!ProduceSignature(TransactionSignatureCreator(this, &txToSign, nIn, coin.txout.nValue, SIGHASH_ALL), scriptPubKey, sigdata))
        {
            strFail = "Signing non-sidechain inputs failed!\n";
            return false;
        } else {
            UpdateTransaction(mtx, nIn, sigdata);
        }

        nIn++;
    }

    // Broadcast transaction
    CWalletTx wtxNew;
    wtxNew.fTimeReceivedIsTxTime = true;
    wtxNew.fFromMe = true;
    wtxNew.BindWallet(this);

    wtxNew.SetTx(MakeTransactionRef(std::move(mtx)));

    CValidationState state;
    if (!CommitTransaction(wtxNew, reserveKey, g_connman.get(), state)) {
        strFail = "Failed to commit sidechain deposit: " + state.GetRejectReason() + "\n";
        return false;
    }
    tx = wtxNew.tx;

    return true;
}

/**
 * Call after CreateTransaction unless you want to abort
 */
bool CWallet::CommitTransaction(CWalletTx& wtxNew, CReserveKey& reservekey, CConnman* connman, CValidationState& state)
=======
>>>>>>> 345d7dd8
{
    if (!IsSidechainNumberValid(nSidechain)) {
        strFail = "Invalid Sidechain number!\n";
        return false;
    }

    if (vpwallets.empty()) {
        strFail = "No active wallet!\n";
        return false;
    }

    LOCK2(cs_main, vpwallets[0]->cs_wallet);

    // User deposit data script
    CScript dataScript = CScript() << OP_RETURN << nSidechain << ToByteVector(keyID);

    const Sidechain& sidechain = ValidSidechains[nSidechain];
    CKeyID sidechainKey;
    sidechainKey.SetHex(sidechain.sidechainKey);
    CScript sidechainScript;
    sidechainScript << OP_DUP << OP_HASH160 << ToByteVector(sidechainKey) << OP_EQUALVERIFY << OP_CHECKSIG;

    // The deposit transaction
    CMutableTransaction mtx;

    // Select coins to cover sidechain deposit
    std::vector<COutput> vCoins;
    AvailableCoins(vCoins);
    std::set<CInputCoin> setCoins;
    CAmount nAmountRet = CAmount(0);
    if (!SelectCoins(vCoins, nAmount, setCoins, nAmountRet)) {
        strFail = "Could not collect enough coins to cover deposit!\n";
        return false;
    }

    // Handle change if there is any
    const CAmount nChange = nAmountRet - nAmount;
    CReserveKey reserveKey(vpwallets[0]);
    if (nChange > 0) {
        CScript scriptChange;

        // Reserve a new key pair from key pool
        CPubKey vchPubKey;
        if (!reserveKey.GetReservedKey(vchPubKey))
        {
            strFail = "Keypool ran out, please call keypoolrefill first!\n";
            return false;
        }
        scriptChange = GetScriptForDestination(vchPubKey.GetID());
        mtx.vout.push_back(CTxOut(nChange - (1 * CENT), scriptChange));
    }

    // Add deposit inputs
    for (const auto& coin : setCoins) {
        mtx.vin.push_back(CTxIn(coin.outpoint.hash, coin.outpoint.n, CScript()));
    }

    // Add data output
    mtx.vout.push_back(CTxOut(CAmount(0), dataScript));

    // Add deposit output
    mtx.vout.push_back(CTxOut(nAmount, sidechainScript));

    // Handle existing sidechain utxo
    std::vector<COutput> vSidechainCoins;
    AvailableSidechainCoins(vSidechainCoins, nSidechain);
    if (vSidechainCoins.size()) {
        CAmount returnAmount = CAmount(0);

        for (const COutput& output : vSidechainCoins) {
            mtx.vin.push_back(CTxIn(output.tx->GetHash(), output.i));
            returnAmount += output.tx->tx->vout[output.i].nValue;
        }
        mtx.vout.back().nValue += returnAmount;

        /*
         * Sign the sidechain utxo input
         */
        CBitcoinSecret vchSecret;
        bool fGood = vchSecret.SetString(sidechain.sidechainPriv);
        if (!fGood) {
            strFail = "Invalid sidechain private key encoding!\n";
            return false;
        }
        CKey privKey = vchSecret.GetKey();
        if (!privKey.IsValid()) {
            strFail = "Sidechain private key invalid!\n";
            return false;
        }

        CBasicKeyStore tempKeystore;
        tempKeystore.AddKey(privKey);

        const CKeyStore& keystoreConst = tempKeystore;
        const CTransaction& txToSign = mtx;

        TransactionSignatureCreator creator(&keystoreConst, &txToSign, mtx.vin.size() - 1, returnAmount);

        SignatureData sigdata;
        bool sigCreated = ProduceSignature(creator, sidechainScript, sigdata);
        if (!sigCreated) {
            strFail = "Failed to sign sidechain inputs!\n";
            return false;
        }

        mtx.vin.back().scriptSig = sigdata.scriptSig;
    }

    // Sign the non sidechain inputs
    const CTransaction txToSign = mtx;
    int nIn = 0;
    for (const auto& coin : setCoins) {
        const CScript& scriptPubKey = coin.txout.scriptPubKey;
        SignatureData sigdata;

        if (!ProduceSignature(TransactionSignatureCreator(this, &txToSign, nIn, coin.txout.nValue, SIGHASH_ALL), scriptPubKey, sigdata))
        {
            strFail = "Signing non-sidechain inputs failed!\n";
            return false;
        } else {
            UpdateTransaction(mtx, nIn, sigdata);
        }

        nIn++;
    }

    // Broadcast transaction
    CWalletTx wtxNew;
    wtxNew.fTimeReceivedIsTxTime = true;
    wtxNew.fFromMe = true;
    wtxNew.BindWallet(this);

    wtxNew.SetTx(MakeTransactionRef(std::move(mtx)));

    CValidationState state;
    if (!CommitTransaction(wtxNew, reserveKey, g_connman.get(), state)) {
        strFail = "Failed to commit sidechain deposit: " + state.GetRejectReason() + "\n";
        return false;
    }
    tx = wtxNew.tx;

    return true;
}

/**
 * Call after CreateTransaction unless you want to abort
 */
bool CWallet::CommitTransaction(CWalletTx& wtxNew, CReserveKey& reservekey, CConnman* connman, CValidationState& state)
{
    {
        LOCK2(cs_main, cs_wallet);
        LogPrintf("CommitTransaction:\n%s", wtxNew.tx->ToString());
        {
            // Take key pair from key pool so it won't be used again
            reservekey.KeepKey();

            // Add tx to wallet, because if it has change it's also ours,
            // otherwise just for transaction history.
            AddToWallet(wtxNew);

            // Notify that old coins are spent
            for (const CTxIn& txin : wtxNew.tx->vin)
            {
                CWalletTx &coin = mapWallet[txin.prevout.hash];
                coin.BindWallet(this);
                NotifyTransactionChanged(this, coin.GetHash(), CT_UPDATED);
            }
        }

        // Track how many getdata requests our transaction gets
        mapRequestCount[wtxNew.GetHash()] = 0;

        // Get the inserted-CWalletTx from mapWallet so that the
        // fInMempool flag is cached properly
        CWalletTx& wtx = mapWallet[wtxNew.GetHash()];

        if (fBroadcastTransactions)
        {
            // Broadcast
            if (!wtx.AcceptToMemoryPool(maxTxFee, state)) {
                LogPrintf("CommitTransaction(): Transaction cannot be broadcast immediately, %s\n", state.GetRejectReason());
                // TODO: if we expect the failure to be long term or permanent, instead delete wtx from the wallet and return failure.
            } else {
                wtx.RelayWalletTransaction(connman);
            }
        }
    }
    return true;
}

void CWallet::ListAccountCreditDebit(const std::string& strAccount, std::list<CAccountingEntry>& entries) {
    CWalletDB walletdb(*dbw);
    return walletdb.ListAccountCreditDebit(strAccount, entries);
}

bool CWallet::AddAccountingEntry(const CAccountingEntry& acentry)
{
    CWalletDB walletdb(*dbw);

    return AddAccountingEntry(acentry, &walletdb);
}

bool CWallet::AddAccountingEntry(const CAccountingEntry& acentry, CWalletDB *pwalletdb)
{
    if (!pwalletdb->WriteAccountingEntry(++nAccountingEntryNumber, acentry)) {
        return false;
    }

    laccentries.push_back(acentry);
    CAccountingEntry & entry = laccentries.back();
    wtxOrdered.insert(std::make_pair(entry.nOrderPos, TxPair(nullptr, &entry)));

    return true;
}

DBErrors CWallet::LoadWallet(bool& fFirstRunRet)
{
    LOCK2(cs_main, cs_wallet);

    fFirstRunRet = false;
    DBErrors nLoadWalletRet = CWalletDB(*dbw,"cr+").LoadWallet(this);
    if (nLoadWalletRet == DB_NEED_REWRITE)
    {
        if (dbw->Rewrite("\x04pool"))
        {
            setInternalKeyPool.clear();
            setExternalKeyPool.clear();
            m_pool_key_to_index.clear();
            // Note: can't top-up keypool here, because wallet is locked.
            // User will be prompted to unlock wallet the next operation
            // that requires a new key.
        }
    }

    // This wallet is in its first run if all of these are empty
    fFirstRunRet = mapKeys.empty() && mapCryptedKeys.empty() && mapWatchKeys.empty() && setWatchOnly.empty() && mapScripts.empty();

    if (nLoadWalletRet != DB_LOAD_OK)
        return nLoadWalletRet;

    uiInterface.LoadWallet(this);

    return DB_LOAD_OK;
}

DBErrors CWallet::ZapSelectTx(std::vector<uint256>& vHashIn, std::vector<uint256>& vHashOut)
{
    AssertLockHeld(cs_wallet); // mapWallet
    DBErrors nZapSelectTxRet = CWalletDB(*dbw,"cr+").ZapSelectTx(vHashIn, vHashOut);
    for (uint256 hash : vHashOut)
        mapWallet.erase(hash);

    if (nZapSelectTxRet == DB_NEED_REWRITE)
    {
        if (dbw->Rewrite("\x04pool"))
        {
            setInternalKeyPool.clear();
            setExternalKeyPool.clear();
            m_pool_key_to_index.clear();
            // Note: can't top-up keypool here, because wallet is locked.
            // User will be prompted to unlock wallet the next operation
            // that requires a new key.
        }
    }

    if (nZapSelectTxRet != DB_LOAD_OK)
        return nZapSelectTxRet;

    MarkDirty();

    return DB_LOAD_OK;

}

DBErrors CWallet::ZapWalletTx(std::vector<CWalletTx>& vWtx)
{
    DBErrors nZapWalletTxRet = CWalletDB(*dbw,"cr+").ZapWalletTx(vWtx);
    if (nZapWalletTxRet == DB_NEED_REWRITE)
    {
        if (dbw->Rewrite("\x04pool"))
        {
            LOCK(cs_wallet);
            setInternalKeyPool.clear();
            setExternalKeyPool.clear();
            m_pool_key_to_index.clear();
            // Note: can't top-up keypool here, because wallet is locked.
            // User will be prompted to unlock wallet the next operation
            // that requires a new key.
        }
    }

    if (nZapWalletTxRet != DB_LOAD_OK)
        return nZapWalletTxRet;

    return DB_LOAD_OK;
}


bool CWallet::SetAddressBook(const CTxDestination& address, const std::string& strName, const std::string& strPurpose)
{
    bool fUpdated = false;
    {
        LOCK(cs_wallet); // mapAddressBook
        std::map<CTxDestination, CAddressBookData>::iterator mi = mapAddressBook.find(address);
        fUpdated = mi != mapAddressBook.end();
        mapAddressBook[address].name = strName;
        if (!strPurpose.empty()) /* update purpose only if requested */
            mapAddressBook[address].purpose = strPurpose;
    }
    NotifyAddressBookChanged(this, address, strName, ::IsMine(*this, address) != ISMINE_NO,
                             strPurpose, (fUpdated ? CT_UPDATED : CT_NEW) );
    if (!strPurpose.empty() && !CWalletDB(*dbw).WritePurpose(EncodeDestination(address), strPurpose))
        return false;
    return CWalletDB(*dbw).WriteName(EncodeDestination(address), strName);
}

bool CWallet::DelAddressBook(const CTxDestination& address)
{
    {
        LOCK(cs_wallet); // mapAddressBook

        // Delete destdata tuples associated with address
        std::string strAddress = EncodeDestination(address);
        for (const std::pair<std::string, std::string> &item : mapAddressBook[address].destdata)
        {
            CWalletDB(*dbw).EraseDestData(strAddress, item.first);
        }
        mapAddressBook.erase(address);
    }

    NotifyAddressBookChanged(this, address, "", ::IsMine(*this, address) != ISMINE_NO, "", CT_DELETED);

    CWalletDB(*dbw).ErasePurpose(EncodeDestination(address));
    return CWalletDB(*dbw).EraseName(EncodeDestination(address));
}

const std::string& CWallet::GetAccountName(const CScript& scriptPubKey) const
{
    CTxDestination address;
    if (ExtractDestination(scriptPubKey, address) && !scriptPubKey.IsUnspendable()) {
        auto mi = mapAddressBook.find(address);
        if (mi != mapAddressBook.end()) {
            return mi->second.name;
        }
    }
    // A scriptPubKey that doesn't have an entry in the address book is
    // associated with the default account ("").
    const static std::string DEFAULT_ACCOUNT_NAME;
    return DEFAULT_ACCOUNT_NAME;
}

/**
 * Mark old keypool keys as used,
 * and generate all new keys
 */
bool CWallet::NewKeyPool()
{
    {
        LOCK(cs_wallet);
        CWalletDB walletdb(*dbw);

        for (int64_t nIndex : setInternalKeyPool) {
            walletdb.ErasePool(nIndex);
        }
        setInternalKeyPool.clear();

        for (int64_t nIndex : setExternalKeyPool) {
            walletdb.ErasePool(nIndex);
        }
        setExternalKeyPool.clear();

        m_pool_key_to_index.clear();

        if (!TopUpKeyPool()) {
            return false;
        }
        LogPrintf("CWallet::NewKeyPool rewrote keypool\n");
    }
    return true;
}

size_t CWallet::KeypoolCountExternalKeys()
{
    AssertLockHeld(cs_wallet); // setExternalKeyPool
    return setExternalKeyPool.size();
}

void CWallet::LoadKeyPool(int64_t nIndex, const CKeyPool &keypool)
{
    AssertLockHeld(cs_wallet);
    if (keypool.fInternal) {
        setInternalKeyPool.insert(nIndex);
    } else {
        setExternalKeyPool.insert(nIndex);
    }
    m_max_keypool_index = std::max(m_max_keypool_index, nIndex);
    m_pool_key_to_index[keypool.vchPubKey.GetID()] = nIndex;

    // If no metadata exists yet, create a default with the pool key's
    // creation time. Note that this may be overwritten by actually
    // stored metadata for that key later, which is fine.
    CKeyID keyid = keypool.vchPubKey.GetID();
    if (mapKeyMetadata.count(keyid) == 0)
        mapKeyMetadata[keyid] = CKeyMetadata(keypool.nTime);
}

bool CWallet::TopUpKeyPool(unsigned int kpSize)
{
    {
        LOCK(cs_wallet);

        if (IsLocked())
            return false;

        // Top up key pool
        unsigned int nTargetSize;
        if (kpSize > 0)
            nTargetSize = kpSize;
        else
            nTargetSize = std::max(gArgs.GetArg("-keypool", DEFAULT_KEYPOOL_SIZE), (int64_t) 0);

        // count amount of available keys (internal, external)
        // make sure the keypool of external and internal keys fits the user selected target (-keypool)
        int64_t missingExternal = std::max(std::max((int64_t) nTargetSize, (int64_t) 1) - (int64_t)setExternalKeyPool.size(), (int64_t) 0);
        int64_t missingInternal = std::max(std::max((int64_t) nTargetSize, (int64_t) 1) - (int64_t)setInternalKeyPool.size(), (int64_t) 0);

        if (!IsHDEnabled() || !CanSupportFeature(FEATURE_HD_SPLIT))
        {
            // don't create extra internal keys
            missingInternal = 0;
        }
        bool internal = false;
        CWalletDB walletdb(*dbw);
        for (int64_t i = missingInternal + missingExternal; i--;)
        {
            if (i < missingInternal) {
                internal = true;
            }

            assert(m_max_keypool_index < std::numeric_limits<int64_t>::max()); // How in the hell did you use so many keys?
            int64_t index = ++m_max_keypool_index;

            CPubKey pubkey(GenerateNewKey(walletdb, internal));
            if (!walletdb.WritePool(index, CKeyPool(pubkey, internal))) {
                throw std::runtime_error(std::string(__func__) + ": writing generated key failed");
            }

            if (internal) {
                setInternalKeyPool.insert(index);
            } else {
                setExternalKeyPool.insert(index);
            }
            m_pool_key_to_index[pubkey.GetID()] = index;
        }
        if (missingInternal + missingExternal > 0) {
            LogPrintf("keypool added %d keys (%d internal), size=%u (%u internal)\n", missingInternal + missingExternal, missingInternal, setInternalKeyPool.size() + setExternalKeyPool.size(), setInternalKeyPool.size());
        }
    }
    return true;
}

void CWallet::ReserveKeyFromKeyPool(int64_t& nIndex, CKeyPool& keypool, bool fRequestedInternal)
{
    nIndex = -1;
    keypool.vchPubKey = CPubKey();
    {
        LOCK(cs_wallet);

        if (!IsLocked())
            TopUpKeyPool();

        bool fReturningInternal = IsHDEnabled() && CanSupportFeature(FEATURE_HD_SPLIT) && fRequestedInternal;
        std::set<int64_t>& setKeyPool = fReturningInternal ? setInternalKeyPool : setExternalKeyPool;

        // Get the oldest key
        if(setKeyPool.empty())
            return;

        CWalletDB walletdb(*dbw);

        auto it = setKeyPool.begin();
        nIndex = *it;
        setKeyPool.erase(it);
        if (!walletdb.ReadPool(nIndex, keypool)) {
            throw std::runtime_error(std::string(__func__) + ": read failed");
        }
        if (!HaveKey(keypool.vchPubKey.GetID())) {
            throw std::runtime_error(std::string(__func__) + ": unknown key in key pool");
        }
        if (keypool.fInternal != fReturningInternal) {
            throw std::runtime_error(std::string(__func__) + ": keypool entry misclassified");
        }

        assert(keypool.vchPubKey.IsValid());
        m_pool_key_to_index.erase(keypool.vchPubKey.GetID());
        LogPrintf("keypool reserve %d\n", nIndex);
    }
}

void CWallet::KeepKey(int64_t nIndex)
{
    // Remove from key pool
    CWalletDB walletdb(*dbw);
    walletdb.ErasePool(nIndex);
    LogPrintf("keypool keep %d\n", nIndex);
}

void CWallet::ReturnKey(int64_t nIndex, bool fInternal, const CPubKey& pubkey)
{
    // Return to key pool
    {
        LOCK(cs_wallet);
        if (fInternal) {
            setInternalKeyPool.insert(nIndex);
        } else {
            setExternalKeyPool.insert(nIndex);
        }
        m_pool_key_to_index[pubkey.GetID()] = nIndex;
    }
    LogPrintf("keypool return %d\n", nIndex);
}

bool CWallet::GetKeyFromPool(CPubKey& result, bool internal)
{
    CKeyPool keypool;
    {
        LOCK(cs_wallet);
        int64_t nIndex = 0;
        ReserveKeyFromKeyPool(nIndex, keypool, internal);
        if (nIndex == -1)
        {
            if (IsLocked()) return false;
            CWalletDB walletdb(*dbw);
            result = GenerateNewKey(walletdb, internal);
            return true;
        }
        KeepKey(nIndex);
        result = keypool.vchPubKey;
    }
    return true;
}

static int64_t GetOldestKeyTimeInPool(const std::set<int64_t>& setKeyPool, CWalletDB& walletdb) {
    if (setKeyPool.empty()) {
        return GetTime();
    }

    CKeyPool keypool;
    int64_t nIndex = *(setKeyPool.begin());
    if (!walletdb.ReadPool(nIndex, keypool)) {
        throw std::runtime_error(std::string(__func__) + ": read oldest key in keypool failed");
    }
    assert(keypool.vchPubKey.IsValid());
    return keypool.nTime;
}

int64_t CWallet::GetOldestKeyPoolTime()
{
    LOCK(cs_wallet);

    CWalletDB walletdb(*dbw);

    // load oldest key from keypool, get time and return
    int64_t oldestKey = GetOldestKeyTimeInPool(setExternalKeyPool, walletdb);
    if (IsHDEnabled() && CanSupportFeature(FEATURE_HD_SPLIT)) {
        oldestKey = std::max(GetOldestKeyTimeInPool(setInternalKeyPool, walletdb), oldestKey);
    }

    return oldestKey;
}

std::map<CTxDestination, CAmount> CWallet::GetAddressBalances()
{
    std::map<CTxDestination, CAmount> balances;

    {
        LOCK(cs_wallet);
        for (const auto& walletEntry : mapWallet)
        {
            const CWalletTx *pcoin = &walletEntry.second;

            if (!pcoin->IsTrusted())
                continue;

            if (pcoin->IsCoinBase() && pcoin->GetBlocksToMaturity() > 0)
                continue;

            int nDepth = pcoin->GetDepthInMainChain();
            if (nDepth < (pcoin->IsFromMe(ISMINE_ALL) ? 0 : 1))
                continue;

            for (unsigned int i = 0; i < pcoin->tx->vout.size(); i++)
            {
                CTxDestination addr;
                if (!IsMine(pcoin->tx->vout[i]))
                    continue;
                if(!ExtractDestination(pcoin->tx->vout[i].scriptPubKey, addr))
                    continue;

                CAmount n = IsSpent(walletEntry.first, i) ? 0 : pcoin->tx->vout[i].nValue;

                if (!balances.count(addr))
                    balances[addr] = 0;
                balances[addr] += n;
            }
        }
    }

    return balances;
}

std::set< std::set<CTxDestination> > CWallet::GetAddressGroupings()
{
    AssertLockHeld(cs_wallet); // mapWallet
    std::set< std::set<CTxDestination> > groupings;
    std::set<CTxDestination> grouping;

    for (const auto& walletEntry : mapWallet)
    {
        const CWalletTx *pcoin = &walletEntry.second;

        if (pcoin->tx->vin.size() > 0)
        {
            bool any_mine = false;
            // group all input addresses with each other
            for (CTxIn txin : pcoin->tx->vin)
            {
                CTxDestination address;
                if(!IsMine(txin)) /* If this input isn't mine, ignore it */
                    continue;
                if(!ExtractDestination(mapWallet[txin.prevout.hash].tx->vout[txin.prevout.n].scriptPubKey, address))
                    continue;
                grouping.insert(address);
                any_mine = true;
            }

            // group change with input addresses
            if (any_mine)
            {
               for (CTxOut txout : pcoin->tx->vout)
                   if (IsChange(txout))
                   {
                       CTxDestination txoutAddr;
                       if(!ExtractDestination(txout.scriptPubKey, txoutAddr))
                           continue;
                       grouping.insert(txoutAddr);
                   }
            }
            if (grouping.size() > 0)
            {
                groupings.insert(grouping);
                grouping.clear();
            }
        }

        // group lone addrs by themselves
        for (const auto& txout : pcoin->tx->vout)
            if (IsMine(txout))
            {
                CTxDestination address;
                if(!ExtractDestination(txout.scriptPubKey, address))
                    continue;
                grouping.insert(address);
                groupings.insert(grouping);
                grouping.clear();
            }
    }

    std::set< std::set<CTxDestination>* > uniqueGroupings; // a set of pointers to groups of addresses
    std::map< CTxDestination, std::set<CTxDestination>* > setmap;  // map addresses to the unique group containing it
    for (std::set<CTxDestination> _grouping : groupings)
    {
        // make a set of all the groups hit by this new group
        std::set< std::set<CTxDestination>* > hits;
        std::map< CTxDestination, std::set<CTxDestination>* >::iterator it;
        for (CTxDestination address : _grouping)
            if ((it = setmap.find(address)) != setmap.end())
                hits.insert((*it).second);

        // merge all hit groups into a new single group and delete old groups
        std::set<CTxDestination>* merged = new std::set<CTxDestination>(_grouping);
        for (std::set<CTxDestination>* hit : hits)
        {
            merged->insert(hit->begin(), hit->end());
            uniqueGroupings.erase(hit);
            delete hit;
        }
        uniqueGroupings.insert(merged);

        // update setmap
        for (CTxDestination element : *merged)
            setmap[element] = merged;
    }

    std::set< std::set<CTxDestination> > ret;
    for (std::set<CTxDestination>* uniqueGrouping : uniqueGroupings)
    {
        ret.insert(*uniqueGrouping);
        delete uniqueGrouping;
    }

    return ret;
}

std::set<CTxDestination> CWallet::GetAccountAddresses(const std::string& strAccount) const
{
    LOCK(cs_wallet);
    std::set<CTxDestination> result;
    for (const std::pair<CTxDestination, CAddressBookData>& item : mapAddressBook)
    {
        const CTxDestination& address = item.first;
        const std::string& strName = item.second.name;
        if (strName == strAccount)
            result.insert(address);
    }
    return result;
}

bool CReserveKey::GetReservedKey(CPubKey& pubkey, bool internal)
{
    if (nIndex == -1)
    {
        CKeyPool keypool;
        pwallet->ReserveKeyFromKeyPool(nIndex, keypool, internal);
        if (nIndex != -1)
            vchPubKey = keypool.vchPubKey;
        else {
            return false;
        }
        fInternal = keypool.fInternal;
    }
    assert(vchPubKey.IsValid());
    pubkey = vchPubKey;
    return true;
}

void CReserveKey::KeepKey()
{
    if (nIndex != -1)
        pwallet->KeepKey(nIndex);
    nIndex = -1;
    vchPubKey = CPubKey();
}

void CReserveKey::ReturnKey()
{
    if (nIndex != -1) {
        pwallet->ReturnKey(nIndex, fInternal, vchPubKey);
    }
    nIndex = -1;
    vchPubKey = CPubKey();
}

void CWallet::MarkReserveKeysAsUsed(int64_t keypool_id)
{
    AssertLockHeld(cs_wallet);
    bool internal = setInternalKeyPool.count(keypool_id);
    if (!internal) assert(setExternalKeyPool.count(keypool_id));
    std::set<int64_t> *setKeyPool = internal ? &setInternalKeyPool : &setExternalKeyPool;
    auto it = setKeyPool->begin();

    CWalletDB walletdb(*dbw);
    while (it != std::end(*setKeyPool)) {
        const int64_t& index = *(it);
        if (index > keypool_id) break; // set*KeyPool is ordered

        CKeyPool keypool;
        if (walletdb.ReadPool(index, keypool)) { //TODO: This should be unnecessary
            m_pool_key_to_index.erase(keypool.vchPubKey.GetID());
        }
        LearnAllRelatedScripts(keypool.vchPubKey);
        walletdb.ErasePool(index);
        LogPrintf("keypool index %d removed\n", index);
        it = setKeyPool->erase(it);
    }
}

void CWallet::GetScriptForMining(std::shared_ptr<CReserveScript> &script)
{
    std::shared_ptr<CReserveKey> rKey = std::make_shared<CReserveKey>(this);
    CPubKey pubkey;
    if (!rKey->GetReservedKey(pubkey))
        return;

    script = rKey;
    script->reserveScript = CScript() << ToByteVector(pubkey) << OP_CHECKSIG;
}

void CWallet::LockCoin(const COutPoint& output)
{
    AssertLockHeld(cs_wallet); // setLockedCoins
    setLockedCoins.insert(output);
}

void CWallet::UnlockCoin(const COutPoint& output)
{
    AssertLockHeld(cs_wallet); // setLockedCoins
    setLockedCoins.erase(output);
}

void CWallet::UnlockAllCoins()
{
    AssertLockHeld(cs_wallet); // setLockedCoins
    setLockedCoins.clear();
}

bool CWallet::IsLockedCoin(uint256 hash, unsigned int n) const
{
    AssertLockHeld(cs_wallet); // setLockedCoins
    COutPoint outpt(hash, n);

    return (setLockedCoins.count(outpt) > 0);
}

void CWallet::ListLockedCoins(std::vector<COutPoint>& vOutpts) const
{
    AssertLockHeld(cs_wallet); // setLockedCoins
    for (std::set<COutPoint>::iterator it = setLockedCoins.begin();
         it != setLockedCoins.end(); it++) {
        COutPoint outpt = (*it);
        vOutpts.push_back(outpt);
    }
}

/** @} */ // end of Actions

void CWallet::GetKeyBirthTimes(std::map<CTxDestination, int64_t> &mapKeyBirth) const {
    AssertLockHeld(cs_wallet); // mapKeyMetadata
    mapKeyBirth.clear();

    // get birth times for keys with metadata
    for (const auto& entry : mapKeyMetadata) {
        if (entry.second.nCreateTime) {
            mapKeyBirth[entry.first] = entry.second.nCreateTime;
        }
    }

    // map in which we'll infer heights of other keys
    CBlockIndex *pindexMax = chainActive[std::max(0, chainActive.Height() - 144)]; // the tip can be reorganized; use a 144-block safety margin
    std::map<CKeyID, CBlockIndex*> mapKeyFirstBlock;
    for (const CKeyID &keyid : GetKeys()) {
        if (mapKeyBirth.count(keyid) == 0)
            mapKeyFirstBlock[keyid] = pindexMax;
    }

    // if there are no such keys, we're done
    if (mapKeyFirstBlock.empty())
        return;

    // find first block that affects those keys, if there are any left
    std::vector<CKeyID> vAffected;
    for (const auto& entry : mapWallet) {
        // iterate over all wallet transactions...
        const CWalletTx &wtx = entry.second;
        BlockMap::const_iterator blit = mapBlockIndex.find(wtx.hashBlock);
        if (blit != mapBlockIndex.end() && chainActive.Contains(blit->second)) {
            // ... which are already in a block
            int nHeight = blit->second->nHeight;
            for (const CTxOut &txout : wtx.tx->vout) {
                // iterate over all their outputs
                CAffectedKeysVisitor(*this, vAffected).Process(txout.scriptPubKey);
                for (const CKeyID &keyid : vAffected) {
                    // ... and all their affected keys
                    std::map<CKeyID, CBlockIndex*>::iterator rit = mapKeyFirstBlock.find(keyid);
                    if (rit != mapKeyFirstBlock.end() && nHeight < rit->second->nHeight)
                        rit->second = blit->second;
                }
                vAffected.clear();
            }
        }
    }

    // Extract block timestamps for those keys
    for (const auto& entry : mapKeyFirstBlock)
        mapKeyBirth[entry.first] = entry.second->GetBlockTime() - TIMESTAMP_WINDOW; // block times can be 2h off
}

/**
 * Compute smart timestamp for a transaction being added to the wallet.
 *
 * Logic:
 * - If sending a transaction, assign its timestamp to the current time.
 * - If receiving a transaction outside a block, assign its timestamp to the
 *   current time.
 * - If receiving a block with a future timestamp, assign all its (not already
 *   known) transactions' timestamps to the current time.
 * - If receiving a block with a past timestamp, before the most recent known
 *   transaction (that we care about), assign all its (not already known)
 *   transactions' timestamps to the same timestamp as that most-recent-known
 *   transaction.
 * - If receiving a block with a past timestamp, but after the most recent known
 *   transaction, assign all its (not already known) transactions' timestamps to
 *   the block time.
 *
 * For more information see CWalletTx::nTimeSmart,
 * https://bitcointalk.org/?topic=54527, or
 * https://github.com/bitcoin/bitcoin/pull/1393.
 */
unsigned int CWallet::ComputeTimeSmart(const CWalletTx& wtx) const
{
    unsigned int nTimeSmart = wtx.nTimeReceived;
    if (!wtx.hashUnset()) {
        if (mapBlockIndex.count(wtx.hashBlock)) {
            int64_t latestNow = wtx.nTimeReceived;
            int64_t latestEntry = 0;

            // Tolerate times up to the last timestamp in the wallet not more than 5 minutes into the future
            int64_t latestTolerated = latestNow + 300;
            const TxItems& txOrdered = wtxOrdered;
            for (auto it = txOrdered.rbegin(); it != txOrdered.rend(); ++it) {
                CWalletTx* const pwtx = it->second.first;
                if (pwtx == &wtx) {
                    continue;
                }
                CAccountingEntry* const pacentry = it->second.second;
                int64_t nSmartTime;
                if (pwtx) {
                    nSmartTime = pwtx->nTimeSmart;
                    if (!nSmartTime) {
                        nSmartTime = pwtx->nTimeReceived;
                    }
                } else {
                    nSmartTime = pacentry->nTime;
                }
                if (nSmartTime <= latestTolerated) {
                    latestEntry = nSmartTime;
                    if (nSmartTime > latestNow) {
                        latestNow = nSmartTime;
                    }
                    break;
                }
            }

            int64_t blocktime = mapBlockIndex[wtx.hashBlock]->GetBlockTime();
            nTimeSmart = std::max(latestEntry, std::min(blocktime, latestNow));
        } else {
            LogPrintf("%s: found %s in block %s not in index\n", __func__, wtx.GetHash().ToString(), wtx.hashBlock.ToString());
        }
    }
    return nTimeSmart;
}

bool CWallet::AddDestData(const CTxDestination &dest, const std::string &key, const std::string &value)
{
    if (boost::get<CNoDestination>(&dest))
        return false;

    mapAddressBook[dest].destdata.insert(std::make_pair(key, value));
    return CWalletDB(*dbw).WriteDestData(EncodeDestination(dest), key, value);
}

bool CWallet::EraseDestData(const CTxDestination &dest, const std::string &key)
{
    if (!mapAddressBook[dest].destdata.erase(key))
        return false;
    return CWalletDB(*dbw).EraseDestData(EncodeDestination(dest), key);
}

bool CWallet::LoadDestData(const CTxDestination &dest, const std::string &key, const std::string &value)
{
    mapAddressBook[dest].destdata.insert(std::make_pair(key, value));
    return true;
}

bool CWallet::GetDestData(const CTxDestination &dest, const std::string &key, std::string *value) const
{
    std::map<CTxDestination, CAddressBookData>::const_iterator i = mapAddressBook.find(dest);
    if(i != mapAddressBook.end())
    {
        CAddressBookData::StringMap::const_iterator j = i->second.destdata.find(key);
        if(j != i->second.destdata.end())
        {
            if(value)
                *value = j->second;
            return true;
        }
    }
    return false;
}

std::vector<std::string> CWallet::GetDestValues(const std::string& prefix) const
{
    LOCK(cs_wallet);
    std::vector<std::string> values;
    for (const auto& address : mapAddressBook) {
        for (const auto& data : address.second.destdata) {
            if (!data.first.compare(0, prefix.size(), prefix)) {
                values.emplace_back(data.second);
            }
        }
    }
    return values;
}

CWallet* CWallet::CreateWalletFromFile(const std::string walletFile)
{
    // needed to restore wallet transaction meta data after -zapwallettxes
    std::vector<CWalletTx> vWtx;

    if (gArgs.GetBoolArg("-zapwallettxes", false)) {
        uiInterface.InitMessage(_("Zapping all transactions from wallet..."));

        std::unique_ptr<CWalletDBWrapper> dbw(new CWalletDBWrapper(&bitdb, walletFile));
        std::unique_ptr<CWallet> tempWallet = MakeUnique<CWallet>(std::move(dbw));
        DBErrors nZapWalletRet = tempWallet->ZapWalletTx(vWtx);
        if (nZapWalletRet != DB_LOAD_OK) {
            InitError(strprintf(_("Error loading %s: Wallet corrupted"), walletFile));
            return nullptr;
        }
    }

    uiInterface.InitMessage(_("Loading wallet..."));

    int64_t nStart = GetTimeMillis();
    bool fFirstRun = true;
    std::unique_ptr<CWalletDBWrapper> dbw(new CWalletDBWrapper(&bitdb, walletFile));
    CWallet *walletInstance = new CWallet(std::move(dbw));
    DBErrors nLoadWalletRet = walletInstance->LoadWallet(fFirstRun);
    if (nLoadWalletRet != DB_LOAD_OK)
    {
        if (nLoadWalletRet == DB_CORRUPT) {
            InitError(strprintf(_("Error loading %s: Wallet corrupted"), walletFile));
            return nullptr;
        }
        else if (nLoadWalletRet == DB_NONCRITICAL_ERROR)
        {
            InitWarning(strprintf(_("Error reading %s! All keys read correctly, but transaction data"
                                         " or address book entries might be missing or incorrect."),
                walletFile));
        }
        else if (nLoadWalletRet == DB_TOO_NEW) {
            InitError(strprintf(_("Error loading %s: Wallet requires newer version of %s"), walletFile, _(PACKAGE_NAME)));
            return nullptr;
        }
        else if (nLoadWalletRet == DB_NEED_REWRITE)
        {
            InitError(strprintf(_("Wallet needed to be rewritten: restart %s to complete"), _(PACKAGE_NAME)));
            return nullptr;
        }
        else {
            InitError(strprintf(_("Error loading %s"), walletFile));
            return nullptr;
        }
    }

    if (gArgs.GetBoolArg("-upgradewallet", fFirstRun))
    {
        int nMaxVersion = gArgs.GetArg("-upgradewallet", 0);
        if (nMaxVersion == 0) // the -upgradewallet without argument case
        {
            LogPrintf("Performing wallet upgrade to %i\n", FEATURE_LATEST);
            nMaxVersion = CLIENT_VERSION;
            walletInstance->SetMinVersion(FEATURE_LATEST); // permanently upgrade the wallet immediately
        }
        else
            LogPrintf("Allowing wallet upgrade up to %i\n", nMaxVersion);
        if (nMaxVersion < walletInstance->GetVersion())
        {
            InitError(_("Cannot downgrade wallet"));
            return nullptr;
        }
        walletInstance->SetMaxVersion(nMaxVersion);
    }

    if (fFirstRun)
    {
        // ensure this wallet.dat can only be opened by clients supporting HD with chain split and expects no default key
        if (!gArgs.GetBoolArg("-usehd", true)) {
            InitError(strprintf(_("Error creating %s: You can't create non-HD wallets with this version."), walletFile));
            return nullptr;
        }
        walletInstance->SetMinVersion(FEATURE_NO_DEFAULT_KEY);

        // generate a new master key
        CPubKey masterPubKey = walletInstance->GenerateNewHDMasterKey();
        if (!walletInstance->SetHDMasterKey(masterPubKey))
            throw std::runtime_error(std::string(__func__) + ": Storing master key failed");

        // Top up the keypool
        if (!walletInstance->TopUpKeyPool()) {
            InitError(_("Unable to generate initial keys") += "\n");
            return nullptr;
        }

        walletInstance->SetBestChain(chainActive.GetLocator());
    }
    else if (gArgs.IsArgSet("-usehd")) {
        bool useHD = gArgs.GetBoolArg("-usehd", true);
        if (walletInstance->IsHDEnabled() && !useHD) {
            InitError(strprintf(_("Error loading %s: You can't disable HD on an already existing HD wallet"), walletFile));
            return nullptr;
        }
        if (!walletInstance->IsHDEnabled() && useHD) {
            InitError(strprintf(_("Error loading %s: You can't enable HD on an already existing non-HD wallet"), walletFile));
            return nullptr;
        }
    }

    LogPrintf(" wallet      %15dms\n", GetTimeMillis() - nStart);

    // Try to top up keypool. No-op if the wallet is locked.
    walletInstance->TopUpKeyPool();

    CBlockIndex *pindexRescan = chainActive.Genesis();
    if (!gArgs.GetBoolArg("-rescan", false))
    {
        CWalletDB walletdb(*walletInstance->dbw);
        CBlockLocator locator;
        if (walletdb.ReadBestBlock(locator))
            pindexRescan = FindForkInGlobalIndex(chainActive, locator);
    }

    walletInstance->m_last_block_processed = chainActive.Tip();
    RegisterValidationInterface(walletInstance);

    if (chainActive.Tip() && chainActive.Tip() != pindexRescan)
    {
        //We can't rescan beyond non-pruned blocks, stop and throw an error
        //this might happen if a user uses an old wallet within a pruned node
        // or if he ran -disablewallet for a longer time, then decided to re-enable
        if (fPruneMode)
        {
            CBlockIndex *block = chainActive.Tip();
            while (block && block->pprev && (block->pprev->nStatus & BLOCK_HAVE_DATA) && block->pprev->nTx > 0 && pindexRescan != block)
                block = block->pprev;

            if (pindexRescan != block) {
                InitError(_("Prune: last wallet synchronisation goes beyond pruned data. You need to -reindex (download the whole blockchain again in case of pruned node)"));
                return nullptr;
            }
        }

        uiInterface.InitMessage(_("Rescanning..."));
        LogPrintf("Rescanning last %i blocks (from block %i)...\n", chainActive.Height() - pindexRescan->nHeight, pindexRescan->nHeight);

        // No need to read and scan block if block was created before
        // our wallet birthday (as adjusted for block time variability)
        while (pindexRescan && walletInstance->nTimeFirstKey && (pindexRescan->GetBlockTime() < (walletInstance->nTimeFirstKey - TIMESTAMP_WINDOW))) {
            pindexRescan = chainActive.Next(pindexRescan);
        }

        nStart = GetTimeMillis();
        walletInstance->ScanForWalletTransactions(pindexRescan, nullptr, true);
        LogPrintf(" rescan      %15dms\n", GetTimeMillis() - nStart);
        walletInstance->SetBestChain(chainActive.GetLocator());
        walletInstance->dbw->IncrementUpdateCounter();

        // Restore wallet transaction metadata after -zapwallettxes=1
        if (gArgs.GetBoolArg("-zapwallettxes", false) && gArgs.GetArg("-zapwallettxes", "1") != "2")
        {
            CWalletDB walletdb(*walletInstance->dbw);

            for (const CWalletTx& wtxOld : vWtx)
            {
                uint256 hash = wtxOld.GetHash();
                std::map<uint256, CWalletTx>::iterator mi = walletInstance->mapWallet.find(hash);
                if (mi != walletInstance->mapWallet.end())
                {
                    const CWalletTx* copyFrom = &wtxOld;
                    CWalletTx* copyTo = &mi->second;
                    copyTo->mapValue = copyFrom->mapValue;
                    copyTo->vOrderForm = copyFrom->vOrderForm;
                    copyTo->nTimeReceived = copyFrom->nTimeReceived;
                    copyTo->nTimeSmart = copyFrom->nTimeSmart;
                    copyTo->fFromMe = copyFrom->fFromMe;
                    copyTo->strFromAccount = copyFrom->strFromAccount;
                    copyTo->nOrderPos = copyFrom->nOrderPos;
                    walletdb.WriteTx(*copyTo);
                }
            }
        }
    }
    walletInstance->SetBroadcastTransactions(gArgs.GetBoolArg("-walletbroadcast", DEFAULT_WALLETBROADCAST));

    {
        LOCK(walletInstance->cs_wallet);
        LogPrintf("setKeyPool.size() = %u\n",      walletInstance->GetKeyPoolSize());
        LogPrintf("mapWallet.size() = %u\n",       walletInstance->mapWallet.size());
        LogPrintf("mapAddressBook.size() = %u\n",  walletInstance->mapAddressBook.size());
    }

    return walletInstance;
}

std::atomic<bool> CWallet::fFlushScheduled(false);

void CWallet::postInitProcess(CScheduler& scheduler)
{
    // Add wallet transactions that aren't already in a block to mempool
    // Do this here as mempool requires genesis block to be loaded
    ReacceptWalletTransactions();

    // Run a thread to flush wallet periodically
    if (!CWallet::fFlushScheduled.exchange(true)) {
        scheduler.scheduleEvery(MaybeCompactWalletDB, 500);
    }
}

bool CWallet::BackupWallet(const std::string& strDest)
{
    return dbw->Backup(strDest);
}

CKeyPool::CKeyPool()
{
    nTime = GetTime();
    fInternal = false;
}

CKeyPool::CKeyPool(const CPubKey& vchPubKeyIn, bool internalIn)
{
    nTime = GetTime();
    vchPubKey = vchPubKeyIn;
    fInternal = internalIn;
}

CWalletKey::CWalletKey(int64_t nExpires)
{
    nTimeCreated = (nExpires ? GetTime() : 0);
    nTimeExpires = nExpires;
}

void CMerkleTx::SetMerkleBranch(const CBlockIndex* pindex, int posInBlock)
{
    // Update the tx's hashBlock
    hashBlock = pindex->GetBlockHash();

    // set the position of the transaction in the block
    nIndex = posInBlock;
}

int CMerkleTx::GetDepthInMainChain(const CBlockIndex* &pindexRet) const
{
    if (hashUnset())
        return 0;

    AssertLockHeld(cs_main);

    // Find the block it claims to be in
    BlockMap::iterator mi = mapBlockIndex.find(hashBlock);
    if (mi == mapBlockIndex.end())
        return 0;
    CBlockIndex* pindex = (*mi).second;
    if (!pindex || !chainActive.Contains(pindex))
        return 0;

    pindexRet = pindex;
    return ((nIndex == -1) ? (-1) : 1) * (chainActive.Height() - pindex->nHeight + 1);
}

int CMerkleTx::GetBlocksToMaturity() const
{
    if (tx->IsCoinBase())
        return std::max(0, (COINBASE_MATURITY+1) - GetDepthInMainChain());
    else
    if (tx->criticalData.IsBMMRequest())
<<<<<<< HEAD
        return (BMM_REQUEST_MATURITY - scdb.CountBlocksAtop(tx->criticalData));
    else
    if (!tx->criticalData.IsNull())
        return std::max(0, (CRITICAL_DATA_MATURITY+1) - GetDepthInMainChain());

    return 0;
}
=======
        return (BMM_RATCHET_MATURITY - scdb.CountBlocksAtop(tx->criticalData));
    else
    if (!tx->criticalData.IsNull())
        return std::max(0, (CRITICAL_DATA_MATURITY+1) - GetDepthInMainChain());

    return 0;
}

bool CWalletTx::AcceptToMemoryPool(const CAmount& nAbsurdFee, CValidationState& state)
{
    // Quick check to avoid re-setting fInMempool to false
    if (mempool.exists(tx->GetHash())) {
        return false;
    }

    // We must set fInMempool here - while it will be re-set to true by the
    // entered-mempool callback, if we did not there would be a race where a
    // user could call sendmoney in a loop and hit spurious out of funds errors
    // because we think that the transaction they just generated's change is
    // unavailable as we're not yet aware its in mempool.
    bool ret = ::AcceptToMemoryPool(mempool, state, tx, nullptr /* pfMissingInputs */,
                                nullptr /* plTxnReplaced */, false /* bypass_limits */, nAbsurdFee);
    fInMempool = ret;
    return ret;
}

static const std::string OUTPUT_TYPE_STRING_LEGACY = "legacy";
static const std::string OUTPUT_TYPE_STRING_P2SH_SEGWIT = "p2sh-segwit";
static const std::string OUTPUT_TYPE_STRING_BECH32 = "bech32";
>>>>>>> 345d7dd8

OutputType ParseOutputType(const std::string& type, OutputType default_type)
{
    if (type.empty()) {
        return default_type;
    } else if (type == OUTPUT_TYPE_STRING_LEGACY) {
        return OUTPUT_TYPE_LEGACY;
    } else if (type == OUTPUT_TYPE_STRING_P2SH_SEGWIT) {
        return OUTPUT_TYPE_P2SH_SEGWIT;
    } else if (type == OUTPUT_TYPE_STRING_BECH32) {
        return OUTPUT_TYPE_BECH32;
    } else {
        return OUTPUT_TYPE_NONE;
    }
}

const std::string& FormatOutputType(OutputType type)
{
    switch (type) {
    case OUTPUT_TYPE_LEGACY: return OUTPUT_TYPE_STRING_LEGACY;
    case OUTPUT_TYPE_P2SH_SEGWIT: return OUTPUT_TYPE_STRING_P2SH_SEGWIT;
    case OUTPUT_TYPE_BECH32: return OUTPUT_TYPE_STRING_BECH32;
    default: assert(false);
    }
}

void CWallet::LearnRelatedScripts(const CPubKey& key, OutputType type)
{
    if (key.IsCompressed() && (type == OUTPUT_TYPE_P2SH_SEGWIT || type == OUTPUT_TYPE_BECH32)) {
        CTxDestination witdest = WitnessV0KeyHash(key.GetID());
        CScript witprog = GetScriptForDestination(witdest);
        // Make sure the resulting program is solvable.
        assert(IsSolvable(*this, witprog));
        AddCScript(witprog);
    }
}

void CWallet::LearnAllRelatedScripts(const CPubKey& key)
{
    // OUTPUT_TYPE_P2SH_SEGWIT always adds all necessary scripts for all types.
    LearnRelatedScripts(key, OUTPUT_TYPE_P2SH_SEGWIT);
}

CTxDestination GetDestinationForKey(const CPubKey& key, OutputType type)
{
    switch (type) {
    case OUTPUT_TYPE_LEGACY: return key.GetID();
    case OUTPUT_TYPE_P2SH_SEGWIT:
    case OUTPUT_TYPE_BECH32: {
        if (!key.IsCompressed()) return key.GetID();
        CTxDestination witdest = WitnessV0KeyHash(key.GetID());
        CScript witprog = GetScriptForDestination(witdest);
        if (type == OUTPUT_TYPE_P2SH_SEGWIT) {
            return CScriptID(witprog);
        } else {
            return witdest;
        }
    }
    default: assert(false);
    }
}

std::vector<CTxDestination> GetAllDestinationsForKey(const CPubKey& key)
{
    CKeyID keyid = key.GetID();
    if (key.IsCompressed()) {
        CTxDestination segwit = WitnessV0KeyHash(keyid);
        CTxDestination p2sh = CScriptID(GetScriptForDestination(segwit));
        return std::vector<CTxDestination>{std::move(keyid), std::move(p2sh), std::move(segwit)};
    } else {
        return std::vector<CTxDestination>{std::move(keyid)};
    }
}

CTxDestination CWallet::AddAndGetDestinationForScript(const CScript& script, OutputType type)
{
    // Note that scripts over 520 bytes are not yet supported.
    switch (type) {
    case OUTPUT_TYPE_LEGACY:
        return CScriptID(script);
    case OUTPUT_TYPE_P2SH_SEGWIT:
    case OUTPUT_TYPE_BECH32: {
        WitnessV0ScriptHash hash;
        CSHA256().Write(script.data(), script.size()).Finalize(hash.begin());
        CTxDestination witdest = hash;
        CScript witprog = GetScriptForDestination(witdest);
        // Check if the resulting program is solvable (i.e. doesn't use an uncompressed key)
        if (!IsSolvable(*this, witprog)) return CScriptID(script);
        // Add the redeemscript, so that P2WSH and P2SH-P2WSH outputs are recognized as ours.
        AddCScript(witprog);
        if (type == OUTPUT_TYPE_BECH32) {
            return witdest;
        } else {
            return CScriptID(witprog);
        }
    }
    default: assert(false);
    }
}<|MERGE_RESOLUTION|>--- conflicted
+++ resolved
@@ -2,37 +2,7 @@
 // Copyright (c) 2009-2017 The Bitcoin Core developers
 // Distributed under the MIT software license, see the accompanying
 // file COPYING or http://www.opensource.org/licenses/mit-license.php.
-<<<<<<< HEAD
-
-#include "wallet/wallet.h"
-
-#include "base58.h"
-#include "checkpoints.h"
-#include "chain.h"
-#include "wallet/coincontrol.h"
-#include "consensus/consensus.h"
-#include "consensus/validation.h"
-#include "fs.h"
-#include "key.h"
-#include "keystore.h"
-#include "validation.h"
-#include "net.h"
-#include "policy/fees.h"
-#include "policy/policy.h"
-#include "policy/rbf.h"
-#include "primitives/block.h"
-#include "primitives/transaction.h"
-#include "script/script.h"
-#include "script/sign.h"
-#include "scheduler.h"
-#include "sidechain.h"
-#include "sidechaindb.h"
-#include "timedata.h"
-#include "txmempool.h"
-#include "util.h"
-#include "ui_interface.h"
-#include "utilmoneystr.h"
-=======
+
 #include <wallet/wallet.h>
 
 #include <base58.h>
@@ -59,7 +29,6 @@
 #include <util.h>
 #include <utilmoneystr.h>
 #include <wallet/fees.h>
->>>>>>> 345d7dd8
 
 #include <assert.h>
 #include <future>
@@ -2316,14 +2285,6 @@
     }
 }
 
-<<<<<<< HEAD
-void CWallet::AvailableSidechainCoins(std::vector<COutput>& vSidechainCoins, const uint8_t& nSidechain) const
-{
-    std::vector<COutput> vCoins;
-    AvailableCoins(vCoins, true);
-    const Sidechain& s = ValidSidechains[nSidechain];
-    // TODO check correct script hex based on nSidechain param
-=======
 std::map<CTxDestination, std::vector<COutput>> CWallet::ListCoins() const
 {
     // TODO: Add AssertLockHeld(cs_wallet) here.
@@ -2399,7 +2360,6 @@
 
     // Search for available Sidechain outputs
     const Sidechain& s = ValidSidechains[nSidechain];
->>>>>>> 345d7dd8
     for (const COutput& output : vCoins) {
         CScript scriptPubKey = output.tx->tx->vout[output.i].scriptPubKey;
 
@@ -3068,147 +3028,6 @@
 }
 
 bool CWallet::CreateSidechainDeposit(CTransactionRef& tx, std::string& strFail, const uint8_t& nSidechain, const CAmount& nAmount, const CKeyID& keyID)
-<<<<<<< HEAD
-{
-    LOCK2(cs_main, pwalletMain->cs_wallet);
-
-    // User deposit data script
-    CScript dataScript = CScript() << OP_RETURN << nSidechain << ToByteVector(keyID);
-
-    const Sidechain& sidechain = ValidSidechains[nSidechain];
-    CKeyID sidechainKey;
-    sidechainKey.SetHex(sidechain.sidechainKey);
-    CScript sidechainScript;
-    sidechainScript << OP_DUP << OP_HASH160 << ToByteVector(sidechainKey) << OP_EQUALVERIFY << OP_CHECKSIG;
-
-    // The deposit transaction
-    CMutableTransaction mtx;
-
-    // Select coins to cover sidechain deposit
-    std::vector<COutput> vCoins;
-    AvailableCoins(vCoins);
-    std::set<CInputCoin> setCoins;
-    CAmount nAmountRet = CAmount(0);
-    if (!SelectCoins(vCoins, nAmount, setCoins, nAmountRet)) {
-        strFail = "Could not collect enough coins to cover deposit!\n";
-        return false;
-    }
-
-    // Handle change if there is any
-    const CAmount nChange = nAmountRet - nAmount;
-    CReserveKey reserveKey(pwalletMain);
-    if (nChange > 0) {
-        CScript scriptChange;
-
-        // Reserve a new key pair from key pool
-        CPubKey vchPubKey;
-        if (!reserveKey.GetReservedKey(vchPubKey))
-        {
-            strFail = "Keypool ran out, please call keypoolrefill first!\n";
-            return false;
-        }
-        scriptChange = GetScriptForDestination(vchPubKey.GetID());
-        mtx.vout.push_back(CTxOut(nChange - (1 * CENT), scriptChange));
-    }
-
-    // Add deposit inputs
-    for (const auto& coin : setCoins) {
-        mtx.vin.push_back(CTxIn(coin.outpoint.hash, coin.outpoint.n, CScript()));
-    }
-
-    // Add data output
-    mtx.vout.push_back(CTxOut(CAmount(0), dataScript));
-
-    // Add deposit output
-    mtx.vout.push_back(CTxOut(nAmount, sidechainScript));
-
-    // Handle existing sidechain utxo
-    std::vector<COutput> vSidechainCoins;
-    AvailableSidechainCoins(vSidechainCoins, 0);
-    if (vSidechainCoins.size()) {
-        CAmount returnAmount = CAmount(0);
-
-        for (const COutput& output : vSidechainCoins) {
-            mtx.vin.push_back(CTxIn(output.tx->GetHash(), output.i));
-            returnAmount += output.tx->tx->vout[output.i].nValue;
-        }
-        mtx.vout.back().nValue += returnAmount;
-
-        /*
-         * Sign the sidechain utxo input
-         */
-        CBitcoinSecret vchSecret;
-        bool fGood = vchSecret.SetString(sidechain.sidechainPriv);
-        if (!fGood) {
-            strFail = "Invalid sidechain private key encoding!\n";
-            return false;
-        }
-        CKey privKey = vchSecret.GetKey();
-        if (!privKey.IsValid()) {
-            strFail = "Sidechain private key invalid!\n";
-            return false;
-        }
-
-        CBasicKeyStore tempKeystore;
-        tempKeystore.AddKey(privKey);
-
-        const CKeyStore& keystoreConst = tempKeystore;
-        const CTransaction& txToSign = mtx;
-
-        TransactionSignatureCreator creator(&keystoreConst, &txToSign, mtx.vin.size() - 1, returnAmount);
-
-        SignatureData sigdata;
-        bool sigCreated = ProduceSignature(creator, sidechainScript, sigdata);
-        if (!sigCreated) {
-            strFail = "Failed to sign sidechain inputs!\n";
-            return false;
-        }
-
-        mtx.vin.back().scriptSig = sigdata.scriptSig;
-    }
-
-    // Sign the non sidechain inputs
-    const CTransaction txToSign = mtx;
-    int nIn = 0;
-    for (const auto& coin : setCoins) {
-        const CScript& scriptPubKey = coin.txout.scriptPubKey;
-        SignatureData sigdata;
-
-        if (!ProduceSignature(TransactionSignatureCreator(this, &txToSign, nIn, coin.txout.nValue, SIGHASH_ALL), scriptPubKey, sigdata))
-        {
-            strFail = "Signing non-sidechain inputs failed!\n";
-            return false;
-        } else {
-            UpdateTransaction(mtx, nIn, sigdata);
-        }
-
-        nIn++;
-    }
-
-    // Broadcast transaction
-    CWalletTx wtxNew;
-    wtxNew.fTimeReceivedIsTxTime = true;
-    wtxNew.fFromMe = true;
-    wtxNew.BindWallet(this);
-
-    wtxNew.SetTx(MakeTransactionRef(std::move(mtx)));
-
-    CValidationState state;
-    if (!CommitTransaction(wtxNew, reserveKey, g_connman.get(), state)) {
-        strFail = "Failed to commit sidechain deposit: " + state.GetRejectReason() + "\n";
-        return false;
-    }
-    tx = wtxNew.tx;
-
-    return true;
-}
-
-/**
- * Call after CreateTransaction unless you want to abort
- */
-bool CWallet::CommitTransaction(CWalletTx& wtxNew, CReserveKey& reservekey, CConnman* connman, CValidationState& state)
-=======
->>>>>>> 345d7dd8
 {
     if (!IsSidechainNumberValid(nSidechain)) {
         strFail = "Invalid Sidechain number!\n";
@@ -4465,15 +4284,6 @@
         return std::max(0, (COINBASE_MATURITY+1) - GetDepthInMainChain());
     else
     if (tx->criticalData.IsBMMRequest())
-<<<<<<< HEAD
-        return (BMM_REQUEST_MATURITY - scdb.CountBlocksAtop(tx->criticalData));
-    else
-    if (!tx->criticalData.IsNull())
-        return std::max(0, (CRITICAL_DATA_MATURITY+1) - GetDepthInMainChain());
-
-    return 0;
-}
-=======
         return (BMM_RATCHET_MATURITY - scdb.CountBlocksAtop(tx->criticalData));
     else
     if (!tx->criticalData.IsNull())
@@ -4503,7 +4313,6 @@
 static const std::string OUTPUT_TYPE_STRING_LEGACY = "legacy";
 static const std::string OUTPUT_TYPE_STRING_P2SH_SEGWIT = "p2sh-segwit";
 static const std::string OUTPUT_TYPE_STRING_BECH32 = "bech32";
->>>>>>> 345d7dd8
 
 OutputType ParseOutputType(const std::string& type, OutputType default_type)
 {
