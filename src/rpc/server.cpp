// Copyright (c) 2010 Satoshi Nakamoto
// Copyright (c) 2009-2022 The Bitcoin Core developers
// Distributed under the MIT software license, see the accompanying
// file COPYING or http://www.opensource.org/licenses/mit-license.php.

#include <rpc/server.h>

#include <base58.h>
#include <fs.h>
#include <init.h>
#include <random.h>
#include <sync.h>
#include <ui_interface.h>
#include <util.h>
#include <utilstrencodings.h>

#include <boost/bind.hpp>
#include <boost/signals2/signal.hpp>
#include <boost/algorithm/string/case_conv.hpp> // for to_upper()
#include <boost/algorithm/string/classification.hpp>
#include <boost/algorithm/string/split.hpp>

#include <memory> // for unique_ptr
#include <unordered_map>

static bool fRPCRunning = false;
static bool fRPCInWarmup = true;
static std::string rpcWarmupStatus("RPC server started");
static CCriticalSection cs_rpcWarmup;
/* Timer-creating functions */
static RPCTimerInterface* timerInterface = nullptr;
/* Map of name to timer. */
static std::map<std::string, std::unique_ptr<RPCTimerBase> > deadlineTimers;

static struct CRPCSignals
{
    boost::signals2::signal<void ()> Started;
    boost::signals2::signal<void ()> Stopped;
    boost::signals2::signal<void (const CRPCCommand&)> PreCommand;
} g_rpcSignals;

void RPCServer::OnStarted(std::function<void ()> slot)
{
    g_rpcSignals.Started.connect(slot);
}

void RPCServer::OnStopped(std::function<void ()> slot)
{
    g_rpcSignals.Stopped.connect(slot);
}

void RPCTypeCheck(const UniValue& params,
                  const std::list<UniValue::VType>& typesExpected,
                  bool fAllowNull)
{
    unsigned int i = 0;
    for (UniValue::VType t : typesExpected)
    {
        if (params.size() <= i)
            break;

        const UniValue& v = params[i];
        if (!(fAllowNull && v.isNull())) {
            RPCTypeCheckArgument(v, t);
        }
        i++;
    }
}

void RPCTypeCheckArgument(const UniValue& value, UniValue::VType typeExpected)
{
    if (value.type() != typeExpected) {
        throw JSONRPCError(RPC_TYPE_ERROR, strprintf("Expected type %s, got %s", uvTypeName(typeExpected), uvTypeName(value.type())));
    }
}

void RPCTypeCheckObj(const UniValue& o,
    const std::map<std::string, UniValueType>& typesExpected,
    bool fAllowNull,
    bool fStrict)
{
    for (const auto& t : typesExpected) {
        const UniValue& v = find_value(o, t.first);
        if (!fAllowNull && v.isNull())
            throw JSONRPCError(RPC_TYPE_ERROR, strprintf("Missing %s", t.first));

        if (!(t.second.typeAny || v.type() == t.second.type || (fAllowNull && v.isNull()))) {
            std::string err = strprintf("Expected type %s for %s, got %s",
                uvTypeName(t.second.type), t.first, uvTypeName(v.type()));
            throw JSONRPCError(RPC_TYPE_ERROR, err);
        }
    }

    if (fStrict)
    {
        for (const std::string& k : o.getKeys())
        {
            if (typesExpected.count(k) == 0)
            {
                std::string err = strprintf("Unexpected key %s", k);
                throw JSONRPCError(RPC_TYPE_ERROR, err);
            }
        }
    }
}

CAmount AmountFromValue(const UniValue& value)
{
    if (!value.isNum() && !value.isStr())
        throw JSONRPCError(RPC_TYPE_ERROR, "Amount is not a number or string");
    CAmount amount;
    if (!ParseFixedPoint(value.getValStr(), 8, &amount))
        throw JSONRPCError(RPC_TYPE_ERROR, "Invalid amount");
    if (!MoneyRange(amount))
        throw JSONRPCError(RPC_TYPE_ERROR, "Amount out of range");
    return amount;
}

uint256 ParseHashV(const UniValue& v, std::string strName)
{
    std::string strHex;
    if (v.isStr())
        strHex = v.get_str();
    if (!IsHex(strHex)) // Note: IsHex("") is false
        throw JSONRPCError(RPC_INVALID_PARAMETER, strName+" must be hexadecimal string (not '"+strHex+"')");
    if (64 != strHex.length())
        throw JSONRPCError(RPC_INVALID_PARAMETER, strprintf("%s must be of length %d (not %d)", strName, 64, strHex.length()));
    uint256 result;
    result.SetHex(strHex);
    return result;
}
uint256 ParseHashO(const UniValue& o, std::string strKey)
{
    return ParseHashV(find_value(o, strKey), strKey);
}
std::vector<unsigned char> ParseHexV(const UniValue& v, std::string strName)
{
    std::string strHex;
    if (v.isStr())
        strHex = v.get_str();
    if (!IsHex(strHex))
        throw JSONRPCError(RPC_INVALID_PARAMETER, strName+" must be hexadecimal string (not '"+strHex+"')");
    return ParseHex(strHex);
}
std::vector<unsigned char> ParseHexO(const UniValue& o, std::string strKey)
{
    return ParseHexV(find_value(o, strKey), strKey);
}

/**
 * Note: This interface may still be subject to change.
 */

std::string CRPCTable::help(const std::string& strCommand, const JSONRPCRequest& helpreq) const
{
    std::string strRet;
    std::string category;
    std::set<rpcfn_type> setDone;
    std::vector<std::pair<std::string, const CRPCCommand*> > vCommands;

    for (const auto& entry : mapCommands)
        vCommands.push_back(make_pair(entry.second->category + entry.first, entry.second));
    sort(vCommands.begin(), vCommands.end());

    JSONRPCRequest jreq(helpreq);
    jreq.fHelp = true;
    jreq.params = UniValue();

    for (const std::pair<std::string, const CRPCCommand*>& command : vCommands)
    {
        const CRPCCommand *pcmd = command.second;
        std::string strMethod = pcmd->name;
        if ((strCommand != "" || pcmd->category == "hidden") && strMethod != strCommand)
            continue;
        jreq.strMethod = strMethod;
        try
        {
            rpcfn_type pfn = pcmd->actor;
            if (setDone.insert(pfn).second)
                (*pfn)(jreq);
        }
        catch (const std::exception& e)
        {
            // Help text is returned in an exception
            std::string strHelp = std::string(e.what());
            if (strCommand == "")
            {
                if (strHelp.find('\n') != std::string::npos)
                    strHelp = strHelp.substr(0, strHelp.find('\n'));

                if (category != pcmd->category)
                {
                    if (!category.empty())
                        strRet += "\n";
                    category = pcmd->category;
                    std::string firstLetter = category.substr(0,1);
                    boost::to_upper(firstLetter);
                    strRet += "== " + firstLetter + category.substr(1) + " ==\n";
                }
            }
            strRet += strHelp + "\n";
        }
    }
    if (strRet == "")
        strRet = strprintf("help: unknown command: %s\n", strCommand);
    strRet = strRet.substr(0,strRet.size()-1);
    return strRet;
}

UniValue help(const JSONRPCRequest& jsonRequest)
{
    if (jsonRequest.fHelp || jsonRequest.params.size() > 1)
        throw std::runtime_error(
            "help ( \"command\" )\n"
            "\nList all commands, or get help for a specified command.\n"
            "\nArguments:\n"
            "1. \"command\"     (string, optional) The command to get help on\n"
            "\nResult:\n"
            "\"text\"     (string) The help text\n"
        );

    std::string strCommand;
    if (jsonRequest.params.size() > 0)
        strCommand = jsonRequest.params[0].get_str();

    return tableRPC.help(strCommand, jsonRequest);
}


UniValue stop(const JSONRPCRequest& jsonRequest)
{
    // Accept the deprecated and ignored 'detach' boolean argument
    if (jsonRequest.fHelp || jsonRequest.params.size() > 1)
        throw std::runtime_error(
            "stop\n"
<<<<<<< HEAD
            "\nStop Skydoge server.");
    // Event loop will exit after current HTTP requests have been handled, so
    // this reply will get back to the client.
    StartShutdown();
    return "Skydoge server stopping";
=======
            "\nStop Drivechain server.");
    // Event loop will exit after current HTTP requests have been handled, so
    // this reply will get back to the client.
    StartShutdown();
    return "Drivechain server stopping";
>>>>>>> 03fcd9bb
}

UniValue uptime(const JSONRPCRequest& jsonRequest)
{
    if (jsonRequest.fHelp || jsonRequest.params.size() > 1)
        throw std::runtime_error(
                "uptime\n"
                        "\nReturns the total uptime of the server.\n"
                        "\nResult:\n"
                        "ttt        (numeric) The number of seconds that the server has been running\n"
                        "\nExamples:\n"
                + HelpExampleCli("uptime", "")
                + HelpExampleRpc("uptime", "")
        );

    return GetTime() - GetStartupTime();
}

/**
 * Call Table
 */
static const CRPCCommand vRPCCommands[] =
{ //  category              name                      actor (function)         argNames
  //  --------------------- ------------------------  -----------------------  ----------
    /* Overall control/query calls */
    { "control",            "help",                   &help,                   {"command"}  },
    { "control",            "stop",                   &stop,                   {}  },
    { "control",            "uptime",                 &uptime,                 {}  },
};

CRPCTable::CRPCTable()
{
    unsigned int vcidx;
    for (vcidx = 0; vcidx < (sizeof(vRPCCommands) / sizeof(vRPCCommands[0])); vcidx++)
    {
        const CRPCCommand *pcmd;

        pcmd = &vRPCCommands[vcidx];
        mapCommands[pcmd->name] = pcmd;
    }
}

const CRPCCommand *CRPCTable::operator[](const std::string &name) const
{
    std::map<std::string, const CRPCCommand*>::const_iterator it = mapCommands.find(name);
    if (it == mapCommands.end())
        return nullptr;
    return (*it).second;
}

bool CRPCTable::appendCommand(const std::string& name, const CRPCCommand* pcmd)
{
    if (IsRPCRunning())
        return false;

    // don't allow overwriting for now
    std::map<std::string, const CRPCCommand*>::const_iterator it = mapCommands.find(name);
    if (it != mapCommands.end())
        return false;

    mapCommands[name] = pcmd;
    return true;
}

bool StartRPC()
{
    LogPrint(BCLog::RPC, "Starting RPC\n");
    fRPCRunning = true;
    g_rpcSignals.Started();
    return true;
}

void InterruptRPC()
{
    LogPrint(BCLog::RPC, "Interrupting RPC\n");
    // Interrupt e.g. running longpolls
    fRPCRunning = false;
}

void StopRPC()
{
    LogPrint(BCLog::RPC, "Stopping RPC\n");
    deadlineTimers.clear();
    DeleteAuthCookie();
    g_rpcSignals.Stopped();
}

bool IsRPCRunning()
{
    return fRPCRunning;
}

void SetRPCWarmupStatus(const std::string& newStatus)
{
    LOCK(cs_rpcWarmup);
    rpcWarmupStatus = newStatus;
}

void SetRPCWarmupFinished()
{
    LOCK(cs_rpcWarmup);
    assert(fRPCInWarmup);
    fRPCInWarmup = false;
}

bool RPCIsInWarmup(std::string *outStatus)
{
    LOCK(cs_rpcWarmup);
    if (outStatus)
        *outStatus = rpcWarmupStatus;
    return fRPCInWarmup;
}

void JSONRPCRequest::parse(const UniValue& valRequest)
{
    // Parse request
    if (!valRequest.isObject())
        throw JSONRPCError(RPC_INVALID_REQUEST, "Invalid Request object");
    const UniValue& request = valRequest.get_obj();

    // Parse id now so errors from here on will have the id
    id = find_value(request, "id");

    // Parse method
    UniValue valMethod = find_value(request, "method");
    if (valMethod.isNull())
        throw JSONRPCError(RPC_INVALID_REQUEST, "Missing method");
    if (!valMethod.isStr())
        throw JSONRPCError(RPC_INVALID_REQUEST, "Method must be a string");
    strMethod = valMethod.get_str();
    LogPrint(BCLog::RPC, "ThreadRPCServer method=%s\n", SanitizeString(strMethod));

    // Parse params
    UniValue valParams = find_value(request, "params");
    if (valParams.isArray() || valParams.isObject())
        params = valParams;
    else if (valParams.isNull())
        params = UniValue(UniValue::VARR);
    else
        throw JSONRPCError(RPC_INVALID_REQUEST, "Params must be an array or object");
}

bool IsDeprecatedRPCEnabled(const std::string& method)
{
    const std::vector<std::string> enabled_methods = gArgs.GetArgs("-deprecatedrpc");

    return find(enabled_methods.begin(), enabled_methods.end(), method) != enabled_methods.end();
}

static UniValue JSONRPCExecOne(JSONRPCRequest jreq, const UniValue& req)
{
    UniValue rpc_result(UniValue::VOBJ);

    try {
        jreq.parse(req);

        UniValue result = tableRPC.execute(jreq);
        rpc_result = JSONRPCReplyObj(result, NullUniValue, jreq.id);
    }
    catch (const UniValue& objError)
    {
        rpc_result = JSONRPCReplyObj(NullUniValue, objError, jreq.id);
    }
    catch (const std::exception& e)
    {
        rpc_result = JSONRPCReplyObj(NullUniValue,
                                     JSONRPCError(RPC_PARSE_ERROR, e.what()), jreq.id);
    }

    return rpc_result;
}

std::string JSONRPCExecBatch(const JSONRPCRequest& jreq, const UniValue& vReq)
{
    UniValue ret(UniValue::VARR);
    for (unsigned int reqIdx = 0; reqIdx < vReq.size(); reqIdx++)
        ret.push_back(JSONRPCExecOne(jreq, vReq[reqIdx]));

    return ret.write() + "\n";
}

/**
 * Process named arguments into a vector of positional arguments, based on the
 * passed-in specification for the RPC call's arguments.
 */
static inline JSONRPCRequest transformNamedArguments(const JSONRPCRequest& in, const std::vector<std::string>& argNames)
{
    JSONRPCRequest out = in;
    out.params = UniValue(UniValue::VARR);
    // Build a map of parameters, and remove ones that have been processed, so that we can throw a focused error if
    // there is an unknown one.
    const std::vector<std::string>& keys = in.params.getKeys();
    const std::vector<UniValue>& values = in.params.getValues();
    std::unordered_map<std::string, const UniValue*> argsIn;
    for (size_t i=0; i<keys.size(); ++i) {
        argsIn[keys[i]] = &values[i];
    }
    // Process expected parameters.
    int hole = 0;
    for (const std::string &argNamePattern: argNames) {
        std::vector<std::string> vargNames;
        boost::algorithm::split(vargNames, argNamePattern, boost::algorithm::is_any_of("|"));
        auto fr = argsIn.end();
        for (const std::string & argName : vargNames) {
            fr = argsIn.find(argName);
            if (fr != argsIn.end()) {
                break;
            }
        }
        if (fr != argsIn.end()) {
            for (int i = 0; i < hole; ++i) {
                // Fill hole between specified parameters with JSON nulls,
                // but not at the end (for backwards compatibility with calls
                // that act based on number of specified parameters).
                out.params.push_back(UniValue());
            }
            hole = 0;
            out.params.push_back(*fr->second);
            argsIn.erase(fr);
        } else {
            hole += 1;
        }
    }
    // If there are still arguments in the argsIn map, this is an error.
    if (!argsIn.empty()) {
        throw JSONRPCError(RPC_INVALID_PARAMETER, "Unknown named parameter " + argsIn.begin()->first);
    }
    // Return request with named arguments transformed to positional arguments
    return out;
}

UniValue CRPCTable::execute(const JSONRPCRequest &request) const
{
    // Return immediately if in warmup
    {
        LOCK(cs_rpcWarmup);
        if (fRPCInWarmup)
            throw JSONRPCError(RPC_IN_WARMUP, rpcWarmupStatus);
    }

    // Find method
    const CRPCCommand *pcmd = tableRPC[request.strMethod];
    if (!pcmd)
        throw JSONRPCError(RPC_METHOD_NOT_FOUND, "Method not found");

    g_rpcSignals.PreCommand(*pcmd);

    try
    {
        // Execute, convert arguments to array if necessary
        if (request.params.isObject()) {
            return pcmd->actor(transformNamedArguments(request, pcmd->argNames));
        } else {
            return pcmd->actor(request);
        }
    }
    catch (const std::exception& e)
    {
        throw JSONRPCError(RPC_MISC_ERROR, e.what());
    }
}

std::vector<std::string> CRPCTable::listCommands() const
{
    std::vector<std::string> commandList;
    typedef std::map<std::string, const CRPCCommand*> commandMap;

    std::transform( mapCommands.begin(), mapCommands.end(),
                   std::back_inserter(commandList),
                   boost::bind(&commandMap::value_type::first,_1) );
    return commandList;
}

std::string HelpExampleCli(const std::string& methodname, const std::string& args)
{
<<<<<<< HEAD
    return "> skydoge-cli " + methodname + " " + args + "\n";
=======
    return "> drivechain-cli " + methodname + " " + args + "\n";
>>>>>>> 03fcd9bb
}

std::string HelpExampleRpc(const std::string& methodname, const std::string& args)
{
    return "> curl --user myusername --data-binary '{\"jsonrpc\": \"1.0\", \"id\":\"curltest\", "
        "\"method\": \"" + methodname + "\", \"params\": [" + args + "] }' -H 'content-type: text/plain;' http://127.0.0.1:8332/\n";
}

void RPCSetTimerInterfaceIfUnset(RPCTimerInterface *iface)
{
    if (!timerInterface)
        timerInterface = iface;
}

void RPCSetTimerInterface(RPCTimerInterface *iface)
{
    timerInterface = iface;
}

void RPCUnsetTimerInterface(RPCTimerInterface *iface)
{
    if (timerInterface == iface)
        timerInterface = nullptr;
}

void RPCRunLater(const std::string& name, std::function<void(void)> func, int64_t nSeconds)
{
    if (!timerInterface)
        throw JSONRPCError(RPC_INTERNAL_ERROR, "No timer handler registered for RPC");
    deadlineTimers.erase(name);
    LogPrint(BCLog::RPC, "queue run of timer %s in %i seconds (using %s)\n", name, nSeconds, timerInterface->Name());
    deadlineTimers.emplace(name, std::unique_ptr<RPCTimerBase>(timerInterface->NewTimer(func, nSeconds*1000)));
}

int RPCSerializationFlags()
{
    int flag = 0;
    if (gArgs.GetArg("-rpcserialversion", DEFAULT_RPC_SERIALIZE_VERSION) == 0)
        flag |= SERIALIZE_TRANSACTION_NO_WITNESS;
    return flag;
}

CRPCTable tableRPC;<|MERGE_RESOLUTION|>--- conflicted
+++ resolved
@@ -233,19 +233,11 @@
     if (jsonRequest.fHelp || jsonRequest.params.size() > 1)
         throw std::runtime_error(
             "stop\n"
-<<<<<<< HEAD
             "\nStop Skydoge server.");
     // Event loop will exit after current HTTP requests have been handled, so
     // this reply will get back to the client.
     StartShutdown();
     return "Skydoge server stopping";
-=======
-            "\nStop Drivechain server.");
-    // Event loop will exit after current HTTP requests have been handled, so
-    // this reply will get back to the client.
-    StartShutdown();
-    return "Drivechain server stopping";
->>>>>>> 03fcd9bb
 }
 
 UniValue uptime(const JSONRPCRequest& jsonRequest)
@@ -521,11 +513,7 @@
 
 std::string HelpExampleCli(const std::string& methodname, const std::string& args)
 {
-<<<<<<< HEAD
     return "> skydoge-cli " + methodname + " " + args + "\n";
-=======
-    return "> drivechain-cli " + methodname + " " + args + "\n";
->>>>>>> 03fcd9bb
 }
 
 std::string HelpExampleRpc(const std::string& methodname, const std::string& args)
