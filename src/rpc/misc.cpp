// Copyright (c) 2010 Satoshi Nakamoto
// Copyright (c) 2009-2022 The Bitcoin Core developers
// Distributed under the MIT software license, see the accompanying
// file COPYING or http://www.opensource.org/licenses/mit-license.php.

#include <base58.h>
#include <chain.h>
#include <clientversion.h>
#include <consensus/validation.h>
#include <core_io.h>
#include <crypto/ripemd160.h>
#include <crypto/sha256.h>
#include <httpserver.h>
#include <init.h>
#include <merkleblock.h>
#include <net.h>
#include <netbase.h>
#include <rpc/blockchain.h>
#include <rpc/server.h>
#include <rpc/util.h>
#include <sidechain.h>
#include <sidechaindb.h>
#include <timedata.h>
#include <txdb.h>
#include <util.h>
#include <utilmoneystr.h>
#include <utilstrencodings.h>
#include <validation.h>
#ifdef ENABLE_WALLET
#include <wallet/coincontrol.h>
#include <wallet/rpcwallet.h>
#include <wallet/wallet.h>
#include <wallet/walletdb.h>
#endif
#include <warnings.h>

#include <stdint.h>
#ifdef HAVE_MALLOC_INFO
#include <malloc.h>
#endif

#include <univalue.h>

#ifdef ENABLE_WALLET
class DescribeAddressVisitor : public boost::static_visitor<UniValue>
{
public:
    CWallet * const pwallet;

    explicit DescribeAddressVisitor(CWallet *_pwallet) : pwallet(_pwallet) {}

    void ProcessSubScript(const CScript& subscript, UniValue& obj, bool include_addresses = false) const
    {
        // Always present: script type and redeemscript
        txnouttype which_type;
        std::vector<std::vector<unsigned char>> solutions_data;
        Solver(subscript, which_type, solutions_data);
        obj.pushKV("script", GetTxnOutputType(which_type));
        obj.pushKV("hex", HexStr(subscript.begin(), subscript.end()));

        CTxDestination embedded;
        UniValue a(UniValue::VARR);
        if (ExtractDestination(subscript, embedded)) {
            // Only when the script corresponds to an address.
            UniValue subobj = boost::apply_visitor(*this, embedded);
            subobj.pushKV("address", EncodeDestination(embedded));
            subobj.pushKV("scriptPubKey", HexStr(subscript.begin(), subscript.end()));
            // Always report the pubkey at the top level, so that `getnewaddress()['pubkey']` always works.
            if (subobj.exists("pubkey")) obj.pushKV("pubkey", subobj["pubkey"]);
            obj.pushKV("embedded", std::move(subobj));
            if (include_addresses) a.push_back(EncodeDestination(embedded));
        } else if (which_type == TX_MULTISIG) {
            // Also report some information on multisig scripts (which do not have a corresponding address).
            // TODO: abstract out the common functionality between this logic and ExtractDestinations.
            obj.pushKV("sigsrequired", solutions_data[0][0]);
            UniValue pubkeys(UniValue::VARR);
            for (size_t i = 1; i < solutions_data.size() - 1; ++i) {
                CPubKey key(solutions_data[i].begin(), solutions_data[i].end());
                if (include_addresses) a.push_back(EncodeDestination(key.GetID()));
                pubkeys.push_back(HexStr(key.begin(), key.end()));
            }
            obj.pushKV("pubkeys", std::move(pubkeys));
        }

        // The "addresses" field is confusing because it refers to public keys using their P2PKH address.
        // For that reason, only add the 'addresses' field when needed for backward compatibility. New applications
        // can use the 'embedded'->'address' field for P2SH or P2WSH wrapped addresses, and 'pubkeys' for
        // inspecting multisig participants.
        if (include_addresses) obj.pushKV("addresses", std::move(a));
    }

    UniValue operator()(const CNoDestination &dest) const { return UniValue(UniValue::VOBJ); }

    UniValue operator()(const CKeyID &keyID) const {
        UniValue obj(UniValue::VOBJ);
        CPubKey vchPubKey;
        obj.push_back(Pair("isscript", false));
        obj.push_back(Pair("iswitness", false));
        if (pwallet && pwallet->GetPubKey(keyID, vchPubKey)) {
            obj.push_back(Pair("pubkey", HexStr(vchPubKey)));
            obj.push_back(Pair("iscompressed", vchPubKey.IsCompressed()));
        }
        return obj;
    }

    UniValue operator()(const CScriptID &scriptID) const {
        UniValue obj(UniValue::VOBJ);
        CScript subscript;
        obj.push_back(Pair("isscript", true));
        obj.push_back(Pair("iswitness", false));
        if (pwallet && pwallet->GetCScript(scriptID, subscript)) {
            ProcessSubScript(subscript, obj, true);
        }
        return obj;
    }

    UniValue operator()(const WitnessV0KeyHash& id) const
    {
        UniValue obj(UniValue::VOBJ);
        CPubKey pubkey;
        obj.push_back(Pair("isscript", false));
        obj.push_back(Pair("iswitness", true));
        obj.push_back(Pair("witness_version", 0));
        obj.push_back(Pair("witness_program", HexStr(id.begin(), id.end())));
        if (pwallet && pwallet->GetPubKey(CKeyID(id), pubkey)) {
            obj.push_back(Pair("pubkey", HexStr(pubkey)));
        }
        return obj;
    }

    UniValue operator()(const WitnessV0ScriptHash& id) const
    {
        UniValue obj(UniValue::VOBJ);
        CScript subscript;
        obj.push_back(Pair("isscript", true));
        obj.push_back(Pair("iswitness", true));
        obj.push_back(Pair("witness_version", 0));
        obj.push_back(Pair("witness_program", HexStr(id.begin(), id.end())));
        CRIPEMD160 hasher;
        uint160 hash;
        hasher.Write(id.begin(), 32).Finalize(hash.begin());
        if (pwallet && pwallet->GetCScript(CScriptID(hash), subscript)) {
            ProcessSubScript(subscript, obj);
        }
        return obj;
    }

    UniValue operator()(const WitnessUnknown& id) const
    {
        UniValue obj(UniValue::VOBJ);
        CScript subscript;
        obj.push_back(Pair("iswitness", true));
        obj.push_back(Pair("witness_version", (int)id.version));
        obj.push_back(Pair("witness_program", HexStr(id.program, id.program + id.length)));
        return obj;
    }
};
#endif

UniValue validateaddress(const JSONRPCRequest& request)
{
    if (request.fHelp || request.params.size() != 1)
        throw std::runtime_error(
            "validateaddress \"address\"\n"
            "\nReturn information about the given bitcoin address.\n"
            "\nArguments:\n"
            "1. \"address\"     (string, required) The bitcoin address to validate\n"
            "\nResult:\n"
            "{\n"
            "  \"isvalid\" : true|false,       (boolean) If the address is valid or not. If not, this is the only property returned.\n"
            "  \"address\" : \"address\",        (string) The bitcoin address validated\n"
            "  \"scriptPubKey\" : \"hex\",       (string) The hex encoded scriptPubKey generated by the address\n"
            "  \"ismine\" : true|false,        (boolean) If the address is yours or not\n"
            "  \"iswatchonly\" : true|false,   (boolean) If the address is watchonly\n"
            "  \"isscript\" : true|false,      (boolean, optional) If the address is P2SH or P2WSH. Not included for unknown witness types.\n"
            "  \"iswitness\" : true|false,     (boolean) If the address is P2WPKH, P2WSH, or an unknown witness version\n"
            "  \"witness_version\" : version   (number, optional) For all witness output types, gives the version number.\n"
            "  \"witness_program\" : \"hex\"     (string, optional) For all witness output types, gives the script or key hash present in the address.\n"
            "  \"script\" : \"type\"             (string, optional) The output script type. Only if \"isscript\" is true and the redeemscript is known. Possible types: nonstandard, pubkey, pubkeyhash, scripthash, multisig, nulldata, witness_v0_keyhash, witness_v0_scripthash, witness_unknown\n"
            "  \"hex\" : \"hex\",                (string, optional) The redeemscript for the P2SH or P2WSH address\n"
            "  \"addresses\"                   (string, optional) Array of addresses associated with the known redeemscript (only if \"iswitness\" is false). This field is superseded by the \"pubkeys\" field and the address inside \"embedded\".\n"
            "    [\n"
            "      \"address\"\n"
            "      ,...\n"
            "    ]\n"
            "  \"pubkeys\"                     (string, optional) Array of pubkeys associated with the known redeemscript (only if \"script\" is \"multisig\")\n"
            "    [\n"
            "      \"pubkey\"\n"
            "      ,...\n"
            "    ]\n"
            "  \"sigsrequired\" : xxxxx        (numeric, optional) Number of signatures required to spend multisig output (only if \"script\" is \"multisig\")\n"
            "  \"pubkey\" : \"publickeyhex\",    (string, optional) The hex value of the raw public key, for single-key addresses (possibly embedded in P2SH or P2WSH)\n"
            "  \"embedded\" : {...},           (object, optional) information about the address embedded in P2SH or P2WSH, if relevant and known. It includes all validateaddress output fields for the embedded address, excluding \"isvalid\", metadata (\"timestamp\", \"hdkeypath\", \"hdmasterkeyid\") and relation to the wallet (\"ismine\", \"iswatchonly\", \"account\").\n"
            "  \"iscompressed\" : true|false,  (boolean) If the address is compressed\n"
            "  \"account\" : \"account\"         (string) DEPRECATED. The account associated with the address, \"\" is the default account\n"
            "  \"timestamp\" : timestamp,      (number, optional) The creation time of the key if available in seconds since epoch (Jan 1 1970 GMT)\n"
            "  \"hdkeypath\" : \"keypath\"       (string, optional) The HD keypath if the key is HD and available\n"
            "  \"hdmasterkeyid\" : \"<hash160>\" (string, optional) The Hash160 of the HD master pubkey\n"
            "}\n"
            "\nExamples:\n"
            + HelpExampleCli("validateaddress", "\"1PSSGeFHDnKNxiEyFrD1wcEaHr9hrQDDWc\"")
            + HelpExampleRpc("validateaddress", "\"1PSSGeFHDnKNxiEyFrD1wcEaHr9hrQDDWc\"")
        );

#ifdef ENABLE_WALLET
    CWallet * const pwallet = GetWalletForJSONRPCRequest(request);

    LOCK2(cs_main, pwallet ? &pwallet->cs_wallet : nullptr);
#else
    LOCK(cs_main);
#endif

    CTxDestination dest = DecodeDestination(request.params[0].get_str());
    bool isValid = IsValidDestination(dest);

    UniValue ret(UniValue::VOBJ);
    ret.push_back(Pair("isvalid", isValid));
    if (isValid)
    {
        std::string currentAddress = EncodeDestination(dest);
        ret.push_back(Pair("address", currentAddress));

        CScript scriptPubKey = GetScriptForDestination(dest);
        ret.push_back(Pair("scriptPubKey", HexStr(scriptPubKey.begin(), scriptPubKey.end())));

#ifdef ENABLE_WALLET
        isminetype mine = pwallet ? IsMine(*pwallet, dest) : ISMINE_NO;
        ret.push_back(Pair("ismine", bool(mine & ISMINE_SPENDABLE)));
        ret.push_back(Pair("iswatchonly", bool(mine & ISMINE_WATCH_ONLY)));
        UniValue detail = boost::apply_visitor(DescribeAddressVisitor(pwallet), dest);
        ret.pushKVs(detail);
        if (pwallet && pwallet->mapAddressBook.count(dest)) {
            ret.push_back(Pair("account", pwallet->mapAddressBook[dest].name));
        }
        if (pwallet) {
            const CKeyMetadata* meta = nullptr;
            CKeyID key_id = GetKeyForDestination(*pwallet, dest);
            if (!key_id.IsNull()) {
                auto it = pwallet->mapKeyMetadata.find(key_id);
                if (it != pwallet->mapKeyMetadata.end()) {
                    meta = &it->second;
                }
            }
            if (!meta) {
                auto it = pwallet->m_script_metadata.find(CScriptID(scriptPubKey));
                if (it != pwallet->m_script_metadata.end()) {
                    meta = &it->second;
                }
            }
            if (meta) {
                ret.push_back(Pair("timestamp", meta->nCreateTime));
                if (!meta->hdKeypath.empty()) {
                    ret.push_back(Pair("hdkeypath", meta->hdKeypath));
                    ret.push_back(Pair("hdmasterkeyid", meta->hdMasterKeyID.GetHex()));
                }
            }
        }
#endif
    }
    return ret;
}

// Needed even with !ENABLE_WALLET, to pass (ignored) pointers around
class CWallet;

UniValue createmultisig(const JSONRPCRequest& request)
{
    if (request.fHelp || request.params.size() < 2 || request.params.size() > 2)
    {
        std::string msg = "createmultisig nrequired [\"key\",...]\n"
            "\nCreates a multi-signature address with n signature of m keys required.\n"
            "It returns a json object with the address and redeemScript.\n"
            "\nArguments:\n"
            "1. nrequired                    (numeric, required) The number of required signatures out of the n keys or addresses.\n"
            "2. \"keys\"                       (string, required) A json array of hex-encoded public keys\n"
            "     [\n"
            "       \"key\"                    (string) The hex-encoded public key\n"
            "       ,...\n"
            "     ]\n"

            "\nResult:\n"
            "{\n"
            "  \"address\":\"multisigaddress\",  (string) The value of the new multisig address.\n"
            "  \"redeemScript\":\"script\"       (string) The string value of the hex-encoded redemption script.\n"
            "}\n"

            "\nExamples:\n"
            "\nCreate a multisig address from 2 public keys\n"
            + HelpExampleCli("createmultisig", "2 \"[\\\"03789ed0bb717d88f7d321a368d905e7430207ebbd82bd342cf11ae157a7ace5fd\\\",\\\"03dbc6764b8884a92e871274b87583e6d5c2a58819473e17e107ef3f6aa5a61626\\\"]\"") +
            "\nAs a json rpc call\n"
            + HelpExampleRpc("createmultisig", "2, \"[\\\"03789ed0bb717d88f7d321a368d905e7430207ebbd82bd342cf11ae157a7ace5fd\\\",\\\"03dbc6764b8884a92e871274b87583e6d5c2a58819473e17e107ef3f6aa5a61626\\\"]\"")
        ;
        throw std::runtime_error(msg);
    }

    int required = request.params[0].get_int();

    // Get the public keys
    const UniValue& keys = request.params[1].get_array();
    std::vector<CPubKey> pubkeys;
    for (unsigned int i = 0; i < keys.size(); ++i) {
        if (IsHex(keys[i].get_str()) && (keys[i].get_str().length() == 66 || keys[i].get_str().length() == 130)) {
            pubkeys.push_back(HexToPubKey(keys[i].get_str()));
        } else {
            throw JSONRPCError(RPC_INVALID_ADDRESS_OR_KEY, strprintf("Invalid public key: %s\nNote that from v0.16, createmultisig no longer accepts addresses."
            " Users must use addmultisigaddress to create multisig addresses with addresses known to the wallet.", keys[i].get_str()));
        }
    }

    // Construct using pay-to-script-hash:
    CScript inner = CreateMultisigRedeemscript(required, pubkeys);
    CScriptID innerID(inner);

    UniValue result(UniValue::VOBJ);
    result.push_back(Pair("address", EncodeDestination(innerID)));
    result.push_back(Pair("redeemScript", HexStr(inner.begin(), inner.end())));

    return result;
}

UniValue verifymessage(const JSONRPCRequest& request)
{
    if (request.fHelp || request.params.size() != 3)
        throw std::runtime_error(
            "verifymessage \"address\" \"signature\" \"message\"\n"
            "\nVerify a signed message\n"
            "\nArguments:\n"
            "1. \"address\"         (string, required) The bitcoin address to use for the signature.\n"
            "2. \"signature\"       (string, required) The signature provided by the signer in base 64 encoding (see signmessage).\n"
            "3. \"message\"         (string, required) The message that was signed.\n"
            "\nResult:\n"
            "true|false   (boolean) If the signature is verified or not.\n"
            "\nExamples:\n"
            "\nUnlock the wallet for 30 seconds\n"
            + HelpExampleCli("walletpassphrase", "\"mypassphrase\" 30") +
            "\nCreate the signature\n"
            + HelpExampleCli("signmessage", "\"1D1ZrZNe3JUo7ZycKEYQQiQAWd9y54F4XX\" \"my message\"") +
            "\nVerify the signature\n"
            + HelpExampleCli("verifymessage", "\"1D1ZrZNe3JUo7ZycKEYQQiQAWd9y54F4XX\" \"signature\" \"my message\"") +
            "\nAs json rpc\n"
            + HelpExampleRpc("verifymessage", "\"1D1ZrZNe3JUo7ZycKEYQQiQAWd9y54F4XX\", \"signature\", \"my message\"")
        );

    LOCK(cs_main);

    std::string strAddress  = request.params[0].get_str();
    std::string strSign     = request.params[1].get_str();
    std::string strMessage  = request.params[2].get_str();

    CTxDestination destination = DecodeDestination(strAddress);
    if (!IsValidDestination(destination)) {
        throw JSONRPCError(RPC_TYPE_ERROR, "Invalid address");
    }

    const CKeyID *keyID = boost::get<CKeyID>(&destination);
    if (!keyID) {
        throw JSONRPCError(RPC_TYPE_ERROR, "Address does not refer to key");
    }

    bool fInvalid = false;
    std::vector<unsigned char> vchSig = DecodeBase64(strSign.c_str(), &fInvalid);

    if (fInvalid)
        throw JSONRPCError(RPC_INVALID_ADDRESS_OR_KEY, "Malformed base64 encoding");

    CHashWriter ss(SER_GETHASH, 0);
    ss << strMessageMagic;
    ss << strMessage;

    CPubKey pubkey;
    if (!pubkey.RecoverCompact(ss.GetHash(), vchSig))
        return false;

    return (pubkey.GetID() == *keyID);
}

UniValue signmessagewithprivkey(const JSONRPCRequest& request)
{
    if (request.fHelp || request.params.size() != 2)
        throw std::runtime_error(
            "signmessagewithprivkey \"privkey\" \"message\"\n"
            "\nSign a message with the private key of an address\n"
            "\nArguments:\n"
            "1. \"privkey\"         (string, required) The private key to sign the message with.\n"
            "2. \"message\"         (string, required) The message to create a signature of.\n"
            "\nResult:\n"
            "\"signature\"          (string) The signature of the message encoded in base 64\n"
            "\nExamples:\n"
            "\nCreate the signature\n"
            + HelpExampleCli("signmessagewithprivkey", "\"privkey\" \"my message\"") +
            "\nVerify the signature\n"
            + HelpExampleCli("verifymessage", "\"1D1ZrZNe3JUo7ZycKEYQQiQAWd9y54F4XX\" \"signature\" \"my message\"") +
            "\nAs json rpc\n"
            + HelpExampleRpc("signmessagewithprivkey", "\"privkey\", \"my message\"")
        );

    std::string strPrivkey = request.params[0].get_str();
    std::string strMessage = request.params[1].get_str();

    CBitcoinSecret vchSecret;
    bool fGood = vchSecret.SetString(strPrivkey);
    if (!fGood)
        throw JSONRPCError(RPC_INVALID_ADDRESS_OR_KEY, "Invalid private key");
    CKey key = vchSecret.GetKey();
    if (!key.IsValid())
        throw JSONRPCError(RPC_INVALID_ADDRESS_OR_KEY, "Private key outside allowed range");

    CHashWriter ss(SER_GETHASH, 0);
    ss << strMessageMagic;
    ss << strMessage;

    std::vector<unsigned char> vchSig;
    if (!key.SignCompact(ss.GetHash(), vchSig))
        throw JSONRPCError(RPC_INVALID_ADDRESS_OR_KEY, "Sign failed");

    return EncodeBase64(vchSig.data(), vchSig.size());
}

UniValue setmocktime(const JSONRPCRequest& request)
{
    if (request.fHelp || request.params.size() != 1)
        throw std::runtime_error(
            "setmocktime timestamp\n"
            "\nSet the local time to given timestamp (-regtest only)\n"
            "\nArguments:\n"
            "1. timestamp  (integer, required) Unix seconds-since-epoch timestamp\n"
            "   Pass 0 to go back to using the system time."
        );

    if (!Params().MineBlocksOnDemand())
        throw std::runtime_error("setmocktime for regression testing (-regtest mode) only");

    // For now, don't change mocktime if we're in the middle of validation, as
    // this could have an effect on mempool time-based eviction, as well as
    // IsCurrentForFeeEstimation() and IsInitialBlockDownload().
    // TODO: figure out the right way to synchronize around mocktime, and
    // ensure all call sites of GetTime() are accessing this safely.
    LOCK(cs_main);

    RPCTypeCheck(request.params, {UniValue::VNUM});
    SetMockTime(request.params[0].get_int64());

    return NullUniValue;
}

static UniValue RPCLockedMemoryInfo()
{
    LockedPool::Stats stats = LockedPoolManager::Instance().stats();
    UniValue obj(UniValue::VOBJ);
    obj.push_back(Pair("used", uint64_t(stats.used)));
    obj.push_back(Pair("free", uint64_t(stats.free)));
    obj.push_back(Pair("total", uint64_t(stats.total)));
    obj.push_back(Pair("locked", uint64_t(stats.locked)));
    obj.push_back(Pair("chunks_used", uint64_t(stats.chunks_used)));
    obj.push_back(Pair("chunks_free", uint64_t(stats.chunks_free)));
    return obj;
}

#ifdef HAVE_MALLOC_INFO
static std::string RPCMallocInfo()
{
    char *ptr = nullptr;
    size_t size = 0;
    FILE *f = open_memstream(&ptr, &size);
    if (f) {
        malloc_info(0, f);
        fclose(f);
        if (ptr) {
            std::string rv(ptr, size);
            free(ptr);
            return rv;
        }
    }
    return "";
}
#endif

UniValue getmemoryinfo(const JSONRPCRequest& request)
{
    /* Please, avoid using the word "pool" here in the RPC interface or help,
     * as users will undoubtedly confuse it with the other "memory pool"
     */
    if (request.fHelp || request.params.size() > 1)
        throw std::runtime_error(
            "getmemoryinfo (\"mode\")\n"
            "Returns an object containing information about memory usage.\n"
            "Arguments:\n"
            "1. \"mode\" determines what kind of information is returned. This argument is optional, the default mode is \"stats\".\n"
            "  - \"stats\" returns general statistics about memory usage in the daemon.\n"
            "  - \"mallocinfo\" returns an XML string describing low-level heap state (only available if compiled with glibc 2.10+).\n"
            "\nResult (mode \"stats\"):\n"
            "{\n"
            "  \"locked\": {               (json object) Information about locked memory manager\n"
            "    \"used\": xxxxx,          (numeric) Number of bytes used\n"
            "    \"free\": xxxxx,          (numeric) Number of bytes available in current arenas\n"
            "    \"total\": xxxxxxx,       (numeric) Total number of bytes managed\n"
            "    \"locked\": xxxxxx,       (numeric) Amount of bytes that succeeded locking. If this number is smaller than total, locking pages failed at some point and key data could be swapped to disk.\n"
            "    \"chunks_used\": xxxxx,   (numeric) Number allocated chunks\n"
            "    \"chunks_free\": xxxxx,   (numeric) Number unused chunks\n"
            "  }\n"
            "}\n"
            "\nResult (mode \"mallocinfo\"):\n"
            "\"<malloc version=\"1\">...\"\n"
            "\nExamples:\n"
            + HelpExampleCli("getmemoryinfo", "")
            + HelpExampleRpc("getmemoryinfo", "")
        );

    std::string mode = request.params[0].isNull() ? "stats" : request.params[0].get_str();
    if (mode == "stats") {
        UniValue obj(UniValue::VOBJ);
        obj.push_back(Pair("locked", RPCLockedMemoryInfo()));
        return obj;
    } else if (mode == "mallocinfo") {
#ifdef HAVE_MALLOC_INFO
        return RPCMallocInfo();
#else
        throw JSONRPCError(RPC_INVALID_PARAMETER, "mallocinfo is only available when compiled with glibc 2.10+");
#endif
    } else {
        throw JSONRPCError(RPC_INVALID_PARAMETER, "unknown mode " + mode);
    }
}

uint32_t getCategoryMask(UniValue cats) {
    cats = cats.get_array();
    uint32_t mask = 0;
    for (unsigned int i = 0; i < cats.size(); ++i) {
        uint32_t flag = 0;
        std::string cat = cats[i].get_str();
        if (!GetLogCategory(&flag, &cat)) {
            throw JSONRPCError(RPC_INVALID_PARAMETER, "unknown logging category " + cat);
        }
        if (flag == BCLog::NONE) {
            return 0;
        }
        mask |= flag;
    }
    return mask;
}

UniValue logging(const JSONRPCRequest& request)
{
    if (request.fHelp || request.params.size() > 2) {
        throw std::runtime_error(
            "logging ( <include> <exclude> )\n"
            "Gets and sets the logging configuration.\n"
            "When called without an argument, returns the list of categories with status that are currently being debug logged or not.\n"
            "When called with arguments, adds or removes categories from debug logging and return the lists above.\n"
            "The arguments are evaluated in order \"include\", \"exclude\".\n"
            "If an item is both included and excluded, it will thus end up being excluded.\n"
            "The valid logging categories are: " + ListLogCategories() + "\n"
            "In addition, the following are available as category names with special meanings:\n"
            "  - \"all\",  \"1\" : represent all logging categories.\n"
            "  - \"none\", \"0\" : even if other logging categories are specified, ignore all of them.\n"
            "\nArguments:\n"
            "1. \"include\"        (array of strings, optional) A json array of categories to add debug logging\n"
            "     [\n"
            "       \"category\"   (string) the valid logging category\n"
            "       ,...\n"
            "     ]\n"
            "2. \"exclude\"        (array of strings, optional) A json array of categories to remove debug logging\n"
            "     [\n"
            "       \"category\"   (string) the valid logging category\n"
            "       ,...\n"
            "     ]\n"
            "\nResult:\n"
            "{                   (json object where keys are the logging categories, and values indicates its status\n"
            "  \"category\": 0|1,  (numeric) if being debug logged or not. 0:inactive, 1:active\n"
            "  ...\n"
            "}\n"
            "\nExamples:\n"
            + HelpExampleCli("logging", "\"[\\\"all\\\"]\" \"[\\\"http\\\"]\"")
            + HelpExampleRpc("logging", "[\"all\"], \"[libevent]\"")
        );
    }

    uint32_t originalLogCategories = logCategories;
    if (request.params[0].isArray()) {
        logCategories |= getCategoryMask(request.params[0]);
    }

    if (request.params[1].isArray()) {
        logCategories &= ~getCategoryMask(request.params[1]);
    }

    // Update libevent logging if BCLog::LIBEVENT has changed.
    // If the library version doesn't allow it, UpdateHTTPServerLogging() returns false,
    // in which case we should clear the BCLog::LIBEVENT flag.
    // Throw an error if the user has explicitly asked to change only the libevent
    // flag and it failed.
    uint32_t changedLogCategories = originalLogCategories ^ logCategories;
    if (changedLogCategories & BCLog::LIBEVENT) {
        if (!UpdateHTTPServerLogging(logCategories & BCLog::LIBEVENT)) {
            logCategories &= ~BCLog::LIBEVENT;
            if (changedLogCategories == BCLog::LIBEVENT) {
            throw JSONRPCError(RPC_INVALID_PARAMETER, "libevent logging cannot be updated when using libevent before v2.1.1.");
            }
        }
    }

    UniValue result(UniValue::VOBJ);
    std::vector<CLogCategoryActive> vLogCatActive = ListActiveLogCategories();
    for (const auto& logCatActive : vLogCatActive) {
        result.pushKV(logCatActive.category, logCatActive.active);
    }

    return result;
}

UniValue createcriticaldatatx(const JSONRPCRequest& request)
{
    // TODO finish
    //
    if (request.fHelp || request.params.size() != 3)
        throw std::runtime_error(
            "createcriticaldatatx\n"
            "Create a critical data transaction\n"
            "\nArguments:\n"
            "1. \"amount\"         (numeric or string, required) The amount in " + CURRENCY_UNIT + " to be spent.\n"
            "2. \"height\"         (numeric, required) The block height this transaction must be included in.\n"
            "3. \"criticalhash\"   (string, required) h* you want added to a coinbase\n"
            "\nExamples:\n"
            + HelpExampleCli("createcriticaldatatx", "\"amount\", \"height\", \"criticalhash\"")
            + HelpExampleRpc("createcriticaldatatx", "\"amount\", \"height\", \"criticalhash\"")
            );

    // TODO remove after finished
    throw JSONRPCError(RPC_INTERNAL_ERROR, "Sorry, this function is not supported yet.");

    // Amount
    CAmount nAmount = AmountFromValue(request.params[0]);
    if (nAmount <= 0)
        throw JSONRPCError(RPC_TYPE_ERROR, "Invalid amount for send");

    int nHeight = request.params[1].get_int();

    // Critical hash
    uint256 hashCritical = uint256S(request.params[2].get_str());
    if (hashCritical.IsNull())
        throw JSONRPCError(RPC_TYPE_ERROR, "Invalid h*");

#ifdef ENABLE_WALLET
    // Create and send the transaction
    std::string strError;
    if (vpwallets.empty()){
        strError = "Error: no wallets are available";
        throw JSONRPCError(RPC_WALLET_ERROR, strError);
    }
    std::vector<CRecipient> vecSend;
    CRecipient recipient = {CScript() << OP_0, nAmount, false};
    vecSend.push_back(recipient);

    LOCK2(cs_main, vpwallets[0]->cs_wallet);

    CWalletTx wtx;
    CReserveKey reservekey(vpwallets[0]);
    CAmount nFeeRequired;
    int nChangePosRet = -1;
    //TODO: set this as a real thing
    CCoinControl cc;
    if (!vpwallets[0]->CreateTransaction(vecSend, wtx, reservekey, nFeeRequired, nChangePosRet, strError, cc)) {
        if (nAmount + nFeeRequired > vpwallets[0]->GetBalance())
            strError = strprintf("Error: This transaction requires a transaction fee of at least %s", FormatMoney(nFeeRequired));
        throw JSONRPCError(RPC_WALLET_ERROR, strError);
    }
    CValidationState state;
    if (!vpwallets[0]->CommitTransaction(wtx, reservekey, g_connman.get(), state)) {
        strError = strprintf("Error: The transaction was rejected! Reason given: %s", state.GetRejectReason());
        throw JSONRPCError(RPC_WALLET_ERROR, strError);
    }
#endif

    UniValue ret(UniValue::VOBJ);
#ifdef ENABLE_WALLET
    ret.push_back(Pair("txid", wtx.GetHash().GetHex()));
    ret.push_back(Pair("nChangePos", nChangePosRet));
#endif

    return ret;
}

UniValue listsidechainctip(const JSONRPCRequest& request)
{
    if (request.fHelp || request.params.size() < 1)
        throw std::runtime_error(
            "listsidechainctip\n"
            "Returns the crtitical transaction index pair for nSidechain\n"
            "\nArguments:\n"
            "1. \"nsidechain\"      (numeric, required) The sidechain number\n"
            "\nExamples:\n"
            + HelpExampleCli("listsidechainctip", "\"nsidechain\"")
            + HelpExampleRpc("listsidechainctip", "\"nsidechain\"")
            );

    // Is nSidechain valid?
    int nSidechain = request.params[0].get_int();
    if (!scdb.IsSidechainActive(nSidechain))
        throw JSONRPCError(RPC_MISC_ERROR, "Invalid sidechain number!");

    SidechainCTIP ctip;
    if (!scdb.GetCTIP(nSidechain, ctip))
        throw JSONRPCError(RPC_MISC_ERROR, "No CTIP found for sidechain!");

    UniValue obj(UniValue::VOBJ);
    obj.push_back(Pair("txid", ctip.out.hash.ToString()));
    obj.push_back(Pair("n", (int64_t)ctip.out.n));
    obj.push_back(Pair("amount", ctip.amount));
    obj.push_back(Pair("amountformatted", FormatMoney(ctip.amount)));

    return obj;
}

UniValue listsidechaindeposits(const JSONRPCRequest& request)
{
    if (request.fHelp || request.params.size() < 1)
        throw std::runtime_error(
            "listsidechaindeposits\n"
            "List the most recent cached deposits for sidechain.\n"
            "Optionally limited to count. Note that this only has access to "
            "deposits which are currently cached.\n"
            "\nArguments:\n"
            "1. \"nsidechain\"  (numeric, required) The sidechain number\n"
            "2. \"txid\"        (string, optional) Only return deposits after this deposit TXID\n"
            "3. \"n\"           (numeric, optional, required if txid is set) The output index of the previous argument txn\n"
            "4. \"count\"       (numeric, optional) The number of most recent deposits to list\n"
            "\nExamples:\n"
            + HelpExampleCli("listsidechaindeposits", "\"sidechainkey\", \"count\"")
            + HelpExampleRpc("listsidechaindeposits", "\"sidechainkey\", \"count\"")
            );

#ifdef ENABLE_WALLET
    // Check for active wallet
    std::string strError;
    if (vpwallets.empty()) {
        strError = "Error: no wallets are available";
        LogPrintf("%s: %s\n", __func__, strError);
        throw JSONRPCError(RPC_WALLET_ERROR, strError);
    }
#endif

    // Check sidechain number
    int nSidechain = request.params[0].get_int();
    if (nSidechain < 0 || nSidechain > 255)
        throw JSONRPCError(RPC_MISC_ERROR, "Invalid sidechain number!");

    // If TXID was passed in, make sure we also received N
    if (request.params.size() > 1 && request.params.size() < 3) {
        std::string strError = "Output index 'n' is required if TXID is provided!";
        LogPrintf("%s: %s\n", __func__, strError);
        throw JSONRPCError(RPC_MISC_ERROR, strError);
    }

    // Was a TXID passed in?
    uint256 txidKnown;
    if (request.params.size() > 1) {
        std::string strTXID = request.params[1].get_str();
        txidKnown = uint256S(strTXID);
        if (txidKnown.IsNull()) {
            std::string strError = "Invalid TXID!";
            LogPrintf("%s: %s\n", __func__, strError);
            throw JSONRPCError(RPC_MISC_ERROR, strError);
        }
    }

    // Was N passed in?
    uint32_t nKnown = 0;
    if (request.params.size() > 2) {
        nKnown = request.params[2].get_int();
    }

    // Get number of recent deposits to return (default is all cached deposits)
    bool fLimit = false;
    int count = 0;
    if (request.params.size() == 4) {
        fLimit = true;
        count = request.params[3].get_int();
    }

    UniValue arr(UniValue::VARR);

#ifdef ENABLE_WALLET
    std::vector<SidechainDeposit> vDeposit = scdb.GetDeposits(nSidechain);

    for (auto rit = vDeposit.crbegin(); rit != vDeposit.crend(); rit++) {
        const SidechainDeposit d = *rit;

        // Check if we have reached a deposit the sidechain already has. The
        // sidechain can pass in a TXID & output index 'n' to let us know what
        // the latest deposit they've already received is.
        if (!txidKnown.IsNull() && d.tx.GetHash() == txidKnown && d.nBurnIndex == nKnown)
        {
            LogPrintf("%s: Reached known deposit. TXID: %s n: %u\n",
                    __func__, txidKnown.ToString(), nKnown);
            break;
        }

        // Add deposit txid to set
        uint256 txid = d.tx.GetHash();
        std::set<uint256> setTxids;
        setTxids.insert(txid);

        LOCK(cs_main);

        BlockMap::iterator it = mapBlockIndex.find(d.hashBlock);
        if (it == mapBlockIndex.end()) {
            std::string strError = "Block hash not found";
            LogPrintf("%s: %s\n", __func__, strError);
            throw JSONRPCError(RPC_INTERNAL_ERROR, strError);
        }

        CBlockIndex* pblockindex = it->second;
        if (pblockindex == NULL) {
            std::string strError = "Block index null";
            LogPrintf("%s: %s\n", __func__, strError);
            throw JSONRPCError(RPC_INTERNAL_ERROR, strError);
        }

        if (!chainActive.Contains(pblockindex)) {
            std::string strError = "Block not in active chain";
            LogPrintf("%s: %s\n", __func__, strError);
            throw JSONRPCError(RPC_INTERNAL_ERROR, strError);
        }
#endif

#ifdef ENABLE_WALLET
        UniValue obj(UniValue::VOBJ);
        obj.push_back(Pair("nsidechain", d.nSidechain));
        obj.push_back(Pair("strdest", d.strDest));
        obj.push_back(Pair("txhex", EncodeHexTx(d.tx)));
        obj.push_back(Pair("nburnindex", (int)d.nBurnIndex));
        obj.push_back(Pair("ntx", (int)d.nTx));
        obj.push_back(Pair("hashblock", d.hashBlock.ToString()));

        arr.push_back(obj);
#endif
        if (fLimit) {
            count--;
            if (count <= 0)
                break;
        }
    }

    return arr;
}

UniValue countsidechaindeposits(const JSONRPCRequest& request)
{
    if (request.fHelp || request.params.size() != 1)
        throw std::runtime_error(
            "countsidechaindeposits\n"
            "Returns the number of deposits (for nSidechain) currently cached. "
            "Note that this doesn't count all sidechain deposits, just the "
            "number currently cached by the node.\n"
            "\nArguments:\n"
            "1. \"nsidechain\"      (numeric, required) The sidechain number\n"
            "\nExamples:\n"
            + HelpExampleCli("countsidechaindeposits", "\"nsidechain\"")
            + HelpExampleRpc("countsidechaindeposits", "\"nsidechain\"")
            );

#ifdef ENABLE_WALLET
    // Check for active wallet
    std::string strError;
    if (vpwallets.empty()) {
        strError = "Error: no wallets are available";
        throw JSONRPCError(RPC_WALLET_ERROR, strError);
    }
#endif

    // Is nSidechain valid?
    int nSidechain = request.params[0].get_int();
    if (!scdb.IsSidechainActive(nSidechain))
        throw JSONRPCError(RPC_MISC_ERROR, "Invalid sidechain number");

    int count = 0;

    // Get latest deposit from sidechain DB deposit cache
    std::vector<SidechainDeposit> vDeposit = scdb.GetDeposits(nSidechain);
    count = vDeposit.size();

    return count;
}

UniValue addwithdrawal(const JSONRPCRequest& request)
{
    if (request.fHelp || request.params.size() != 2)
        throw std::runtime_error(
            "addwithdrawal\n"
            "For testing purposes only! Add withdrawal to SCDB\n"
            "\nArguments:\n"
            "1. \"nsidechain\"      (int, required) Sidechain number\n"
            "2. \"hash\"            (string, required) Bundle hash\n"
            "\nExamples:\n"
            + HelpExampleCli("addwithdrawal", "")
            + HelpExampleRpc("addwithdrawal", "")
    );

    // Is nSidechain valid?
    int nSidechain = request.params[0].get_int();
    if (!scdb.IsSidechainActive(nSidechain)) {
        std::string strError = "Invalid sidechain number!";
        LogPrintf("%s: %s\n", __func__, strError);
        throw JSONRPCError(RPC_MISC_ERROR, strError);
    }

    uint256 hash = uint256S(request.params[1].get_str());
    if (hash.IsNull()) {
        std::string strError = "Invalid bundle hash!";
        LogPrintf("%s: %s\n", __func__, strError);
        throw JSONRPCError(RPC_MISC_ERROR, strError);
    }

    if (!scdb.AddWithdrawal(nSidechain, hash, true /* fDebug */)) {
        std::string strError = "Failed to add withdrawal!";
        LogPrintf("%s: %s\n", __func__, strError);
        throw JSONRPCError(RPC_MISC_ERROR, strError);
    }

    return NullUniValue;
}

UniValue receivewithdrawalbundle(const JSONRPCRequest& request)
{
    if (request.fHelp || request.params.size() != 2)
        throw std::runtime_error(
            "receivewithdrawalbundle\n"
            "Called by sidechain to announce new withdrawal for verification\n"
            "\nArguments:\n"
            "1. \"nsidechain\"      (int, required) The sidechain number\n"
            "2. \"rawtx\"           (string, required) The raw transaction hex\n"
            "\nExamples:\n"
            + HelpExampleCli("receivewithdrawalbundle", "")
            + HelpExampleRpc("receivewithdrawalbundle", "")
     );

#ifndef ENABLE_WALLET
    strError = "Error: Wallet disabled";
    LogPrintf("%s: %s\n", __func__, strError);
    throw JSONRPCError(RPC_WALLET_ERROR, strError);
#endif

#ifdef ENABLE_WALLET
    // Check for active wallet
    std::string strError;
    CWallet * const pwallet = GetWalletForJSONRPCRequest(request);
    if (!pwallet) {
        strError = "Error: no wallets are available";
        LogPrintf("%s: %s\n", __func__, strError);
        throw JSONRPCError(RPC_WALLET_ERROR, strError);
    }
#endif

    // Is nSidechain valid?
    int nSidechain = request.params[0].get_int();
    if (!scdb.IsSidechainActive(nSidechain)) {
        strError = "Invalid sidechain number!";
        LogPrintf("%s: %s\n", __func__, strError);
        throw JSONRPCError(RPC_MISC_ERROR, strError);
    }

    // Create CTransaction from hex
    CMutableTransaction mtx;
    std::string hex = request.params[1].get_str();
    if (!DecodeHexTx(mtx, hex)) {
        strError = "Invalid transaction hex!";
        LogPrintf("%s: %s\n", __func__, strError);
        throw JSONRPCError(RPC_MISC_ERROR, strError);
    }

    CTransaction withdrawal(mtx);

    if (withdrawal.IsNull()) {
        strError = "Invalid withdrawal hex";
        LogPrintf("%s: %s\n", __func__, strError);
        throw JSONRPCError(RPC_MISC_ERROR, strError);
    }

    // Reject the withdrawal if it spends more than the sidechain's CTIP as it won't
    // be accepted anyway
    CAmount amount = withdrawal.GetValueOut();
    std::vector<COutput> vSidechainCoin;
    CScript scriptPubKey;
    if (!scdb.GetSidechainScript(nSidechain, scriptPubKey)) {
        strError = "Cannot get script for sidechain!";
        LogPrintf("%s: %s\n", __func__, strError);
        throw JSONRPCError(RPC_MISC_ERROR, strError);
    }

    SidechainCTIP ctip;
    if (!scdb.GetCTIP(nSidechain, ctip)) {
        strError = "Rejecting withdrawal: No CTIP found!";
        LogPrintf("%s: %s\n", __func__, strError);
        throw JSONRPCError(RPC_MISC_ERROR, strError);
    }

    if (amount > ctip.amount) {
        strError = "Rejecting withdrawal: Withdrawn amount greater than CTIP amount!";
        LogPrintf("%s: %s\n", __func__, strError);
        throw JSONRPCError(RPC_MISC_ERROR, strError);
    }

    // Check for the required withdrawal change return destination OP_RETURN output
    for (size_t i = 0; i < mtx.vout.size(); i++) {
        const CScript& scriptPubKey = mtx.vout[i].scriptPubKey;
        if (!scriptPubKey.size())
            continue;
        if (scriptPubKey.front() != OP_RETURN)
            continue;

        if (scriptPubKey.size() < 3) {
            strError = "Rejecting Withdrawal: First OP_RETURN output invalid size (too small)!\n";
            LogPrintf("%s: %s\n", __func__, strError);
            throw JSONRPCError(RPC_MISC_ERROR, strError);
        }

        CScript::const_iterator pDest = scriptPubKey.begin() + 1;
        opcodetype opcode;
        std::vector<unsigned char> vch;
        if (!scriptPubKey.GetOp(pDest, opcode, vch) || vch.empty()) {
            strError = "Rejecting Withdrawal: First OP_RETURN output invalid. (Failed GetOp)!\n";
            LogPrintf("%s: %s\n", __func__, strError);
            throw JSONRPCError(RPC_MISC_ERROR, strError);
        }
        std::string strDest((const char*)vch.data(), vch.size());
        if (strDest != SIDECHAIN_WITHDRAWAL_RETURN_DEST) {
            strError = "Rejecting Withdrawal: First OP_RETURN output invalid. (incorrect dest)!\n";
            LogPrintf("%s: %s\n", __func__, strError);
            throw JSONRPCError(RPC_MISC_ERROR, strError);
        }
        break;
    }

    // Add Withdrawal to our local cache so that we can create a Withdrawal hash commitment
    // in the next block we mine to begin the verification process
    if (!scdb.CacheWithdrawalTx(withdrawal, nSidechain)) {
        strError = "Withdrawal rejected from cache (duplicate?)";
        LogPrintf("%s: %s\n", __func__, strError);
        throw JSONRPCError(RPC_MISC_ERROR, strError);
    }

    // Return Withdrawal hash to verify it has been received
    UniValue ret(UniValue::VOBJ);
    ret.push_back(Pair("wtxid", withdrawal.GetHash().GetHex()));
    return ret;
}

UniValue verifybmm(const JSONRPCRequest& request)
{
    if (request.fHelp || request.params.size() != 3)
        throw std::runtime_error(
            "verifybmm\n"
            "Check if a mainchain block includes BMM for a sidechain h*\n"
            "\nArguments:\n"
            "1. \"blockhash\"      (string, required) mainchain blockhash with h*\n"
            "2. \"bmmhash\"        (string, required) h* to locate\n"
            "3. \"nsidechain\"     (number, required) sidechain number\n"
            "\nExamples:\n"
            + HelpExampleCli("verifybmm", "\"blockhash\", \"bmmhash\", \"nsidechain\"")
            + HelpExampleRpc("verifybmm", "\"blockhash\", \"bmmhash\", \"nsidechain\"")
            );

    uint256 hashBlock = uint256S(request.params[0].get_str());
    uint256 hashBMM = uint256S(request.params[1].get_str());
    int nSidechain = request.params[2].get_int();

    // Is nSidechain valid?
    if (!scdb.IsSidechainActive(nSidechain)) {
        std::string strError = "Invalid sidechain number!";
        LogPrintf("%s: %s\n", __func__, strError);
        throw JSONRPCError(RPC_MISC_ERROR, strError);
    }

    if (!mapBlockIndex.count(hashBlock)) {
        std::string strError = "Block not found";
        LogPrintf("%s: %s\n", __func__, strError);
        throw JSONRPCError(RPC_MISC_ERROR, strError);
    }

    CBlockIndex* pblockindex = mapBlockIndex[hashBlock];
    if (pblockindex == NULL)
    {
        std::string strError = "pblockindex null";
        LogPrintf("%s: %s\n", __func__, strError);
        throw JSONRPCError(RPC_MISC_ERROR, strError);
    }

    CBlock block;
    if(!ReadBlockFromDisk(block, pblockindex, Params().GetConsensus()))
    {
        std::string strError = "Failed to read block from disk";
        LogPrintf("%s: %s\n", __func__, strError);
        throw JSONRPCError(RPC_MISC_ERROR, strError);
    }

    if (!block.vtx.size()) {
        std::string strError = "No txns in block";
        LogPrintf("%s: %s\n", __func__, strError);
        throw JSONRPCError(RPC_MISC_ERROR, strError);
    }

    bool fBMMFound = false;
    const CTransaction &txCoinbase = *(block.vtx[0]);
    for (const CTxOut& out : txCoinbase.vout) {
        const CScript& scriptPubKey = out.scriptPubKey;

        uint256 hashCritical = uint256();
        std::vector<unsigned char> vBytes;
        if (!scriptPubKey.IsCriticalHashCommit(hashCritical, vBytes))
            continue;

        // Create critical data object and validate BMM
        CCriticalData data;
        data.hashCritical = hashCritical;
        data.vBytes = vBytes;

        uint8_t nSidechainBMM;
        std::string strPrevBlock = "";
        if (!data.IsBMMRequest(nSidechainBMM, strPrevBlock))
            continue;

        // Check sidechain number
        if (nSidechain != nSidechainBMM)
            continue;

        // Check prev block bytes
        if (strPrevBlock != block.hashPrevBlock.ToString().substr(56, 63))
            continue;

        // Check h*
        if (hashBMM == data.hashCritical)
            fBMMFound = true;
    }

    if (!fBMMFound) {
        std::string strError = "h* not found in block";
        LogPrintf("%s: %s\n", __func__, strError);
        throw JSONRPCError(RPC_MISC_ERROR, strError);
    }

    UniValue ret(UniValue::VOBJ);
    UniValue obj(UniValue::VOBJ);
    obj.push_back(Pair("txid", txCoinbase.GetHash().ToString()));
    obj.push_back(Pair("time", itostr(block.nTime)));
    ret.push_back(Pair("bmm", obj));

    return ret;
}

UniValue verifydeposit(const JSONRPCRequest& request)
{
    if (request.fHelp || request.params.size() != 3)
        throw std::runtime_error(
            "verifydeposit\n"
            "Check if a mainchain block includes valid deposit with txid.\n"
            "\nArguments:\n"
            "1. \"blockhash\"      (string, required) mainchain blockhash with deposit\n"
            "2. \"txid\"           (string, required) deposit txid to locate\n"
            "3. \"nTx\"            (int, required) deposit tx number in block\n"
            "\nExamples:\n"
            + HelpExampleCli("verifybmm", "\"blockhash\", \"txid\"")
            + HelpExampleRpc("verifybmm", "\"blockhash\", \"txid\"")
            );

    uint256 hashBlock = uint256S(request.params[0].get_str());
    uint256 txid = uint256S(request.params[1].get_str());
    int nTx = request.params[2].get_int();

    if (!mapBlockIndex.count(hashBlock)) {
        std::string strError = "Block not found";
        LogPrintf("%s: %s\n", __func__, strError);
        throw JSONRPCError(RPC_INTERNAL_ERROR, strError);
    }

    CBlockIndex* pblockindex = mapBlockIndex[hashBlock];
    if (pblockindex == NULL)
    {
        std::string strError = "pblockindex null";
        LogPrintf("%s: %s\n", __func__, strError);
        throw JSONRPCError(RPC_INTERNAL_ERROR, strError);
    }

    if (!scdb.HaveDepositCached(txid)) {
        std::string strError = "SCDB does not know deposit";
        LogPrintf("%s: %s\n", __func__, strError);
        throw JSONRPCError(RPC_INTERNAL_ERROR, strError);
    }

    CBlock block;
    if(!ReadBlockFromDisk(block, pblockindex, Params().GetConsensus()))
    {
        std::string strError = "Failed to read block from disk";
        LogPrintf("%s: %s\n", __func__, strError);
        throw JSONRPCError(RPC_INTERNAL_ERROR, strError);
    }

    if (!block.vtx.size()) {
        std::string strError = "No txns in block";
        LogPrintf("%s: %s\n", __func__, strError);
        throw JSONRPCError(RPC_INTERNAL_ERROR, strError);
    }

    if ((int)block.vtx.size() <= nTx) {
        std::string strError = "nTx out of range for block";
        LogPrintf("%s: %s\n", __func__, strError);
        throw JSONRPCError(RPC_INTERNAL_ERROR, strError);
    }

    const CTransaction &tx = *(block.vtx[nTx]);
    if (tx.GetHash() != txid) {
        std::string strError = "Transaction at block index specified does not match txid";
        LogPrintf("%s: %s\n", __func__, strError);
        throw JSONRPCError(RPC_INTERNAL_ERROR, strError);
    }

    SidechainDeposit deposit;
    if (!scdb.TxnToDeposit(tx, nTx, hashBlock, deposit)) {
        std::string strError = "Invalid deposit transaction format";
        LogPrintf("%s: %s\n", __func__, strError);
        throw JSONRPCError(RPC_INTERNAL_ERROR, strError);
    }

    return tx.GetHash().ToString();
}

UniValue listpreviousblockhashes(const JSONRPCRequest& request)
{
    if (request.fHelp || request.params.size() != 0)
        throw std::runtime_error(
            "listpreviousblockhashes\n"
            "List the 5 most recent mainchain block hashes. Used by sidechains " \
            "to help search for BMM commitments.\n"
            "\nArguments:\n"
            "\nExamples:\n"
            + HelpExampleCli("listpreviousblockhashes", "")
            + HelpExampleRpc("listpreviousblockhashes", "")
            );

    int nHeight = chainActive.Height();
    int nStart = nHeight - 4;
    if (!(nHeight > 0) || !(nStart > 0))
        throw JSONRPCError(RPC_INTERNAL_ERROR, "Insufficient blocks connected to complete request!");

    std::vector<uint256> vHash;
    for (int i = nStart; i <= nHeight; i++) {
        uint256 hashBlock = chainActive[i]->GetBlockHash();
        vHash.push_back(hashBlock);
    }

    UniValue ret(UniValue::VARR);
    for (const uint256& hash : vHash) {
        UniValue obj(UniValue::VOBJ);
        obj.push_back(Pair("hash", hash.ToString()));
        ret.push_back(obj);
    }

    return ret;
}

UniValue listactivesidechains(const JSONRPCRequest& request)
{
    if (request.fHelp || request.params.size() != 0)
        throw std::runtime_error(
            "listactivesidechains\n"
            "List active sidechains.\n"
            "\nArguments:\n"
            "\nExamples:\n"
            + HelpExampleCli("listactivesidechains", "")
            + HelpExampleRpc("listactivesidechains", "")
            );

    std::vector<Sidechain> vActive = scdb.GetActiveSidechains();
    UniValue ret(UniValue::VARR);
    for (const Sidechain& s : vActive) {
        UniValue obj(UniValue::VOBJ);
        obj.push_back(Pair("title", s.title));
        obj.push_back(Pair("description", s.description));
        obj.push_back(Pair("nversion", s.nVersion));
        obj.push_back(Pair("hashid1", s.hashID1.ToString()));
        obj.push_back(Pair("hashid2", s.hashID2.ToString()));

        ret.push_back(obj);
    }

    return ret;
}

UniValue listsidechainactivationstatus(const JSONRPCRequest& request)
{
    if (request.fHelp || request.params.size() != 0)
        throw std::runtime_error(
            "listsidechainactivationstatus\n"
            "List activation status of all pending sidechains.\n"
            "\nArguments:\n"
            "\nExamples:\n"
            + HelpExampleCli("listsidechainactivationstatus", "")
            + HelpExampleRpc("listsidechainactivationstatus", "")
            );

    std::vector<SidechainActivationStatus> vStatus;
    vStatus = scdb.GetSidechainActivationStatus();

    UniValue ret(UniValue::VARR);
    for (const SidechainActivationStatus& s : vStatus) {
        UniValue obj(UniValue::VOBJ);
        obj.push_back(Pair("title", s.proposal.title));
        obj.push_back(Pair("description", s.proposal.description));
        obj.push_back(Pair("nage", s.nAge));
        obj.push_back(Pair("nfail", s.nFail));

        ret.push_back(obj);
    }

    return ret;
}

UniValue listsidechainproposals(const JSONRPCRequest& request)
{
    if (request.fHelp || request.params.size() != 0)
        throw std::runtime_error(
            "listsidechainproposals\n"
            "List your own cached sidechain proposals\n"
            "\nArguments:\n"
            "\nExamples:\n"
            + HelpExampleCli("listsidechainproposals", "")
            + HelpExampleRpc("listsidechainproposals", "")
            );

    std::vector<Sidechain> vProposal = scdb.GetSidechainProposals();
    UniValue ret(UniValue::VARR);
    for (const Sidechain& s : vProposal) {
        UniValue obj(UniValue::VOBJ);
        obj.push_back(Pair("title", s.title));
        obj.push_back(Pair("description", s.description));
        obj.push_back(Pair("nversion", s.nVersion));
        obj.push_back(Pair("hashid1", s.hashID1.ToString()));
        obj.push_back(Pair("hashid2", s.hashID2.ToString()));

        ret.push_back(obj);
    }

    return ret;
}

UniValue getsidechainactivationstatus(const JSONRPCRequest& request)
{
    if (request.fHelp || request.params.size() != 1)
        throw std::runtime_error(
            "getsidechainactivationstatus\n"
            "List activation status for nSidechain.\n"
            "\nArguments:\n"
            "\nExamples:\n"
            + HelpExampleCli("getsidechainactivationstatus", "")
            + HelpExampleRpc("getsidechainactivationstatus", "")
            );

    std::vector<SidechainActivationStatus> vStatus;
    vStatus = scdb.GetSidechainActivationStatus();

    UniValue ret(UniValue::VARR);
    for (const SidechainActivationStatus& s : vStatus) {
        UniValue obj(UniValue::VOBJ);
        obj.push_back(Pair("title", s.proposal.title));
        obj.push_back(Pair("description", s.proposal.description));
        obj.push_back(Pair("nage", s.nAge));
        obj.push_back(Pair("nfail", s.nFail));
        obj.push_back(Pair("proposalhash", s.proposal.GetSerHash().ToString()));

        ret.push_back(obj);
    }

    return ret;
}

UniValue createsidechainproposal(const JSONRPCRequest& request)
{
    if (request.fHelp || request.params.size() < 2 || request.params.size() > 6)
        throw std::runtime_error(
            "createsidechainproposal\n"
            "Generates a sidechain proposal to be included in the next block " \
            "mined by this node.\n"\
            "Note that this will not broadcast the proposal to other nodes. " \
            "You must mine a block which includes your proposal to complete " \
            "the process.\n"\
            "Pending proposals created by this node will automatically be " \
            "included in the soonest block mined possible.\n"
            "\nArguments:\n"
            "1. \"nsidechain\"   (numeric, required) sidechain slot number\n"
            "2. \"title\"        (string, required) sidechain title\n"
            "3. \"description\"  (string, optional) sidechain description\n"
            "4. \"version\"      (numeric, optional) sidechain / proposal version\n"
            "5. \"hashid1\"      (string, optional) 256 bits used to identify sidechain\n"
            "6. \"hashid2\"      (string, optional) 160 bits used to identify sidechain\n"
            "\nExamples:\n"
            + HelpExampleCli("createsidechainproposal", "1 \"Namecoin\" \"Namecoin as a Bitcoin sidechain\" 0 78b140259d5626e17c4bf339c23cb4fa8d16d138f71d9803ec394bb01c051f0b 90869d013db27608c7428251c6755e5a1d9e9313")
            + "\n"
            + HelpExampleRpc("createsidechainproposal", "1 \"Namecoin\" \"Namecoin as a Bitcoin sidechain\" 0 78b140259d5626e17c4bf339c23cb4fa8d16d138f71d9803ec394bb01c051f0b 90869d013db27608c7428251c6755e5a1d9e9313")
            );

    int nSidechain = request.params[0].get_int();
    if (nSidechain < 0 || nSidechain > 255)
        throw JSONRPCError(RPC_MISC_ERROR, "Invalid sidechain number!");

    std::string strTitle = request.params[1].get_str();

    std::string strDescription = "";
    if (!request.params[2].isNull())
        strDescription = request.params[2].get_str();

    int nVersion = -1;
    if (!request.params[3].isNull())
        nVersion = request.params[3].get_int();

    std::string strHashID1 = "";
    std::string strHashID2 = "";
    if (!request.params[4].isNull()) {
        strHashID1 = request.params[4].get_str();
        if (strHashID1.size() != 64)
            throw JSONRPCError(RPC_MISC_ERROR, "HashID1 size invalid!");
    }
    if (!request.params[5].isNull()) {
        strHashID2 = request.params[5].get_str();
        if (strHashID2.size() != 40)
            throw JSONRPCError(RPC_MISC_ERROR, "HashID2 size invalid!");
    }

    if (strTitle.empty())
        throw JSONRPCError(RPC_INTERNAL_ERROR, "Sidechain must have a title!");

    Sidechain proposal;
    proposal.nSidechain = nSidechain;
    proposal.title = strTitle;
    proposal.description = strDescription;
    if (nVersion >= 0)
        proposal.nVersion = nVersion;
    else
        proposal.nVersion = 0;
    if (!strHashID1.empty())
        proposal.hashID1 = uint256S(strHashID1);
    if (!strHashID2.empty())
        proposal.hashID2 = uint160S(strHashID2);

    // Cache proposal so that it can be added to the next block we mine
    scdb.CacheSidechainProposals(std::vector<Sidechain>{proposal});

    // Cache the hash of the sidechain to ACK it
    scdb.CacheSidechainHashToAck(proposal.GetSerHash());

    UniValue obj(UniValue::VOBJ);
    obj.push_back(Pair("nSidechain", proposal.nSidechain));
    obj.push_back(Pair("title", proposal.title));
    obj.push_back(Pair("description", proposal.description));
    obj.push_back(Pair("version", proposal.nVersion));
    obj.push_back(Pair("hashID1", proposal.hashID1.ToString()));
    obj.push_back(Pair("hashID2", proposal.hashID2.ToString()));

    return obj;
}

UniValue setwithdrawalvote(const JSONRPCRequest& request)
{
    if (request.fHelp || request.params.size() < 2 || request.params.size() > 3)
        throw std::runtime_error(
            "setwithdrawalvote\n"
            "Set custom vote for sidechain Withdrawal.\n"
            "\nArguments:\n"
            "1. vote (\"upvote\"/\"downvote\"/\"abstain\")  (string, required) Vote\n"
            "2. nsidechain                            (numeric, required) Sidechain number of Withdrawal\n"
            "3. hash                                  (string, optional) Hash of the withdrawal\n"
            "\nExamples:\n"
            + HelpExampleCli("setwithdrawalvote", "")
            + HelpExampleRpc("setwithdrawalvote", "")
            );

    std::string strVote = request.params[0].get_str();
    if (strVote != "upvote" && strVote != "downvote" && strVote != "abstain")
        throw JSONRPCError(RPC_TYPE_ERROR, "Invalid vote (must be \"upvote\", \"downvote\" or \"abstain\")");

    // nSidechain
    int nSidechain = request.params[1].get_int();

    if (!scdb.IsSidechainActive(nSidechain))
        throw JSONRPCError(RPC_TYPE_ERROR, "Invalid Sidechain number");

    if (strVote == "upvote" && request.params.size() != 3)
        throw JSONRPCError(RPC_TYPE_ERROR, "Withdrawal hash required for upvote");

    std::string strHash = "";
    if (request.params.size() == 3) {
        strHash = request.params[2].get_str();
        if (strHash.size() != 64)
            throw JSONRPCError(RPC_TYPE_ERROR, "Invalid Withdrawal hash length");
    }

    uint256 hash = uint256S(strHash);
    if (request.params.size() == 3 && hash.IsNull())
        throw JSONRPCError(RPC_TYPE_ERROR, "Invalid Withdrawal hash");

    // Get current votes
    std::vector<std::string> vVote = scdb.GetVotes();

    if (strVote == "upvote")
        vVote[nSidechain] = strHash;
    else
    if (strVote == "downvote")
        vVote[nSidechain] = SCDB_DOWNVOTE;
    else
    if (strVote == "abstain")
        vVote[nSidechain] = SCDB_ABSTAIN;

    if (!scdb.CacheCustomVotes(vVote))
        throw JSONRPCError(RPC_MISC_ERROR, "Failed to cache withdrawal votes!");

    return NullUniValue;
}

UniValue clearwithdrawalvotes(const JSONRPCRequest& request)
{
    if (request.fHelp || request.params.size())
        throw std::runtime_error(
            "clearwithdrawalvotes\n"
            "Delete all custom Withdrawal vote(s).\n"
            "\nExamples:\n"
            + HelpExampleCli("clearwithdrawalvotes", "")
            + HelpExampleRpc("clearwithdrawalvotes", "")
            );

    scdb.ResetWithdrawalVotes();

    return NullUniValue;
}

UniValue listwithdrawalvotes(const JSONRPCRequest& request)
{
    if (request.fHelp || request.params.size() != 0)
        throw std::runtime_error(
            "listwithdrawalvotes\n"
            "List custom votes for sidechain Withdrawal(s).\n"
            "\nExamples:\n"
            + HelpExampleCli("listwithdrawalvotes", "")
            + HelpExampleRpc("listwithdrawalvotes", "")
            );

    UniValue ret(UniValue::VARR);

    std::vector<std::string> vVote = scdb.GetVotes();
    for (uint8_t i = 0; i < vVote.size(); i++) {
        std::string strVote = "";
        if (vVote[i].size() == 64)
            strVote = vVote[i];
        else
        if (vVote[i].front() == SCDB_DOWNVOTE)
            strVote = "Downvote";
        else
        if (vVote[i].front() == SCDB_ABSTAIN)
            strVote = "Abstain";

        UniValue obj(UniValue::VOBJ);
        obj.push_back(Pair("nSidechain", i));
        obj.push_back(Pair("vote", strVote));
        ret.push_back(obj);
    }

    return ret;
}

UniValue getaveragefee(const JSONRPCRequest& request)
{
    if (request.fHelp || request.params.size() > 2)
        throw std::runtime_error(
            "getaveragefee\n"
            "\nArguments:\n"
            "1. block_count     (numeric, optional, default=6) number of blocks to scan\n"
            "2. start_height    (numeric, optional, default=current block count) block height to start from\n"
            "\nResult:\n"
            "{\n"
            "  \"fee\" : x.x,   (numeric) average of fees in " + CURRENCY_UNIT + "/kB\n"
            "}\n"
            "\n"
            "\nExample:\n"
            + HelpExampleCli("getaveragefee", "6 10")
            );

    int nBlocks = 6;
    if (request.params.size() >= 1)
        nBlocks = request.params[0].get_int();

    int nHeight = chainActive.Height();
    if (request.params.size() == 2) {
        int nHeightIn = request.params[1].get_int();
        if (nHeightIn > nHeight)
            throw JSONRPCError(RPC_MISC_ERROR, "Invalid start height!");

        nHeight = nHeightIn;
    }

    if (nBlocks > nHeight)
        throw JSONRPCError(RPC_INTERNAL_ERROR, "Invalid number of blocks!");

    int nTx = 0;
    CAmount nTotalFees = 0;
    for (int i = nHeight; i >= (nHeight - nBlocks); i--) {
        uint256 hashBlock = chainActive[i]->GetBlockHash();

        if (mapBlockIndex.count(hashBlock) == 0)
            throw JSONRPCError(RPC_INVALID_ADDRESS_OR_KEY, "Block not found");

        CBlock block;
        CBlockIndex* pblockindex = mapBlockIndex[hashBlock];
        if (fHavePruned && !(pblockindex->nStatus & BLOCK_HAVE_DATA) && pblockindex->nTx > 0)
            throw JSONRPCError(RPC_MISC_ERROR, "Block not available (pruned data)");

        if (!ReadBlockFromDisk(block, pblockindex, Params().GetConsensus()))
            throw JSONRPCError(RPC_MISC_ERROR, "Block not found on disk");

        // We don't have the coins (they are spent) to look up the transaction
        // input amounts for calculation of fees. Instead, get the block subsidy
        // for the height and subtract it from the coinbase output amount to
        // estimate fees paid in the block.
        CAmount nSubsidy = GetBlockSubsidy(i, Params().GetConsensus());
        CAmount nCoinbase = block.vtx[0]->GetValueOut();

        // Record total fees in the block
        nTotalFees += nCoinbase - nSubsidy;
        // Record number of transactions
        nTx += block.vtx.size();
    }

    UniValue result(UniValue::VOBJ);
    result.push_back(Pair("feeaverage", ValueFromAmount(nTotalFees / nTx)));
    return result;
}

UniValue getworkscore(const JSONRPCRequest& request)
{
    if (request.fHelp || request.params.size() != 2)
        throw std::runtime_error(
            "getworkscore \"nsidechain\" \"hash\")\n"
            "Request the workscore of a Withdrawal\n"
            "\nArguments:\n"
            "1. nsidechain     (numeric, required) Sidechain number to look up Withdrawal of\n"
            "2. hash           (string, required) Hash of the Withdrawal\n"
            "\nResult:\n"
            "{\n"
            "  \"workscore\" : x,   (numeric) workscore of Withdrawal\n"
            "}\n"
            "\n"
            "\nExample:\n"
            + HelpExampleCli("getworkscore", "0 hash")
            );

    // nSidechain
    int nSidechain = request.params[0].get_int();

    if (!scdb.IsSidechainActive(nSidechain))
        throw JSONRPCError(RPC_TYPE_ERROR, "Invalid Sidechain number");

    std::string strHash = request.params[1].get_str();
    if (strHash.size() != 64)
        throw JSONRPCError(RPC_TYPE_ERROR, "Invalid Withdrawal hash length");

    uint256 hash = uint256S(strHash);
    if (hash.IsNull())
        throw JSONRPCError(RPC_TYPE_ERROR, "Invalid Withdrawal hash");

    std::vector<SidechainWithdrawalState> vState = scdb.GetState(nSidechain);
    if (vState.empty())
        throw JSONRPCError(RPC_TYPE_ERROR, "No Withdrawal(s) in SCDB for sidechain");

    int nWorkScore = -1;
    for (const SidechainWithdrawalState& s : vState) {
        if (s.hash == hash) {
            nWorkScore = s.nWorkScore;
            break;
        }
    }

    if (nWorkScore == -1)
        throw JSONRPCError(RPC_TYPE_ERROR, "No Withdrawal workscore in SCDB");

    return nWorkScore;
}

UniValue listwithdrawalstatus(const JSONRPCRequest& request)
{
    if (request.fHelp || request.params.size() != 1)
        throw std::runtime_error(
            "listwithdrawalstatus \"nsidechain\")\n"
            "Request the workscore of a Withdrawal\n"
            "\nArguments:\n"
            "1. nsidechain     (numeric, required) Sidechain number to look up Withdrawal(s) of\n"
            "\nResult:\n"
            "{\n"
            "  \"hash\" : (string) hash of Withdrawal\n"
            "  \"nblocksleft\" : x, (numeric) verification blocks remaining\n"
            "  \"workscore\" : x, (numeric) workscore of Withdrawal\n"
            "}\n"
            "\n"
            "\nExample:\n"
            + HelpExampleCli("getworkscore", "0 hash")
            );

    // nSidechain
    int nSidechain = request.params[0].get_int();

    if (!scdb.IsSidechainActive(nSidechain))
        throw JSONRPCError(RPC_TYPE_ERROR, "Invalid Sidechain number");

    std::vector<SidechainWithdrawalState> vState = scdb.GetState(nSidechain);

    UniValue ret(UniValue::VARR);
    for (const SidechainWithdrawalState& s : vState) {
        UniValue obj(UniValue::VOBJ);

        obj.push_back(Pair("hash", s.hash.ToString()));
        obj.push_back(Pair("nblocksleft", s.nBlocksLeft));
        obj.push_back(Pair("nworkscore", s.nWorkScore));

        ret.push_back(obj);
    }

    return ret;
}

UniValue listcachedwithdrawaltx(const JSONRPCRequest& request)
{
    if (request.fHelp || request.params.size() != 1)
        throw std::runtime_error(
            "listcachedwithdrawaltx\n"
            "List my cached Withdrawal(s) for nSidechain\n"
            "\nArguments:\n"
            "1. nsidechain     (numeric, required) Sidechain number to list Withdrawal(s) of\n"
            "\nResult: (array)\n"
            "{\n"
            "  \"hash\" : x (string) hash of Withdrawal\n"
            "}\n"
            "\n"
            "\nExample:\n"
            + HelpExampleCli("listcachedwithdrawaltransactions", "0")
            );

    // nSidechain
    int nSidechain = request.params[0].get_int();

    if (!scdb.IsSidechainActive(nSidechain))
        throw JSONRPCError(RPC_TYPE_ERROR, "Invalid Sidechain number");

    std::vector<std::pair<uint8_t, CMutableTransaction>> vWithdrawal;
    vWithdrawal = scdb.GetWithdrawalTxCache();

    if (vWithdrawal.empty())
        throw JSONRPCError(RPC_TYPE_ERROR, "No withdrawal bundle txns cached for sidechain");

    UniValue ret(UniValue::VARR);
    for (auto const& i : vWithdrawal) {
        if (i.first != nSidechain)
            continue;

        UniValue obj(UniValue::VOBJ);
        obj.push_back(Pair("hash", i.second.GetHash().ToString()));

        ret.push_back(obj);
    }

    return ret;
}

UniValue havespentwithdrawal(const JSONRPCRequest& request)
{
    if (request.fHelp || request.params.size() != 2)
        throw std::runtime_error(
            "havespentwithdrawal\n"
            "Return whether this Withdrawal was spent\n"
            "\nResult: true | false \n"
            "\nExample:\n"
            + HelpExampleCli("havespentwithdrawal", "hash, nsidechain")
            );

    std::string strHash = request.params[0].get_str();
    if (strHash.size() != 64)
        throw JSONRPCError(RPC_TYPE_ERROR, "Invalid Withdrawal hash length");

    uint256 hash = uint256S(strHash);
    if (hash.IsNull())
        throw JSONRPCError(RPC_TYPE_ERROR, "Invalid Withdrawal hash");

    int nSidechain = request.params[1].get_int();

    if (!scdb.IsSidechainActive(nSidechain))
        throw JSONRPCError(RPC_TYPE_ERROR, "Invalid Sidechain number");

    bool fSpent = scdb.HaveSpentWithdrawal(hash, nSidechain);

    return fSpent;
}

UniValue havefailedwithdrawal(const JSONRPCRequest& request)
{
    if (request.fHelp || request.params.size() != 2)
        throw std::runtime_error(
            "havefailedwithdrawal\n"
            "Return whether this Withdrawal failed\n"
            "\nResult: true | false \n"
            "\nExample:\n"
            + HelpExampleCli("havefailedwithdrawal", "hash, nsidechain")
            );

    std::string strHash = request.params[0].get_str();
    if (strHash.size() != 64)
        throw JSONRPCError(RPC_TYPE_ERROR, "Invalid Withdrawal hash length");

    uint256 hash = uint256S(strHash);
    if (hash.IsNull())
        throw JSONRPCError(RPC_TYPE_ERROR, "Invalid Withdrawal hash");

    int nSidechain = request.params[1].get_int();

    if (!scdb.IsSidechainActive(nSidechain))
        throw JSONRPCError(RPC_TYPE_ERROR, "Invalid Sidechain number");

    bool fFailed = scdb.HaveFailedWithdrawal(hash, nSidechain);

    return fFailed;
}

UniValue listspentwithdrawals(const JSONRPCRequest& request)
{
    if (request.fHelp || request.params.size())
        throw std::runtime_error(
            "listspentwithdrawals\n"
            "List Withdrawal(s) which have been approved by workscore and spent\n"
            "\nResult: (array)\n"
            "{\n"
            "  \"nsidechain\" : (numeric) Sidechain number of Withdrawal\n"
            "  \"hash\" : (string) hash of Withdrawal\n"
            "  \"hashblock\"   : (string) hash of block Withdrawal was spent in\n"
            "}\n"
            "\n"
            "\nExample:\n"
            + HelpExampleCli("listspentwithdrawals", "")
            );

    std::vector<SidechainSpentWithdrawal> vSpent = scdb.GetSpentWithdrawalCache();

    UniValue ret(UniValue::VARR);
    for (const SidechainSpentWithdrawal& s : vSpent) {
        UniValue obj(UniValue::VOBJ);

        obj.push_back(Pair("nsidechain", s.nSidechain));
        obj.push_back(Pair("hash", s.hash.ToString()));
        obj.push_back(Pair("hashblock", s.hashBlock.ToString()));

        ret.push_back(obj);
    }

    return ret;
}

UniValue listfailedwithdrawals(const JSONRPCRequest& request)
{
    if (request.fHelp || request.params.size())
        throw std::runtime_error(
            "listfailedwithdrawals\n"
            "List Withdrawal(s) which have failed\n"
            "\nResult: (array)\n"
            "{\n"
            "  \"nsidechain\" : (numeric) Sidechain number of Withdrawal\n"
            "  \"hash\" : (string) hash of withdrawal\n"
            "}\n"
            "\n"
            "\nExample:\n"
            + HelpExampleCli("listfailedwithdrawals", "")
            );

    std::vector<SidechainFailedWithdrawal> vFailed = scdb.GetFailedWithdrawalCache();

    UniValue ret(UniValue::VARR);
    for (const SidechainFailedWithdrawal& f : vFailed) {
        UniValue obj(UniValue::VOBJ);

        obj.push_back(Pair("nsidechain", f.nSidechain));
        obj.push_back(Pair("hash", f.hash.ToString()));

        ret.push_back(obj);
    }

    return ret;
}

UniValue gettotalscdbhash(const JSONRPCRequest& request)
{
    if (request.fHelp || request.params.size())
        throw std::runtime_error(
            "gettotalscdbhash\n"
            "Get hash of every member of SCDB combined.\n"
            );

    UniValue ret(UniValue::VOBJ);
    ret.push_back(Pair("hashscdbtotal", scdb.GetTestHash().ToString()));

    return ret;
}

UniValue getscdbdataforblock(const JSONRPCRequest& request)
{
    if (request.fHelp || request.params.size() != 1)
        throw std::runtime_error(
            "getscdbdataforblock\n"
            "Get SCDB data from leveldb for the specified block hash\n"
            "\nResult:\n"
            "\"nsidechains\" : (numeric) Number of active sidechains\n"
            "\nArray of Withdrawal status\n"
            "{\n"
            "  \"nsidechain\"  : (numeric) Sidechain number of Withdrawal\n"
            "  \"nblocksleft\" : (numeric) Blocks remaining to validate Withdrawal\n"
            "  \"nworkscore\"  : (numeric) Number of ACK(s) Withdrawal has received\n"
            "  \"hash\" : (string) hash of withdrawal\n"
            "}\n"
            "\n"
            "\nExample:\n"
            + HelpExampleCli("getscdbdataforblock", "hashblock")
            );


    uint256 hashBlock = uint256S(request.params[0].get_str());

    LOCK(cs_main);

    BlockMap::iterator it = mapBlockIndex.find(hashBlock);
    if (it == mapBlockIndex.end()) {
        std::string strError = "Block hash not found";
        LogPrintf("%s: %s\n", __func__, strError);
        throw JSONRPCError(RPC_INTERNAL_ERROR, strError);
    }

    CBlockIndex* pblockindex = it->second;
    if (pblockindex == NULL) {
        std::string strError = "Block index null";
        LogPrintf("%s: %s\n", __func__, strError);
        throw JSONRPCError(RPC_INTERNAL_ERROR, strError);
    }

    SidechainBlockData data;
    if (!psidechaintree->GetBlockData(hashBlock, data))
        throw JSONRPCError(RPC_INTERNAL_ERROR, "Couldn't find data for block.");

    UniValue ret(UniValue::VARR);
    UniValue obj(UniValue::VOBJ);
    ret.push_back(obj);
    for (auto& x : data.vWithdrawalStatus) {
        for (auto& y : x) {
            UniValue obj(UniValue::VOBJ);
            obj.push_back(Pair("nsidechain", y.nSidechain));
            obj.push_back(Pair("nblocksleft", y.nBlocksLeft));
            obj.push_back(Pair("nworkscore", y.nWorkScore));
            obj.push_back(Pair("withdrawalbundle", y.hash.ToString()));
            ret.push_back(obj);
        }
    }

    // TODO print vActivationStatus
    // TODO print vSidechain

    return ret;
}

UniValue listfailedbmm(const JSONRPCRequest& request)
{
    if (request.fHelp || request.params.size())
        throw std::runtime_error(
            "listfailedbmm\n"
            "Print the list of failed BMM transactions yet to be abandoned.\n"
            "\nResult:\n"
            "{\n"
            "  \"txid\" : (string) Failed BMM txid.\n"
            "}\n"
            "\n"
            "\nExample:\n"
            + HelpExampleCli("listfailedbmm", "")
            );

    std::set<uint256> setTxid = scdb.GetRemovedBMM();

    UniValue ret(UniValue::VARR);
    for (const uint256& u : setTxid) {
        UniValue obj(UniValue::VOBJ);
        obj.push_back(Pair("txid", u.ToString()));
        ret.push_back(obj);
    }

    return ret;
}

UniValue getopreturndata(const JSONRPCRequest& request)
{
    if (request.fHelp || request.params.size() != 1)
        throw std::runtime_error(
            "getopreturndata\n"
            "Print OP_RETURN data for block.\n"
            "\nResult:\n"
            "{\n"
            "  \"txid\"   : (string) transaction id\n"
            "  \"size\"   : (numeric) transaction size.\n"
            "  \"fees\"   : (numeric) transaction fees.\n"
            "  \"hex\"    : (string) hex from output.\n"
            "  \"decode\" : (string) decoded hex.\n"
            "}\n"
            "\n"
            "\nExample:\n"
            + HelpExampleCli("getopreturndata", "")
            );

    uint256 hashBlock = uint256S(request.params[0].get_str());

    BlockMap::iterator it = mapBlockIndex.find(hashBlock);
    if (it == mapBlockIndex.end()) {
        std::string strError = "Block hash not found";
        LogPrintf("%s: %s\n", __func__, strError);
        throw JSONRPCError(RPC_INTERNAL_ERROR, strError);
    }

    CBlockIndex* pblockindex = it->second;
    if (pblockindex == NULL) {
        std::string strError = "Block index null";
        LogPrintf("%s: %s\n", __func__, strError);
        throw JSONRPCError(RPC_INTERNAL_ERROR, strError);
    }

    std::vector<OPReturnData> vData;
    if (!popreturndb->GetBlockData(hashBlock, vData))
        throw JSONRPCError(RPC_INTERNAL_ERROR, "Couldn't find data for block.");

    UniValue ret(UniValue::VARR);
    for (const OPReturnData& d : vData) {
        UniValue obj(UniValue::VOBJ);
        obj.push_back(Pair("txid", d.txid.ToString()));
        obj.push_back(Pair("size", (uint64_t)d.nSize));
        obj.push_back(Pair("fees", FormatMoney(d.fees)));
        obj.push_back(Pair("hex", HexStr(d.script.begin(), d.script.end(), false)));

        std::string strDecode;
        for (const unsigned char& c : d.script) {
            strDecode += c;
        }
        obj.push_back(Pair("decode", strDecode));

        ret.push_back(obj);
    }

    return ret;
}

UniValue getactivesidechaincount(const JSONRPCRequest& request)
{
    if (request.fHelp || request.params.size())
        throw std::runtime_error(
            "getactivesidechaincount\n"
            "Count number of active sidechains.\n"
            "\nResult:\n"
            "{\n"
            "  \"count\"   : (number) number of active sidechains\n"
            "}\n"
            "\n"
            "\nExample:\n"
            + HelpExampleCli("getactivesidechaincount", "")
            );

    int count = scdb.GetActiveSidechainCount();

    return count;
}

UniValue echo(const JSONRPCRequest& request)
{
    if (request.fHelp)
        throw std::runtime_error(
            "echo|echojson \"message\" ...\n"
            "\nSimply echo back the input arguments. This command is for testing.\n"
            "\nThe difference between echo and echojson is that echojson has argument conversion enabled in the client-side table in"
<<<<<<< HEAD
            "skydoge-cli and the GUI. There is no server-side difference."
=======
            "drivechain-cli and the GUI. There is no server-side difference."
>>>>>>> 03fcd9bb
        );

    return request.params;
}

static UniValue getinfo_deprecated(const JSONRPCRequest& request)
{
    throw JSONRPCError(RPC_METHOD_NOT_FOUND,
        "getinfo\n"
        "\nThis call was removed in version 0.16.0. Use the appropriate fields from:\n"
        "- getblockchaininfo: blocks, difficulty, chain\n"
        "- getnetworkinfo: version, protocolversion, timeoffset, connections, proxy, relayfee, warnings\n"
        "- getwalletinfo: balance, keypoololdest, keypoolsize, paytxfee, unlocked_until, walletversion\n"
<<<<<<< HEAD
        "\nskydoge-cli has the option -getinfo to collect and format these in the old format."
=======
        "\ndrivechain-cli has the option -getinfo to collect and format these in the old format."
>>>>>>> 03fcd9bb
    );
}

static const CRPCCommand commands[] =
{ //  category              name                      actor (function)         argNames
  //  --------------------- ------------------------  -----------------------  ----------
    { "control",            "getmemoryinfo",          &getmemoryinfo,          {"mode"} },
    { "control",            "logging",                &logging,                {"include", "exclude"}},
    { "util",               "validateaddress",        &validateaddress,        {"address"} }, /* uses wallet if enabled */
    { "util",               "createmultisig",         &createmultisig,         {"nrequired","keys"} },
    { "util",               "verifymessage",          &verifymessage,          {"address","signature","message"} },
    { "util",               "signmessagewithprivkey", &signmessagewithprivkey, {"privkey","message"} },

    /* Not shown in help */
    { "hidden",             "setmocktime",            &setmocktime,            {"timestamp"}},
    { "hidden",             "echo",                   &echo,                   {"arg0","arg1","arg2","arg3","arg4","arg5","arg6","arg7","arg8","arg9"}},
    { "hidden",             "echojson",               &echo,                   {"arg0","arg1","arg2","arg3","arg4","arg5","arg6","arg7","arg8","arg9"}},
    { "hidden",             "getinfo",                &getinfo_deprecated,     {}},

    /* Drivechain rpc commands for the user and sidechains */
    { "Drivechain",  "addwithdrawal",                 &addwithdrawal,                   {"nsidechain", "hash"}},
    { "Drivechain",  "createcriticaldatatx",          &createcriticaldatatx,            {"amount", "height", "criticalhash"}},
    { "Drivechain",  "listsidechainctip",             &listsidechainctip,               {"nsidechain"}},
    { "Drivechain",  "listsidechaindeposits",         &listsidechaindeposits,           {"nsidechain"}},
    { "Drivechain",  "countsidechaindeposits",        &countsidechaindeposits,          {"nsidechain"}},
    { "Drivechain",  "receivewithdrawalbundle",       &receivewithdrawalbundle,         {"nsidechain","rawtx"}},
    { "Drivechain",  "verifybmm",                     &verifybmm,                       {"blockhash", "bmmhash", "nsidechain"}},
    { "Drivechain",  "verifydeposit",                 &verifydeposit,                   {"blockhash", "txid", "ntx"}},
    { "Drivechain",  "listpreviousblockhashes",       &listpreviousblockhashes,         {}},
    { "Drivechain",  "listactivesidechains",          &listactivesidechains,            {}},
    { "Drivechain",  "listsidechainactivationstatus", &listsidechainactivationstatus,   {}},
    { "Drivechain",  "listsidechainproposals",        &listsidechainproposals,          {}},
    { "Drivechain",  "getsidechainactivationstatus",  &getsidechainactivationstatus,    {}},
    { "Drivechain",  "createsidechainproposal",       &createsidechainproposal,         {"nsidechain", "title", "description", "keyhash", "nversion", "hashid1", "hashid2"}},
    { "Drivechain",  "clearwithdrawalvotes",          &clearwithdrawalvotes,            {}},
    { "Drivechain",  "setwithdrawalvote",             &setwithdrawalvote,               {"vote", "nsidechain", "hashwithdrawal"}},
    { "Drivechain",  "listwithdrawalvotes",           &listwithdrawalvotes,             {}},
    { "Drivechain",  "getaveragefee",                 &getaveragefee,                   {"numblocks", "startheight"}},
    { "Drivechain",  "getworkscore",                  &getworkscore,                    {"nsidechain", "hashwithdrawal"}},
    { "Drivechain",  "havespentwithdrawal",           &havespentwithdrawal,             {"hashwithdrawal", "nsidechain"}},
    { "Drivechain",  "havefailedwithdrawal",          &havefailedwithdrawal,            {"hashwithdrawal", "nsidechain"}},
    { "Drivechain",  "listcachedwithdrawaltx",        &listcachedwithdrawaltx,          {"nsidechain"}},
    { "Drivechain",  "listwithdrawalstatus",          &listwithdrawalstatus,            {"nsidechain"}},
    { "Drivechain",  "listspentwithdrawals",          &listspentwithdrawals,            {}},
    { "Drivechain",  "listfailedwithdrawals",         &listfailedwithdrawals,           {}},
    { "Drivechain",  "gettotalscdbhash",              &gettotalscdbhash,                {}},
    { "Drivechain",  "getscdbdataforblock",           &getscdbdataforblock,             {"blockhash"}},
    { "Drivechain",  "listfailedbmm",                 &listfailedbmm,                   {}},
    { "Drivechain",  "getactivesidechaincount",       &getactivesidechaincount,         {}},

    /* Coin News RPC */
    { "CoinNews",    "getopreturndata",               &getopreturndata,                 {"blockhash"}},

};

void RegisterMiscRPCCommands(CRPCTable &t)
{
    for (unsigned int vcidx = 0; vcidx < ARRAYLEN(commands); vcidx++)
        t.appendCommand(commands[vcidx].name, &commands[vcidx]);
}<|MERGE_RESOLUTION|>--- conflicted
+++ resolved
@@ -2077,11 +2077,7 @@
             "echo|echojson \"message\" ...\n"
             "\nSimply echo back the input arguments. This command is for testing.\n"
             "\nThe difference between echo and echojson is that echojson has argument conversion enabled in the client-side table in"
-<<<<<<< HEAD
             "skydoge-cli and the GUI. There is no server-side difference."
-=======
-            "drivechain-cli and the GUI. There is no server-side difference."
->>>>>>> 03fcd9bb
         );
 
     return request.params;
@@ -2095,11 +2091,7 @@
         "- getblockchaininfo: blocks, difficulty, chain\n"
         "- getnetworkinfo: version, protocolversion, timeoffset, connections, proxy, relayfee, warnings\n"
         "- getwalletinfo: balance, keypoololdest, keypoolsize, paytxfee, unlocked_until, walletversion\n"
-<<<<<<< HEAD
         "\nskydoge-cli has the option -getinfo to collect and format these in the old format."
-=======
-        "\ndrivechain-cli has the option -getinfo to collect and format these in the old format."
->>>>>>> 03fcd9bb
     );
 }
 
