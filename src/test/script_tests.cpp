// Copyright (c) 2011-2022 The Bitcoin Core developers
// Distributed under the MIT software license, see the accompanying
// file COPYING or http://www.opensource.org/licenses/mit-license.php.

#include "data/script_tests.json.h"

#include "core_io.h"
#include "key.h"
#include "keystore.h"
#include "script/script.h"
#include "script/script_error.h"
#include "script/sign.h"
#include "util.h"
#include "utilstrencodings.h"
<<<<<<< HEAD
#include "test/test_skydoge.h"
#include "rpc/server.h"

#if defined(HAVE_CONSENSUS_LIB)
#include "script/skydogeconsensus.h"
=======
#include "test/test_drivechain.h"
#include "rpc/server.h"

#if defined(HAVE_CONSENSUS_LIB)
#include "script/drivechainconsensus.h"
>>>>>>> 03fcd9bb
#endif

#include <fstream>
#include <stdint.h>
#include <string>
#include <vector>

#include <boost/foreach.hpp>
#include <boost/test/unit_test.hpp>

#include <univalue.h>

// Uncomment if you want to output updated JSON tests.
// #define UPDATE_JSON_TESTS

static const unsigned int gFlags = SCRIPT_VERIFY_P2SH | SCRIPT_VERIFY_STRICTENC;

unsigned int ParseScriptFlags(std::string strFlags);
std::string FormatScriptFlags(unsigned int flags);

UniValue
read_json(const std::string& jsondata)
{
    UniValue v;

    if (!v.read(jsondata) || !v.isArray())
    {
        BOOST_ERROR("Parse error.");
        return UniValue(UniValue::VARR);
    }
    return v.get_array();
}

struct ScriptErrorDesc
{
    ScriptError_t err;
    const char *name;
};

static ScriptErrorDesc script_errors[]={
    {SCRIPT_ERR_OK, "OK"},
    {SCRIPT_ERR_UNKNOWN_ERROR, "UNKNOWN_ERROR"},
    {SCRIPT_ERR_EVAL_FALSE, "EVAL_FALSE"},
    {SCRIPT_ERR_OP_RETURN, "OP_RETURN"},
    {SCRIPT_ERR_SCRIPT_SIZE, "SCRIPT_SIZE"},
    {SCRIPT_ERR_PUSH_SIZE, "PUSH_SIZE"},
    {SCRIPT_ERR_OP_COUNT, "OP_COUNT"},
    {SCRIPT_ERR_STACK_SIZE, "STACK_SIZE"},
    {SCRIPT_ERR_SIG_COUNT, "SIG_COUNT"},
    {SCRIPT_ERR_PUBKEY_COUNT, "PUBKEY_COUNT"},
    {SCRIPT_ERR_VERIFY, "VERIFY"},
    {SCRIPT_ERR_EQUALVERIFY, "EQUALVERIFY"},
    {SCRIPT_ERR_CHECKMULTISIGVERIFY, "CHECKMULTISIGVERIFY"},
    {SCRIPT_ERR_CHECKSIGVERIFY, "CHECKSIGVERIFY"},
    {SCRIPT_ERR_NUMEQUALVERIFY, "NUMEQUALVERIFY"},
    {SCRIPT_ERR_BAD_OPCODE, "BAD_OPCODE"},
    {SCRIPT_ERR_DISABLED_OPCODE, "DISABLED_OPCODE"},
    {SCRIPT_ERR_INVALID_STACK_OPERATION, "INVALID_STACK_OPERATION"},
    {SCRIPT_ERR_INVALID_ALTSTACK_OPERATION, "INVALID_ALTSTACK_OPERATION"},
    {SCRIPT_ERR_UNBALANCED_CONDITIONAL, "UNBALANCED_CONDITIONAL"},
    {SCRIPT_ERR_NEGATIVE_LOCKTIME, "NEGATIVE_LOCKTIME"},
    {SCRIPT_ERR_UNSATISFIED_LOCKTIME, "UNSATISFIED_LOCKTIME"},
    {SCRIPT_ERR_SIG_HASHTYPE, "SIG_HASHTYPE"},
    {SCRIPT_ERR_SIG_DER, "SIG_DER"},
    {SCRIPT_ERR_MINIMALDATA, "MINIMALDATA"},
    {SCRIPT_ERR_SIG_PUSHONLY, "SIG_PUSHONLY"},
    {SCRIPT_ERR_SIG_HIGH_S, "SIG_HIGH_S"},
    {SCRIPT_ERR_SIG_NULLDUMMY, "SIG_NULLDUMMY"},
    {SCRIPT_ERR_PUBKEYTYPE, "PUBKEYTYPE"},
    {SCRIPT_ERR_CLEANSTACK, "CLEANSTACK"},
    {SCRIPT_ERR_MINIMALIF, "MINIMALIF"},
    {SCRIPT_ERR_SIG_NULLFAIL, "NULLFAIL"},
    {SCRIPT_ERR_DISCOURAGE_UPGRADABLE_NOPS, "DISCOURAGE_UPGRADABLE_NOPS"},
    {SCRIPT_ERR_DISCOURAGE_UPGRADABLE_WITNESS_PROGRAM, "DISCOURAGE_UPGRADABLE_WITNESS_PROGRAM"},
    {SCRIPT_ERR_WITNESS_PROGRAM_WRONG_LENGTH, "WITNESS_PROGRAM_WRONG_LENGTH"},
    {SCRIPT_ERR_WITNESS_PROGRAM_WITNESS_EMPTY, "WITNESS_PROGRAM_WITNESS_EMPTY"},
    {SCRIPT_ERR_WITNESS_PROGRAM_MISMATCH, "WITNESS_PROGRAM_MISMATCH"},
    {SCRIPT_ERR_WITNESS_MALLEATED, "WITNESS_MALLEATED"},
    {SCRIPT_ERR_WITNESS_MALLEATED_P2SH, "WITNESS_MALLEATED_P2SH"},
    {SCRIPT_ERR_WITNESS_UNEXPECTED, "WITNESS_UNEXPECTED"},
    {SCRIPT_ERR_WITNESS_PUBKEYTYPE, "WITNESS_PUBKEYTYPE"},
    {SCRIPT_ERR_DRIVECHAIN_SIZE, "DRIVECHAIN_SIZE"},
    {SCRIPT_ERR_DRIVECHAIN_FORMAT, "DRIVECHAIN_FORMAT"},
};

const char *FormatScriptError(ScriptError_t err)
{
    for (unsigned int i=0; i<ARRAYLEN(script_errors); ++i)
        if (script_errors[i].err == err)
            return script_errors[i].name;
    BOOST_ERROR("Unknown scripterror enumeration value, update script_errors in script_tests.cpp.");
    return "";
}

ScriptError_t ParseScriptError(const std::string &name)
{
    for (unsigned int i=0; i<ARRAYLEN(script_errors); ++i)
        if (script_errors[i].name == name)
            return script_errors[i].err;
    BOOST_ERROR("Unknown scripterror \"" << name << "\" in test description");
    return SCRIPT_ERR_UNKNOWN_ERROR;
}

BOOST_FIXTURE_TEST_SUITE(script_tests, BasicTestingSetup)

CMutableTransaction BuildCreditingTransaction(const CScript& scriptPubKey, int nValue = 0)
{
    CMutableTransaction txCredit;
    txCredit.nVersion = 1;
    txCredit.nLockTime = 0;
    txCredit.vin.resize(1);
    txCredit.vout.resize(1);
    txCredit.vin[0].prevout.SetNull();
    txCredit.vin[0].scriptSig = CScript() << CScriptNum(0) << CScriptNum(0);
    txCredit.vin[0].nSequence = CTxIn::SEQUENCE_FINAL;
    txCredit.vout[0].scriptPubKey = scriptPubKey;
    txCredit.vout[0].nValue = nValue;

    return txCredit;
}

CMutableTransaction BuildSpendingTransaction(const CScript& scriptSig, const CScriptWitness& scriptWitness, const CMutableTransaction& txCredit)
{
    CMutableTransaction txSpend;
    txSpend.nVersion = 1;
    txSpend.nLockTime = 0;
    txSpend.vin.resize(1);
    txSpend.vout.resize(1);
    txSpend.vin[0].scriptWitness = scriptWitness;
    txSpend.vin[0].prevout.hash = txCredit.GetHash();
    txSpend.vin[0].prevout.n = 0;
    txSpend.vin[0].scriptSig = scriptSig;
    txSpend.vin[0].nSequence = CTxIn::SEQUENCE_FINAL;
    txSpend.vout[0].scriptPubKey = CScript();
    txSpend.vout[0].nValue = txCredit.vout[0].nValue;

    return txSpend;
}

void DoTest(const CScript& scriptPubKey, const CScript& scriptSig, const CScriptWitness& scriptWitness, int flags, const std::string& message, int scriptError, CAmount nValue = 0)
{
    bool expect = (scriptError == SCRIPT_ERR_OK);
    if (flags & SCRIPT_VERIFY_CLEANSTACK) {
        flags |= SCRIPT_VERIFY_P2SH;
        flags |= SCRIPT_VERIFY_WITNESS;
    }
    ScriptError err;
    CMutableTransaction txCredit = BuildCreditingTransaction(scriptPubKey, nValue);
    CMutableTransaction tx = BuildSpendingTransaction(scriptSig, scriptWitness, txCredit);
    CMutableTransaction tx2 = tx;
    BOOST_CHECK_MESSAGE(VerifyScript(scriptSig, scriptPubKey, &scriptWitness, flags, MutableTransactionSignatureChecker(&tx, 0, txCredit.vout[0].nValue), &err) == expect, message);
    BOOST_CHECK_MESSAGE(err == scriptError, std::string(FormatScriptError(err)) + " where " + std::string(FormatScriptError((ScriptError_t)scriptError)) + " expected: " + message);
#if defined(HAVE_CONSENSUS_LIB)
    CDataStream stream(SER_NETWORK, PROTOCOL_VERSION);
    stream << tx2;
<<<<<<< HEAD
    int libconsensus_flags = flags & skydogeconsensus_SCRIPT_FLAGS_VERIFY_ALL;
    if (libconsensus_flags == flags) {
        if (flags & skydogeconsensus_SCRIPT_FLAGS_VERIFY_WITNESS) {
            BOOST_CHECK_MESSAGE(skydogeconsensus_verify_script_with_amount(scriptPubKey.data(), scriptPubKey.size(), txCredit.vout[0].nValue, (const unsigned char*)&stream[0], stream.size(), 0, libconsensus_flags, NULL) == expect, message);
        } else {
            BOOST_CHECK_MESSAGE(skydogeconsensus_verify_script_with_amount(scriptPubKey.data(), scriptPubKey.size(), 0, (const unsigned char*)&stream[0], stream.size(), 0, libconsensus_flags, NULL) == expect, message);
            BOOST_CHECK_MESSAGE(skydogeconsensus_verify_script(scriptPubKey.data(), scriptPubKey.size(), (const unsigned char*)&stream[0], stream.size(), 0, libconsensus_flags, NULL) == expect,message);
=======
    int libconsensus_flags = flags & drivechainconsensus_SCRIPT_FLAGS_VERIFY_ALL;
    if (libconsensus_flags == flags) {
        if (flags & drivechainconsensus_SCRIPT_FLAGS_VERIFY_WITNESS) {
            BOOST_CHECK_MESSAGE(drivechainconsensus_verify_script_with_amount(scriptPubKey.data(), scriptPubKey.size(), txCredit.vout[0].nValue, (const unsigned char*)&stream[0], stream.size(), 0, libconsensus_flags, NULL) == expect, message);
        } else {
            BOOST_CHECK_MESSAGE(drivechainconsensus_verify_script_with_amount(scriptPubKey.data(), scriptPubKey.size(), 0, (const unsigned char*)&stream[0], stream.size(), 0, libconsensus_flags, NULL) == expect, message);
            BOOST_CHECK_MESSAGE(drivechainconsensus_verify_script(scriptPubKey.data(), scriptPubKey.size(), (const unsigned char*)&stream[0], stream.size(), 0, libconsensus_flags, NULL) == expect,message);
>>>>>>> 03fcd9bb
        }
    }
#endif
}

void static NegateSignatureS(std::vector<unsigned char>& vchSig) {
    // Parse the signature.
    std::vector<unsigned char> r, s;
    r = std::vector<unsigned char>(vchSig.begin() + 4, vchSig.begin() + 4 + vchSig[3]);
    s = std::vector<unsigned char>(vchSig.begin() + 6 + vchSig[3], vchSig.begin() + 6 + vchSig[3] + vchSig[5 + vchSig[3]]);

    // Really ugly to implement mod-n negation here, but it would be feature creep to expose such functionality from libsecp256k1.
    static const unsigned char order[33] = {
        0x00,
        0xFF, 0xFF, 0xFF, 0xFF, 0xFF, 0xFF, 0xFF, 0xFF,
        0xFF, 0xFF, 0xFF, 0xFF, 0xFF, 0xFF, 0xFF, 0xFE,
        0xBA, 0xAE, 0xDC, 0xE6, 0xAF, 0x48, 0xA0, 0x3B,
        0xBF, 0xD2, 0x5E, 0x8C, 0xD0, 0x36, 0x41, 0x41
    };
    while (s.size() < 33) {
        s.insert(s.begin(), 0x00);
    }
    int carry = 0;
    for (int p = 32; p >= 1; p--) {
        int n = (int)order[p] - s[p] - carry;
        s[p] = (n + 256) & 0xFF;
        carry = (n < 0);
    }
    assert(carry == 0);
    if (s.size() > 1 && s[0] == 0 && s[1] < 0x80) {
        s.erase(s.begin());
    }

    // Reconstruct the signature.
    vchSig.clear();
    vchSig.push_back(0x30);
    vchSig.push_back(4 + r.size() + s.size());
    vchSig.push_back(0x02);
    vchSig.push_back(r.size());
    vchSig.insert(vchSig.end(), r.begin(), r.end());
    vchSig.push_back(0x02);
    vchSig.push_back(s.size());
    vchSig.insert(vchSig.end(), s.begin(), s.end());
}

namespace
{
const unsigned char vchKey0[32] = {0,0,0,0,0,0,0,0,0,0,0,0,0,0,0,0,0,0,0,0,0,0,0,0,0,0,0,0,0,0,0,1};
const unsigned char vchKey1[32] = {0,0,0,0,0,0,0,0,0,0,0,0,0,0,0,0,0,0,0,0,0,0,0,0,0,0,0,0,0,0,1,0};
const unsigned char vchKey2[32] = {0,0,0,0,0,0,0,0,0,0,0,0,0,0,0,0,0,0,0,0,0,0,0,0,0,0,0,0,0,1,0,0};

struct KeyData
{
    CKey key0, key0C, key1, key1C, key2, key2C;
    CPubKey pubkey0, pubkey0C, pubkey0H;
    CPubKey pubkey1, pubkey1C;
    CPubKey pubkey2, pubkey2C;

    KeyData()
    {

        key0.Set(vchKey0, vchKey0 + 32, false);
        key0C.Set(vchKey0, vchKey0 + 32, true);
        pubkey0 = key0.GetPubKey();
        pubkey0H = key0.GetPubKey();
        pubkey0C = key0C.GetPubKey();
        *const_cast<unsigned char*>(&pubkey0H[0]) = 0x06 | (pubkey0H[64] & 1);

        key1.Set(vchKey1, vchKey1 + 32, false);
        key1C.Set(vchKey1, vchKey1 + 32, true);
        pubkey1 = key1.GetPubKey();
        pubkey1C = key1C.GetPubKey();

        key2.Set(vchKey2, vchKey2 + 32, false);
        key2C.Set(vchKey2, vchKey2 + 32, true);
        pubkey2 = key2.GetPubKey();
        pubkey2C = key2C.GetPubKey();
    }
};

enum WitnessMode {
    WITNESS_NONE,
    WITNESS_PKH,
    WITNESS_SH
};

class TestBuilder
{
private:
    //! Actually executed script
    CScript script;
    //! The P2SH redeemscript
    CScript redeemscript;
    //! The Witness embedded script
    CScript witscript;
    CScriptWitness scriptWitness;
    CTransactionRef creditTx;
    CMutableTransaction spendTx;
    bool havePush;
    std::vector<unsigned char> push;
    std::string comment;
    int flags;
    int scriptError;
    CAmount nValue;

    void DoPush()
    {
        if (havePush) {
            spendTx.vin[0].scriptSig << push;
            havePush = false;
        }
    }

    void DoPush(const std::vector<unsigned char>& data)
    {
         DoPush();
         push = data;
         havePush = true;
    }

public:
    TestBuilder(const CScript& script_, const std::string& comment_, int flags_, bool P2SH = false, WitnessMode wm = WITNESS_NONE, int witnessversion = 0, CAmount nValue_ = 0) : script(script_), havePush(false), comment(comment_), flags(flags_), scriptError(SCRIPT_ERR_OK), nValue(nValue_)
    {
        CScript scriptPubKey = script;
        if (wm == WITNESS_PKH) {
            uint160 hash;
            CHash160().Write(&script[1], script.size() - 1).Finalize(hash.begin());
            script = CScript() << OP_DUP << OP_HASH160 << ToByteVector(hash) << OP_EQUALVERIFY << OP_CHECKSIG;
            scriptPubKey = CScript() << witnessversion << ToByteVector(hash);
        } else if (wm == WITNESS_SH) {
            witscript = scriptPubKey;
            uint256 hash;
            CSHA256().Write(&witscript[0], witscript.size()).Finalize(hash.begin());
            scriptPubKey = CScript() << witnessversion << ToByteVector(hash);
        }
        if (P2SH) {
            redeemscript = scriptPubKey;
            scriptPubKey = CScript() << OP_HASH160 << ToByteVector(CScriptID(redeemscript)) << OP_EQUAL;
        }
        creditTx = MakeTransactionRef(BuildCreditingTransaction(scriptPubKey, nValue));
        spendTx = BuildSpendingTransaction(CScript(), CScriptWitness(), *creditTx);
    }

    TestBuilder& ScriptError(ScriptError_t err)
    {
        scriptError = err;
        return *this;
    }

    TestBuilder& Add(const CScript& _script)
    {
        DoPush();
        spendTx.vin[0].scriptSig += _script;
        return *this;
    }

    TestBuilder& Num(int num)
    {
        DoPush();
        spendTx.vin[0].scriptSig << num;
        return *this;
    }

    TestBuilder& Push(const std::string& hex)
    {
        DoPush(ParseHex(hex));
        return *this;
    }

    TestBuilder& Push(const CScript& _script) {
         DoPush(std::vector<unsigned char>(_script.begin(), _script.end()));
        return *this;
    }

    TestBuilder& PushSig(const CKey& key, int nHashType = SIGHASH_ALL, unsigned int lenR = 32, unsigned int lenS = 32, SigVersion sigversion = SIGVERSION_BASE, CAmount amount = 0)
    {
        uint256 hash = SignatureHash(script, spendTx, 0, nHashType, amount, sigversion);
        std::vector<unsigned char> vchSig, r, s;
        uint32_t iter = 0;
        do {
            key.Sign(hash, vchSig, iter++);
            if ((lenS == 33) != (vchSig[5 + vchSig[3]] == 33)) {
                NegateSignatureS(vchSig);
            }
            r = std::vector<unsigned char>(vchSig.begin() + 4, vchSig.begin() + 4 + vchSig[3]);
            s = std::vector<unsigned char>(vchSig.begin() + 6 + vchSig[3], vchSig.begin() + 6 + vchSig[3] + vchSig[5 + vchSig[3]]);
        } while (lenR != r.size() || lenS != s.size());
        vchSig.push_back(static_cast<unsigned char>(nHashType));
        DoPush(vchSig);
        return *this;
    }

    TestBuilder& PushWitSig(const CKey& key, CAmount amount = -1, int nHashType = SIGHASH_ALL, unsigned int lenR = 32, unsigned int lenS = 32, SigVersion sigversion = SIGVERSION_WITNESS_V0)
    {
        if (amount == -1)
            amount = nValue;
        return PushSig(key, nHashType, lenR, lenS, sigversion, amount).AsWit();
    }

    TestBuilder& Push(const CPubKey& pubkey)
    {
        DoPush(std::vector<unsigned char>(pubkey.begin(), pubkey.end()));
        return *this;
    }

    TestBuilder& PushRedeem()
    {
        DoPush(std::vector<unsigned char>(redeemscript.begin(), redeemscript.end()));
        return *this;
    }

    TestBuilder& PushWitRedeem()
    {
        DoPush(std::vector<unsigned char>(witscript.begin(), witscript.end()));
        return AsWit();
    }

    TestBuilder& EditPush(unsigned int pos, const std::string& hexin, const std::string& hexout)
    {
        assert(havePush);
        std::vector<unsigned char> datain = ParseHex(hexin);
        std::vector<unsigned char> dataout = ParseHex(hexout);
        assert(pos + datain.size() <= push.size());
        BOOST_CHECK_MESSAGE(std::vector<unsigned char>(push.begin() + pos, push.begin() + pos + datain.size()) == datain, comment);
        push.erase(push.begin() + pos, push.begin() + pos + datain.size());
        push.insert(push.begin() + pos, dataout.begin(), dataout.end());
        return *this;
    }

    TestBuilder& DamagePush(unsigned int pos)
    {
        assert(havePush);
        assert(pos < push.size());
        push[pos] ^= 1;
        return *this;
    }

    TestBuilder& Test()
    {
        TestBuilder copy = *this; // Make a copy so we can rollback the push.
        DoPush();
        DoTest(creditTx->vout[0].scriptPubKey, spendTx.vin[0].scriptSig, scriptWitness, flags, comment, scriptError, nValue);
        *this = copy;
        return *this;
    }

    TestBuilder& AsWit()
    {
        assert(havePush);
        scriptWitness.stack.push_back(push);
        havePush = false;
        return *this;
    }

    UniValue GetJSON()
    {
        DoPush();
        UniValue array(UniValue::VARR);
        if (!scriptWitness.stack.empty()) {
            UniValue wit(UniValue::VARR);
            for (unsigned i = 0; i < scriptWitness.stack.size(); i++) {
                wit.push_back(HexStr(scriptWitness.stack[i]));
            }
            wit.push_back(ValueFromAmount(nValue));
            array.push_back(wit);
        }
        array.push_back(FormatScript(spendTx.vin[0].scriptSig));
        array.push_back(FormatScript(creditTx->vout[0].scriptPubKey));
        array.push_back(FormatScriptFlags(flags));
        array.push_back(FormatScriptError((ScriptError_t)scriptError));
        array.push_back(comment);
        return array;
    }

    std::string GetComment()
    {
        return comment;
    }
};

std::string JSONPrettyPrint(const UniValue& univalue)
{
    std::string ret = univalue.write(4);
    // Workaround for libunivalue pretty printer, which puts a space between commas and newlines
    size_t pos = 0;
    while ((pos = ret.find(" \n", pos)) != std::string::npos) {
        ret.replace(pos, 2, "\n");
        pos++;
    }
    return ret;
}
}

BOOST_AUTO_TEST_CASE(script_build)
{
    const KeyData keys;

    std::vector<TestBuilder> tests;

    tests.push_back(TestBuilder(CScript() << ToByteVector(keys.pubkey0) << OP_CHECKSIG,
                                "P2PK", 0
                               ).PushSig(keys.key0));
    tests.push_back(TestBuilder(CScript() << ToByteVector(keys.pubkey0) << OP_CHECKSIG,
                                "P2PK, bad sig", 0
                               ).PushSig(keys.key0).DamagePush(10).ScriptError(SCRIPT_ERR_EVAL_FALSE));

    tests.push_back(TestBuilder(CScript() << OP_DUP << OP_HASH160 << ToByteVector(keys.pubkey1C.GetID()) << OP_EQUALVERIFY << OP_CHECKSIG,
                                "P2PKH", 0
                               ).PushSig(keys.key1).Push(keys.pubkey1C));
    tests.push_back(TestBuilder(CScript() << OP_DUP << OP_HASH160 << ToByteVector(keys.pubkey2C.GetID()) << OP_EQUALVERIFY << OP_CHECKSIG,
                                "P2PKH, bad pubkey", 0
                               ).PushSig(keys.key2).Push(keys.pubkey2C).DamagePush(5).ScriptError(SCRIPT_ERR_EQUALVERIFY));

    tests.push_back(TestBuilder(CScript() << ToByteVector(keys.pubkey1) << OP_CHECKSIG,
                                "P2PK anyonecanpay", 0
                               ).PushSig(keys.key1, SIGHASH_ALL | SIGHASH_ANYONECANPAY));
    tests.push_back(TestBuilder(CScript() << ToByteVector(keys.pubkey1) << OP_CHECKSIG,
                                "P2PK anyonecanpay marked with normal hashtype", 0
                               ).PushSig(keys.key1, SIGHASH_ALL | SIGHASH_ANYONECANPAY).EditPush(70, "81", "01").ScriptError(SCRIPT_ERR_EVAL_FALSE));

    tests.push_back(TestBuilder(CScript() << ToByteVector(keys.pubkey0C) << OP_CHECKSIG,
                                "P2SH(P2PK)", SCRIPT_VERIFY_P2SH, true
                               ).PushSig(keys.key0).PushRedeem());
    tests.push_back(TestBuilder(CScript() << ToByteVector(keys.pubkey0C) << OP_CHECKSIG,
                                "P2SH(P2PK), bad redeemscript", SCRIPT_VERIFY_P2SH, true
                               ).PushSig(keys.key0).PushRedeem().DamagePush(10).ScriptError(SCRIPT_ERR_EVAL_FALSE));

    tests.push_back(TestBuilder(CScript() << OP_DUP << OP_HASH160 << ToByteVector(keys.pubkey0.GetID()) << OP_EQUALVERIFY << OP_CHECKSIG,
                                "P2SH(P2PKH)", SCRIPT_VERIFY_P2SH, true
                               ).PushSig(keys.key0).Push(keys.pubkey0).PushRedeem());
    tests.push_back(TestBuilder(CScript() << OP_DUP << OP_HASH160 << ToByteVector(keys.pubkey1.GetID()) << OP_EQUALVERIFY << OP_CHECKSIG,
                                "P2SH(P2PKH), bad sig but no VERIFY_P2SH", 0, true
                               ).PushSig(keys.key0).DamagePush(10).PushRedeem());
    tests.push_back(TestBuilder(CScript() << OP_DUP << OP_HASH160 << ToByteVector(keys.pubkey1.GetID()) << OP_EQUALVERIFY << OP_CHECKSIG,
                                "P2SH(P2PKH), bad sig", SCRIPT_VERIFY_P2SH, true
                               ).PushSig(keys.key0).DamagePush(10).PushRedeem().ScriptError(SCRIPT_ERR_EQUALVERIFY));

    tests.push_back(TestBuilder(CScript() << OP_3 << ToByteVector(keys.pubkey0C) << ToByteVector(keys.pubkey1C) << ToByteVector(keys.pubkey2C) << OP_3 << OP_CHECKMULTISIG,
                                "3-of-3", 0
                               ).Num(0).PushSig(keys.key0).PushSig(keys.key1).PushSig(keys.key2));
    tests.push_back(TestBuilder(CScript() << OP_3 << ToByteVector(keys.pubkey0C) << ToByteVector(keys.pubkey1C) << ToByteVector(keys.pubkey2C) << OP_3 << OP_CHECKMULTISIG,
                                "3-of-3, 2 sigs", 0
                               ).Num(0).PushSig(keys.key0).PushSig(keys.key1).Num(0).ScriptError(SCRIPT_ERR_EVAL_FALSE));

    tests.push_back(TestBuilder(CScript() << OP_2 << ToByteVector(keys.pubkey0C) << ToByteVector(keys.pubkey1C) << ToByteVector(keys.pubkey2C) << OP_3 << OP_CHECKMULTISIG,
                                "P2SH(2-of-3)", SCRIPT_VERIFY_P2SH, true
                               ).Num(0).PushSig(keys.key1).PushSig(keys.key2).PushRedeem());
    tests.push_back(TestBuilder(CScript() << OP_2 << ToByteVector(keys.pubkey0C) << ToByteVector(keys.pubkey1C) << ToByteVector(keys.pubkey2C) << OP_3 << OP_CHECKMULTISIG,
                                "P2SH(2-of-3), 1 sig", SCRIPT_VERIFY_P2SH, true
                               ).Num(0).PushSig(keys.key1).Num(0).PushRedeem().ScriptError(SCRIPT_ERR_EVAL_FALSE));

    tests.push_back(TestBuilder(CScript() << ToByteVector(keys.pubkey1C) << OP_CHECKSIG,
                                "P2PK with too much R padding but no DERSIG", 0
                               ).PushSig(keys.key1, SIGHASH_ALL, 31, 32).EditPush(1, "43021F", "44022000"));
    tests.push_back(TestBuilder(CScript() << ToByteVector(keys.pubkey1C) << OP_CHECKSIG,
                                "P2PK with too much R padding", SCRIPT_VERIFY_DERSIG
                               ).PushSig(keys.key1, SIGHASH_ALL, 31, 32).EditPush(1, "43021F", "44022000").ScriptError(SCRIPT_ERR_SIG_DER));
    tests.push_back(TestBuilder(CScript() << ToByteVector(keys.pubkey1C) << OP_CHECKSIG,
                                "P2PK with too much S padding but no DERSIG", 0
                               ).PushSig(keys.key1, SIGHASH_ALL).EditPush(1, "44", "45").EditPush(37, "20", "2100"));
    tests.push_back(TestBuilder(CScript() << ToByteVector(keys.pubkey1C) << OP_CHECKSIG,
                                "P2PK with too much S padding", SCRIPT_VERIFY_DERSIG
                               ).PushSig(keys.key1, SIGHASH_ALL).EditPush(1, "44", "45").EditPush(37, "20", "2100").ScriptError(SCRIPT_ERR_SIG_DER));
    tests.push_back(TestBuilder(CScript() << ToByteVector(keys.pubkey1C) << OP_CHECKSIG,
                                "P2PK with too little R padding but no DERSIG", 0
                               ).PushSig(keys.key1, SIGHASH_ALL, 33, 32).EditPush(1, "45022100", "440220"));
    tests.push_back(TestBuilder(CScript() << ToByteVector(keys.pubkey1C) << OP_CHECKSIG,
                                "P2PK with too little R padding", SCRIPT_VERIFY_DERSIG
                               ).PushSig(keys.key1, SIGHASH_ALL, 33, 32).EditPush(1, "45022100", "440220").ScriptError(SCRIPT_ERR_SIG_DER));
    tests.push_back(TestBuilder(CScript() << ToByteVector(keys.pubkey2C) << OP_CHECKSIG << OP_NOT,
                                "P2PK NOT with bad sig with too much R padding but no DERSIG", 0
                               ).PushSig(keys.key2, SIGHASH_ALL, 31, 32).EditPush(1, "43021F", "44022000").DamagePush(10));
    tests.push_back(TestBuilder(CScript() << ToByteVector(keys.pubkey2C) << OP_CHECKSIG << OP_NOT,
                                "P2PK NOT with bad sig with too much R padding", SCRIPT_VERIFY_DERSIG
                               ).PushSig(keys.key2, SIGHASH_ALL, 31, 32).EditPush(1, "43021F", "44022000").DamagePush(10).ScriptError(SCRIPT_ERR_SIG_DER));
    tests.push_back(TestBuilder(CScript() << ToByteVector(keys.pubkey2C) << OP_CHECKSIG << OP_NOT,
                                "P2PK NOT with too much R padding but no DERSIG", 0
                               ).PushSig(keys.key2, SIGHASH_ALL, 31, 32).EditPush(1, "43021F", "44022000").ScriptError(SCRIPT_ERR_EVAL_FALSE));
    tests.push_back(TestBuilder(CScript() << ToByteVector(keys.pubkey2C) << OP_CHECKSIG << OP_NOT,
                                "P2PK NOT with too much R padding", SCRIPT_VERIFY_DERSIG
                               ).PushSig(keys.key2, SIGHASH_ALL, 31, 32).EditPush(1, "43021F", "44022000").ScriptError(SCRIPT_ERR_SIG_DER));

    tests.push_back(TestBuilder(CScript() << ToByteVector(keys.pubkey1C) << OP_CHECKSIG,
                                "BIP66 example 1, without DERSIG", 0
                               ).PushSig(keys.key1, SIGHASH_ALL, 33, 32).EditPush(1, "45022100", "440220"));
    tests.push_back(TestBuilder(CScript() << ToByteVector(keys.pubkey1C) << OP_CHECKSIG,
                                "BIP66 example 1, with DERSIG", SCRIPT_VERIFY_DERSIG
                               ).PushSig(keys.key1, SIGHASH_ALL, 33, 32).EditPush(1, "45022100", "440220").ScriptError(SCRIPT_ERR_SIG_DER));
    tests.push_back(TestBuilder(CScript() << ToByteVector(keys.pubkey1C) << OP_CHECKSIG << OP_NOT,
                                "BIP66 example 2, without DERSIG", 0
                               ).PushSig(keys.key1, SIGHASH_ALL, 33, 32).EditPush(1, "45022100", "440220").ScriptError(SCRIPT_ERR_EVAL_FALSE));
    tests.push_back(TestBuilder(CScript() << ToByteVector(keys.pubkey1C) << OP_CHECKSIG << OP_NOT,
                                "BIP66 example 2, with DERSIG", SCRIPT_VERIFY_DERSIG
                               ).PushSig(keys.key1, SIGHASH_ALL, 33, 32).EditPush(1, "45022100", "440220").ScriptError(SCRIPT_ERR_SIG_DER));
    tests.push_back(TestBuilder(CScript() << ToByteVector(keys.pubkey1C) << OP_CHECKSIG,
                                "BIP66 example 3, without DERSIG", 0
                               ).Num(0).ScriptError(SCRIPT_ERR_EVAL_FALSE));
    tests.push_back(TestBuilder(CScript() << ToByteVector(keys.pubkey1C) << OP_CHECKSIG,
                                "BIP66 example 3, with DERSIG", SCRIPT_VERIFY_DERSIG
                               ).Num(0).ScriptError(SCRIPT_ERR_EVAL_FALSE));
    tests.push_back(TestBuilder(CScript() << ToByteVector(keys.pubkey1C) << OP_CHECKSIG << OP_NOT,
                                "BIP66 example 4, without DERSIG", 0
                               ).Num(0));
    tests.push_back(TestBuilder(CScript() << ToByteVector(keys.pubkey1C) << OP_CHECKSIG << OP_NOT,
                                "BIP66 example 4, with DERSIG", SCRIPT_VERIFY_DERSIG
                               ).Num(0));
    tests.push_back(TestBuilder(CScript() << ToByteVector(keys.pubkey1C) << OP_CHECKSIG,
                                "BIP66 example 5, without DERSIG", 0
                               ).Num(1).ScriptError(SCRIPT_ERR_EVAL_FALSE));
    tests.push_back(TestBuilder(CScript() << ToByteVector(keys.pubkey1C) << OP_CHECKSIG,
                                "BIP66 example 5, with DERSIG", SCRIPT_VERIFY_DERSIG
                               ).Num(1).ScriptError(SCRIPT_ERR_SIG_DER));
    tests.push_back(TestBuilder(CScript() << ToByteVector(keys.pubkey1C) << OP_CHECKSIG << OP_NOT,
                                "BIP66 example 6, without DERSIG", 0
                               ).Num(1));
    tests.push_back(TestBuilder(CScript() << ToByteVector(keys.pubkey1C) << OP_CHECKSIG << OP_NOT,
                                "BIP66 example 6, with DERSIG", SCRIPT_VERIFY_DERSIG
                               ).Num(1).ScriptError(SCRIPT_ERR_SIG_DER));
    tests.push_back(TestBuilder(CScript() << OP_2 << ToByteVector(keys.pubkey1C) << ToByteVector(keys.pubkey2C) << OP_2 << OP_CHECKMULTISIG,
                                "BIP66 example 7, without DERSIG", 0
                               ).Num(0).PushSig(keys.key1, SIGHASH_ALL, 33, 32).EditPush(1, "45022100", "440220").PushSig(keys.key2));
    tests.push_back(TestBuilder(CScript() << OP_2 << ToByteVector(keys.pubkey1C) << ToByteVector(keys.pubkey2C) << OP_2 << OP_CHECKMULTISIG,
                                "BIP66 example 7, with DERSIG", SCRIPT_VERIFY_DERSIG
                               ).Num(0).PushSig(keys.key1, SIGHASH_ALL, 33, 32).EditPush(1, "45022100", "440220").PushSig(keys.key2).ScriptError(SCRIPT_ERR_SIG_DER));
    tests.push_back(TestBuilder(CScript() << OP_2 << ToByteVector(keys.pubkey1C) << ToByteVector(keys.pubkey2C) << OP_2 << OP_CHECKMULTISIG << OP_NOT,
                                "BIP66 example 8, without DERSIG", 0
                               ).Num(0).PushSig(keys.key1, SIGHASH_ALL, 33, 32).EditPush(1, "45022100", "440220").PushSig(keys.key2).ScriptError(SCRIPT_ERR_EVAL_FALSE));
    tests.push_back(TestBuilder(CScript() << OP_2 << ToByteVector(keys.pubkey1C) << ToByteVector(keys.pubkey2C) << OP_2 << OP_CHECKMULTISIG << OP_NOT,
                                "BIP66 example 8, with DERSIG", SCRIPT_VERIFY_DERSIG
                               ).Num(0).PushSig(keys.key1, SIGHASH_ALL, 33, 32).EditPush(1, "45022100", "440220").PushSig(keys.key2).ScriptError(SCRIPT_ERR_SIG_DER));
    tests.push_back(TestBuilder(CScript() << OP_2 << ToByteVector(keys.pubkey1C) << ToByteVector(keys.pubkey2C) << OP_2 << OP_CHECKMULTISIG,
                                "BIP66 example 9, without DERSIG", 0
                               ).Num(0).Num(0).PushSig(keys.key2, SIGHASH_ALL, 33, 32).EditPush(1, "45022100", "440220").ScriptError(SCRIPT_ERR_EVAL_FALSE));
    tests.push_back(TestBuilder(CScript() << OP_2 << ToByteVector(keys.pubkey1C) << ToByteVector(keys.pubkey2C) << OP_2 << OP_CHECKMULTISIG,
                                "BIP66 example 9, with DERSIG", SCRIPT_VERIFY_DERSIG
                               ).Num(0).Num(0).PushSig(keys.key2, SIGHASH_ALL, 33, 32).EditPush(1, "45022100", "440220").ScriptError(SCRIPT_ERR_SIG_DER));
    tests.push_back(TestBuilder(CScript() << OP_2 << ToByteVector(keys.pubkey1C) << ToByteVector(keys.pubkey2C) << OP_2 << OP_CHECKMULTISIG << OP_NOT,
                                "BIP66 example 10, without DERSIG", 0
                               ).Num(0).Num(0).PushSig(keys.key2, SIGHASH_ALL, 33, 32).EditPush(1, "45022100", "440220"));
    tests.push_back(TestBuilder(CScript() << OP_2 << ToByteVector(keys.pubkey1C) << ToByteVector(keys.pubkey2C) << OP_2 << OP_CHECKMULTISIG << OP_NOT,
                                "BIP66 example 10, with DERSIG", SCRIPT_VERIFY_DERSIG
                               ).Num(0).Num(0).PushSig(keys.key2, SIGHASH_ALL, 33, 32).EditPush(1, "45022100", "440220").ScriptError(SCRIPT_ERR_SIG_DER));
    tests.push_back(TestBuilder(CScript() << OP_2 << ToByteVector(keys.pubkey1C) << ToByteVector(keys.pubkey2C) << OP_2 << OP_CHECKMULTISIG,
                                "BIP66 example 11, without DERSIG", 0
                               ).Num(0).PushSig(keys.key1, SIGHASH_ALL, 33, 32).EditPush(1, "45022100", "440220").Num(0).ScriptError(SCRIPT_ERR_EVAL_FALSE));
    tests.push_back(TestBuilder(CScript() << OP_2 << ToByteVector(keys.pubkey1C) << ToByteVector(keys.pubkey2C) << OP_2 << OP_CHECKMULTISIG,
                                "BIP66 example 11, with DERSIG", SCRIPT_VERIFY_DERSIG
                               ).Num(0).PushSig(keys.key1, SIGHASH_ALL, 33, 32).EditPush(1, "45022100", "440220").Num(0).ScriptError(SCRIPT_ERR_EVAL_FALSE));
    tests.push_back(TestBuilder(CScript() << OP_2 << ToByteVector(keys.pubkey1C) << ToByteVector(keys.pubkey2C) << OP_2 << OP_CHECKMULTISIG << OP_NOT,
                                "BIP66 example 12, without DERSIG", 0
                               ).Num(0).PushSig(keys.key1, SIGHASH_ALL, 33, 32).EditPush(1, "45022100", "440220").Num(0));
    tests.push_back(TestBuilder(CScript() << OP_2 << ToByteVector(keys.pubkey1C) << ToByteVector(keys.pubkey2C) << OP_2 << OP_CHECKMULTISIG << OP_NOT,
                                "BIP66 example 12, with DERSIG", SCRIPT_VERIFY_DERSIG
                               ).Num(0).PushSig(keys.key1, SIGHASH_ALL, 33, 32).EditPush(1, "45022100", "440220").Num(0));
    tests.push_back(TestBuilder(CScript() << ToByteVector(keys.pubkey2C) << OP_CHECKSIG,
                                "P2PK with multi-byte hashtype, without DERSIG", 0
                               ).PushSig(keys.key2, SIGHASH_ALL).EditPush(70, "01", "0101"));
    tests.push_back(TestBuilder(CScript() << ToByteVector(keys.pubkey2C) << OP_CHECKSIG,
                                "P2PK with multi-byte hashtype, with DERSIG", SCRIPT_VERIFY_DERSIG
                               ).PushSig(keys.key2, SIGHASH_ALL).EditPush(70, "01", "0101").ScriptError(SCRIPT_ERR_SIG_DER));

    tests.push_back(TestBuilder(CScript() << ToByteVector(keys.pubkey2C) << OP_CHECKSIG,
                                "P2PK with high S but no LOW_S", 0
                               ).PushSig(keys.key2, SIGHASH_ALL, 32, 33));
    tests.push_back(TestBuilder(CScript() << ToByteVector(keys.pubkey2C) << OP_CHECKSIG,
                                "P2PK with high S", SCRIPT_VERIFY_LOW_S
                               ).PushSig(keys.key2, SIGHASH_ALL, 32, 33).ScriptError(SCRIPT_ERR_SIG_HIGH_S));

    tests.push_back(TestBuilder(CScript() << ToByteVector(keys.pubkey0H) << OP_CHECKSIG,
                                "P2PK with hybrid pubkey but no STRICTENC", 0
                               ).PushSig(keys.key0, SIGHASH_ALL));
    tests.push_back(TestBuilder(CScript() << ToByteVector(keys.pubkey0H) << OP_CHECKSIG,
                                "P2PK with hybrid pubkey", SCRIPT_VERIFY_STRICTENC
                               ).PushSig(keys.key0, SIGHASH_ALL).ScriptError(SCRIPT_ERR_PUBKEYTYPE));
    tests.push_back(TestBuilder(CScript() << ToByteVector(keys.pubkey0H) << OP_CHECKSIG << OP_NOT,
                                "P2PK NOT with hybrid pubkey but no STRICTENC", 0
                               ).PushSig(keys.key0, SIGHASH_ALL).ScriptError(SCRIPT_ERR_EVAL_FALSE));
    tests.push_back(TestBuilder(CScript() << ToByteVector(keys.pubkey0H) << OP_CHECKSIG << OP_NOT,
                                "P2PK NOT with hybrid pubkey", SCRIPT_VERIFY_STRICTENC
                               ).PushSig(keys.key0, SIGHASH_ALL).ScriptError(SCRIPT_ERR_PUBKEYTYPE));
    tests.push_back(TestBuilder(CScript() << ToByteVector(keys.pubkey0H) << OP_CHECKSIG << OP_NOT,
                                "P2PK NOT with invalid hybrid pubkey but no STRICTENC", 0
                               ).PushSig(keys.key0, SIGHASH_ALL).DamagePush(10));
    tests.push_back(TestBuilder(CScript() << ToByteVector(keys.pubkey0H) << OP_CHECKSIG << OP_NOT,
                                "P2PK NOT with invalid hybrid pubkey", SCRIPT_VERIFY_STRICTENC
                               ).PushSig(keys.key0, SIGHASH_ALL).DamagePush(10).ScriptError(SCRIPT_ERR_PUBKEYTYPE));
    tests.push_back(TestBuilder(CScript() << OP_1 << ToByteVector(keys.pubkey0H) << ToByteVector(keys.pubkey1C) << OP_2 << OP_CHECKMULTISIG,
                                "1-of-2 with the second 1 hybrid pubkey and no STRICTENC", 0
                               ).Num(0).PushSig(keys.key1, SIGHASH_ALL));
    tests.push_back(TestBuilder(CScript() << OP_1 << ToByteVector(keys.pubkey0H) << ToByteVector(keys.pubkey1C) << OP_2 << OP_CHECKMULTISIG,
                                "1-of-2 with the second 1 hybrid pubkey", SCRIPT_VERIFY_STRICTENC
                               ).Num(0).PushSig(keys.key1, SIGHASH_ALL));
    tests.push_back(TestBuilder(CScript() << OP_1 << ToByteVector(keys.pubkey1C) << ToByteVector(keys.pubkey0H) << OP_2 << OP_CHECKMULTISIG,
                                "1-of-2 with the first 1 hybrid pubkey", SCRIPT_VERIFY_STRICTENC
                               ).Num(0).PushSig(keys.key1, SIGHASH_ALL).ScriptError(SCRIPT_ERR_PUBKEYTYPE));

    tests.push_back(TestBuilder(CScript() << ToByteVector(keys.pubkey1) << OP_CHECKSIG,
                                "P2PK with undefined hashtype but no STRICTENC", 0
                               ).PushSig(keys.key1, 5));
    tests.push_back(TestBuilder(CScript() << ToByteVector(keys.pubkey1) << OP_CHECKSIG,
                                "P2PK with undefined hashtype", SCRIPT_VERIFY_STRICTENC
                               ).PushSig(keys.key1, 5).ScriptError(SCRIPT_ERR_SIG_HASHTYPE));
    tests.push_back(TestBuilder(CScript() << ToByteVector(keys.pubkey1) << OP_CHECKSIG << OP_NOT,
                                "P2PK NOT with invalid sig and undefined hashtype but no STRICTENC", 0
                               ).PushSig(keys.key1, 5).DamagePush(10));
    tests.push_back(TestBuilder(CScript() << ToByteVector(keys.pubkey1) << OP_CHECKSIG << OP_NOT,
                                "P2PK NOT with invalid sig and undefined hashtype", SCRIPT_VERIFY_STRICTENC
                               ).PushSig(keys.key1, 5).DamagePush(10).ScriptError(SCRIPT_ERR_SIG_HASHTYPE));

    tests.push_back(TestBuilder(CScript() << OP_3 << ToByteVector(keys.pubkey0C) << ToByteVector(keys.pubkey1C) << ToByteVector(keys.pubkey2C) << OP_3 << OP_CHECKMULTISIG,
                                "3-of-3 with nonzero dummy but no NULLDUMMY", 0
                               ).Num(1).PushSig(keys.key0).PushSig(keys.key1).PushSig(keys.key2));
    tests.push_back(TestBuilder(CScript() << OP_3 << ToByteVector(keys.pubkey0C) << ToByteVector(keys.pubkey1C) << ToByteVector(keys.pubkey2C) << OP_3 << OP_CHECKMULTISIG,
                                "3-of-3 with nonzero dummy", SCRIPT_VERIFY_NULLDUMMY
                               ).Num(1).PushSig(keys.key0).PushSig(keys.key1).PushSig(keys.key2).ScriptError(SCRIPT_ERR_SIG_NULLDUMMY));
    tests.push_back(TestBuilder(CScript() << OP_3 << ToByteVector(keys.pubkey0C) << ToByteVector(keys.pubkey1C) << ToByteVector(keys.pubkey2C) << OP_3 << OP_CHECKMULTISIG << OP_NOT,
                                "3-of-3 NOT with invalid sig and nonzero dummy but no NULLDUMMY", 0
                               ).Num(1).PushSig(keys.key0).PushSig(keys.key1).PushSig(keys.key2).DamagePush(10));
    tests.push_back(TestBuilder(CScript() << OP_3 << ToByteVector(keys.pubkey0C) << ToByteVector(keys.pubkey1C) << ToByteVector(keys.pubkey2C) << OP_3 << OP_CHECKMULTISIG << OP_NOT,
                                "3-of-3 NOT with invalid sig with nonzero dummy", SCRIPT_VERIFY_NULLDUMMY
                               ).Num(1).PushSig(keys.key0).PushSig(keys.key1).PushSig(keys.key2).DamagePush(10).ScriptError(SCRIPT_ERR_SIG_NULLDUMMY));

    tests.push_back(TestBuilder(CScript() << OP_2 << ToByteVector(keys.pubkey1C) << ToByteVector(keys.pubkey1C) << OP_2 << OP_CHECKMULTISIG,
                                "2-of-2 with two identical keys and sigs pushed using OP_DUP but no SIGPUSHONLY", 0
                               ).Num(0).PushSig(keys.key1).Add(CScript() << OP_DUP));
    tests.push_back(TestBuilder(CScript() << OP_2 << ToByteVector(keys.pubkey1C) << ToByteVector(keys.pubkey1C) << OP_2 << OP_CHECKMULTISIG,
                                "2-of-2 with two identical keys and sigs pushed using OP_DUP", SCRIPT_VERIFY_SIGPUSHONLY
                               ).Num(0).PushSig(keys.key1).Add(CScript() << OP_DUP).ScriptError(SCRIPT_ERR_SIG_PUSHONLY));
    tests.push_back(TestBuilder(CScript() << ToByteVector(keys.pubkey2C) << OP_CHECKSIG,
                                "P2SH(P2PK) with non-push scriptSig but no P2SH or SIGPUSHONLY", 0, true
                               ).PushSig(keys.key2).Add(CScript() << OP_NOP8).PushRedeem());
    tests.push_back(TestBuilder(CScript() << ToByteVector(keys.pubkey2C) << OP_CHECKSIG,
                                "P2PK with non-push scriptSig but with P2SH validation", 0
                               ).PushSig(keys.key2).Add(CScript() << OP_NOP8));
    tests.push_back(TestBuilder(CScript() << ToByteVector(keys.pubkey2C) << OP_CHECKSIG,
                                "P2SH(P2PK) with non-push scriptSig but no SIGPUSHONLY", SCRIPT_VERIFY_P2SH, true
                               ).PushSig(keys.key2).Add(CScript() << OP_NOP8).PushRedeem().ScriptError(SCRIPT_ERR_SIG_PUSHONLY));
    tests.push_back(TestBuilder(CScript() << ToByteVector(keys.pubkey2C) << OP_CHECKSIG,
                                "P2SH(P2PK) with non-push scriptSig but not P2SH", SCRIPT_VERIFY_SIGPUSHONLY, true
                               ).PushSig(keys.key2).Add(CScript() << OP_NOP8).PushRedeem().ScriptError(SCRIPT_ERR_SIG_PUSHONLY));
    tests.push_back(TestBuilder(CScript() << OP_2 << ToByteVector(keys.pubkey1C) << ToByteVector(keys.pubkey1C) << OP_2 << OP_CHECKMULTISIG,
                                "2-of-2 with two identical keys and sigs pushed", SCRIPT_VERIFY_SIGPUSHONLY
                               ).Num(0).PushSig(keys.key1).PushSig(keys.key1));
    tests.push_back(TestBuilder(CScript() << ToByteVector(keys.pubkey0) << OP_CHECKSIG,
                                "P2PK with unnecessary input but no CLEANSTACK", SCRIPT_VERIFY_P2SH
                               ).Num(11).PushSig(keys.key0));
    tests.push_back(TestBuilder(CScript() << ToByteVector(keys.pubkey0) << OP_CHECKSIG,
                                "P2PK with unnecessary input", SCRIPT_VERIFY_CLEANSTACK | SCRIPT_VERIFY_P2SH
                               ).Num(11).PushSig(keys.key0).ScriptError(SCRIPT_ERR_CLEANSTACK));
    tests.push_back(TestBuilder(CScript() << ToByteVector(keys.pubkey0) << OP_CHECKSIG,
                                "P2SH with unnecessary input but no CLEANSTACK", SCRIPT_VERIFY_P2SH, true
                               ).Num(11).PushSig(keys.key0).PushRedeem());
    tests.push_back(TestBuilder(CScript() << ToByteVector(keys.pubkey0) << OP_CHECKSIG,
                                "P2SH with unnecessary input", SCRIPT_VERIFY_CLEANSTACK | SCRIPT_VERIFY_P2SH, true
                               ).Num(11).PushSig(keys.key0).PushRedeem().ScriptError(SCRIPT_ERR_CLEANSTACK));
    tests.push_back(TestBuilder(CScript() << ToByteVector(keys.pubkey0) << OP_CHECKSIG,
                                "P2SH with CLEANSTACK", SCRIPT_VERIFY_CLEANSTACK | SCRIPT_VERIFY_P2SH, true
                               ).PushSig(keys.key0).PushRedeem());

    tests.push_back(TestBuilder(CScript() << ToByteVector(keys.pubkey0) << OP_CHECKSIG,
                                "Basic P2WSH", SCRIPT_VERIFY_WITNESS | SCRIPT_VERIFY_P2SH, false, WITNESS_SH,
                                0, 1).PushWitSig(keys.key0).PushWitRedeem());
    tests.push_back(TestBuilder(CScript() << ToByteVector(keys.pubkey0),
                                "Basic P2WPKH", SCRIPT_VERIFY_WITNESS | SCRIPT_VERIFY_P2SH, false, WITNESS_PKH,
                                0, 1).PushWitSig(keys.key0).Push(keys.pubkey0).AsWit());
    tests.push_back(TestBuilder(CScript() << ToByteVector(keys.pubkey0) << OP_CHECKSIG,
                                "Basic P2SH(P2WSH)", SCRIPT_VERIFY_WITNESS | SCRIPT_VERIFY_P2SH, true, WITNESS_SH,
                                0, 1).PushWitSig(keys.key0).PushWitRedeem().PushRedeem());
    tests.push_back(TestBuilder(CScript() << ToByteVector(keys.pubkey0),
                                "Basic P2SH(P2WPKH)", SCRIPT_VERIFY_WITNESS | SCRIPT_VERIFY_P2SH, true, WITNESS_PKH,
                                0, 1).PushWitSig(keys.key0).Push(keys.pubkey0).AsWit().PushRedeem());
    tests.push_back(TestBuilder(CScript() << ToByteVector(keys.pubkey1) << OP_CHECKSIG,
                                "Basic P2WSH with the wrong key", SCRIPT_VERIFY_WITNESS | SCRIPT_VERIFY_P2SH, false, WITNESS_SH
                               ).PushWitSig(keys.key0).PushWitRedeem().ScriptError(SCRIPT_ERR_EVAL_FALSE));
    tests.push_back(TestBuilder(CScript() << ToByteVector(keys.pubkey1),
                                "Basic P2WPKH with the wrong key", SCRIPT_VERIFY_WITNESS | SCRIPT_VERIFY_P2SH, false, WITNESS_PKH
                               ).PushWitSig(keys.key0).Push(keys.pubkey1).AsWit().ScriptError(SCRIPT_ERR_EVAL_FALSE));
    tests.push_back(TestBuilder(CScript() << ToByteVector(keys.pubkey1) << OP_CHECKSIG,
                                "Basic P2SH(P2WSH) with the wrong key", SCRIPT_VERIFY_WITNESS | SCRIPT_VERIFY_P2SH, true, WITNESS_SH
                               ).PushWitSig(keys.key0).PushWitRedeem().PushRedeem().ScriptError(SCRIPT_ERR_EVAL_FALSE));
    tests.push_back(TestBuilder(CScript() << ToByteVector(keys.pubkey1),
                                "Basic P2SH(P2WPKH) with the wrong key", SCRIPT_VERIFY_WITNESS | SCRIPT_VERIFY_P2SH, true, WITNESS_PKH
                               ).PushWitSig(keys.key0).Push(keys.pubkey1).AsWit().PushRedeem().ScriptError(SCRIPT_ERR_EVAL_FALSE));
    tests.push_back(TestBuilder(CScript() << ToByteVector(keys.pubkey1) << OP_CHECKSIG,
                                "Basic P2WSH with the wrong key but no WITNESS", SCRIPT_VERIFY_P2SH, false, WITNESS_SH
                               ).PushWitSig(keys.key0).PushWitRedeem());
    tests.push_back(TestBuilder(CScript() << ToByteVector(keys.pubkey1),
                                "Basic P2WPKH with the wrong key but no WITNESS", SCRIPT_VERIFY_P2SH, false, WITNESS_PKH
                               ).PushWitSig(keys.key0).Push(keys.pubkey1).AsWit());
    tests.push_back(TestBuilder(CScript() << ToByteVector(keys.pubkey1) << OP_CHECKSIG,
                                "Basic P2SH(P2WSH) with the wrong key but no WITNESS", SCRIPT_VERIFY_P2SH, true, WITNESS_SH
                               ).PushWitSig(keys.key0).PushWitRedeem().PushRedeem());
    tests.push_back(TestBuilder(CScript() << ToByteVector(keys.pubkey1),
                                "Basic P2SH(P2WPKH) with the wrong key but no WITNESS", SCRIPT_VERIFY_P2SH, true, WITNESS_PKH
                               ).PushWitSig(keys.key0).Push(keys.pubkey1).AsWit().PushRedeem());
    tests.push_back(TestBuilder(CScript() << ToByteVector(keys.pubkey0) << OP_CHECKSIG,
                                "Basic P2WSH with wrong value", SCRIPT_VERIFY_WITNESS | SCRIPT_VERIFY_P2SH, false, WITNESS_SH,
                                0, 0).PushWitSig(keys.key0, 1).PushWitRedeem().ScriptError(SCRIPT_ERR_EVAL_FALSE));
    tests.push_back(TestBuilder(CScript() << ToByteVector(keys.pubkey0),
                                "Basic P2WPKH with wrong value", SCRIPT_VERIFY_WITNESS | SCRIPT_VERIFY_P2SH, false, WITNESS_PKH,
                                0, 0).PushWitSig(keys.key0, 1).Push(keys.pubkey0).AsWit().ScriptError(SCRIPT_ERR_EVAL_FALSE));
    tests.push_back(TestBuilder(CScript() << ToByteVector(keys.pubkey0) << OP_CHECKSIG,
                                "Basic P2SH(P2WSH) with wrong value", SCRIPT_VERIFY_WITNESS | SCRIPT_VERIFY_P2SH, true, WITNESS_SH,
                                0, 0).PushWitSig(keys.key0, 1).PushWitRedeem().PushRedeem().ScriptError(SCRIPT_ERR_EVAL_FALSE));
    tests.push_back(TestBuilder(CScript() << ToByteVector(keys.pubkey0),
                                "Basic P2SH(P2WPKH) with wrong value", SCRIPT_VERIFY_WITNESS | SCRIPT_VERIFY_P2SH, true, WITNESS_PKH,
                                0, 0).PushWitSig(keys.key0, 1).Push(keys.pubkey0).AsWit().PushRedeem().ScriptError(SCRIPT_ERR_EVAL_FALSE));

    tests.push_back(TestBuilder(CScript() << ToByteVector(keys.pubkey0),
                                "P2WPKH with future witness version", SCRIPT_VERIFY_WITNESS | SCRIPT_VERIFY_P2SH |
                                SCRIPT_VERIFY_DISCOURAGE_UPGRADABLE_WITNESS_PROGRAM, false, WITNESS_PKH, 1
                               ).PushWitSig(keys.key0).Push(keys.pubkey0).AsWit().ScriptError(SCRIPT_ERR_DISCOURAGE_UPGRADABLE_WITNESS_PROGRAM));
    {
        CScript witscript = CScript() << ToByteVector(keys.pubkey0);
        uint256 hash;
        CSHA256().Write(&witscript[0], witscript.size()).Finalize(hash.begin());
        std::vector<unsigned char> hashBytes = ToByteVector(hash);
        hashBytes.pop_back();
        tests.push_back(TestBuilder(CScript() << OP_0 << hashBytes,
                                    "P2WPKH with wrong witness program length", SCRIPT_VERIFY_WITNESS | SCRIPT_VERIFY_P2SH, false
                                   ).PushWitSig(keys.key0).Push(keys.pubkey0).AsWit().ScriptError(SCRIPT_ERR_WITNESS_PROGRAM_WRONG_LENGTH));
    }
    tests.push_back(TestBuilder(CScript() << ToByteVector(keys.pubkey0) << OP_CHECKSIG,
                                "P2WSH with empty witness", SCRIPT_VERIFY_WITNESS | SCRIPT_VERIFY_P2SH, false, WITNESS_SH
                               ).ScriptError(SCRIPT_ERR_WITNESS_PROGRAM_WITNESS_EMPTY));
    {
        CScript witscript = CScript() << ToByteVector(keys.pubkey0) << OP_CHECKSIG;
        tests.push_back(TestBuilder(witscript,
                                    "P2WSH with witness program mismatch", SCRIPT_VERIFY_WITNESS | SCRIPT_VERIFY_P2SH, false, WITNESS_SH
                                   ).PushWitSig(keys.key0).Push(witscript).DamagePush(0).AsWit().ScriptError(SCRIPT_ERR_WITNESS_PROGRAM_MISMATCH));
    }
    tests.push_back(TestBuilder(CScript() << ToByteVector(keys.pubkey0),
                                "P2WPKH with witness program mismatch", SCRIPT_VERIFY_WITNESS | SCRIPT_VERIFY_P2SH, false, WITNESS_PKH
                               ).PushWitSig(keys.key0).Push(keys.pubkey0).AsWit().Push("0").AsWit().ScriptError(SCRIPT_ERR_WITNESS_PROGRAM_MISMATCH));
    tests.push_back(TestBuilder(CScript() << ToByteVector(keys.pubkey0),
                                "P2WPKH with non-empty scriptSig", SCRIPT_VERIFY_WITNESS | SCRIPT_VERIFY_P2SH, false, WITNESS_PKH
                               ).PushWitSig(keys.key0).Push(keys.pubkey0).AsWit().Num(11).ScriptError(SCRIPT_ERR_WITNESS_MALLEATED));
    tests.push_back(TestBuilder(CScript() << ToByteVector(keys.pubkey1),
                                "P2SH(P2WPKH) with superfluous push in scriptSig", SCRIPT_VERIFY_WITNESS | SCRIPT_VERIFY_P2SH, true, WITNESS_PKH
                               ).PushWitSig(keys.key0).Push(keys.pubkey1).AsWit().Num(11).PushRedeem().ScriptError(SCRIPT_ERR_WITNESS_MALLEATED_P2SH));
    tests.push_back(TestBuilder(CScript() << ToByteVector(keys.pubkey0) << OP_CHECKSIG,
                                "P2PK with witness", SCRIPT_VERIFY_WITNESS | SCRIPT_VERIFY_P2SH
                               ).PushSig(keys.key0).Push("0").AsWit().ScriptError(SCRIPT_ERR_WITNESS_UNEXPECTED));

    // Compressed keys should pass SCRIPT_VERIFY_WITNESS_PUBKEYTYPE
    tests.push_back(TestBuilder(CScript() << ToByteVector(keys.pubkey0C) << OP_CHECKSIG,
                                "Basic P2WSH with compressed key", SCRIPT_VERIFY_WITNESS | SCRIPT_VERIFY_P2SH | SCRIPT_VERIFY_WITNESS_PUBKEYTYPE, false, WITNESS_SH,
                                0, 1).PushWitSig(keys.key0C).PushWitRedeem());
    tests.push_back(TestBuilder(CScript() << ToByteVector(keys.pubkey0C),
                                "Basic P2WPKH with compressed key", SCRIPT_VERIFY_WITNESS | SCRIPT_VERIFY_P2SH | SCRIPT_VERIFY_WITNESS_PUBKEYTYPE, false, WITNESS_PKH,
                                0, 1).PushWitSig(keys.key0C).Push(keys.pubkey0C).AsWit());
    tests.push_back(TestBuilder(CScript() << ToByteVector(keys.pubkey0C) << OP_CHECKSIG,
                                "Basic P2SH(P2WSH) with compressed key", SCRIPT_VERIFY_WITNESS | SCRIPT_VERIFY_P2SH | SCRIPT_VERIFY_WITNESS_PUBKEYTYPE, true, WITNESS_SH,
                                0, 1).PushWitSig(keys.key0C).PushWitRedeem().PushRedeem());
    tests.push_back(TestBuilder(CScript() << ToByteVector(keys.pubkey0C),
                                "Basic P2SH(P2WPKH) with compressed key", SCRIPT_VERIFY_WITNESS | SCRIPT_VERIFY_P2SH | SCRIPT_VERIFY_WITNESS_PUBKEYTYPE, true, WITNESS_PKH,
                                0, 1).PushWitSig(keys.key0C).Push(keys.pubkey0C).AsWit().PushRedeem());

    // Testing uncompressed key in witness with SCRIPT_VERIFY_WITNESS_PUBKEYTYPE
    tests.push_back(TestBuilder(CScript() << ToByteVector(keys.pubkey0) << OP_CHECKSIG,
                                "Basic P2WSH", SCRIPT_VERIFY_WITNESS | SCRIPT_VERIFY_P2SH | SCRIPT_VERIFY_WITNESS_PUBKEYTYPE, false, WITNESS_SH,
                                0, 1).PushWitSig(keys.key0).PushWitRedeem().ScriptError(SCRIPT_ERR_WITNESS_PUBKEYTYPE));
    tests.push_back(TestBuilder(CScript() << ToByteVector(keys.pubkey0),
                                "Basic P2WPKH", SCRIPT_VERIFY_WITNESS | SCRIPT_VERIFY_P2SH | SCRIPT_VERIFY_WITNESS_PUBKEYTYPE, false, WITNESS_PKH,
                                0, 1).PushWitSig(keys.key0).Push(keys.pubkey0).AsWit().ScriptError(SCRIPT_ERR_WITNESS_PUBKEYTYPE));
    tests.push_back(TestBuilder(CScript() << ToByteVector(keys.pubkey0) << OP_CHECKSIG,
                                "Basic P2SH(P2WSH)", SCRIPT_VERIFY_WITNESS | SCRIPT_VERIFY_P2SH | SCRIPT_VERIFY_WITNESS_PUBKEYTYPE, true, WITNESS_SH,
                                0, 1).PushWitSig(keys.key0).PushWitRedeem().PushRedeem().ScriptError(SCRIPT_ERR_WITNESS_PUBKEYTYPE));
    tests.push_back(TestBuilder(CScript() << ToByteVector(keys.pubkey0),
                                "Basic P2SH(P2WPKH)", SCRIPT_VERIFY_WITNESS | SCRIPT_VERIFY_P2SH | SCRIPT_VERIFY_WITNESS_PUBKEYTYPE, true, WITNESS_PKH,
                                0, 1).PushWitSig(keys.key0).Push(keys.pubkey0).AsWit().PushRedeem().ScriptError(SCRIPT_ERR_WITNESS_PUBKEYTYPE));

    // P2WSH 1-of-2 multisig with compressed keys
    tests.push_back(TestBuilder(CScript() << OP_1 << ToByteVector(keys.pubkey1C) << ToByteVector(keys.pubkey0C) << OP_2 << OP_CHECKMULTISIG,
                                "P2WSH CHECKMULTISIG with compressed keys", SCRIPT_VERIFY_WITNESS | SCRIPT_VERIFY_P2SH | SCRIPT_VERIFY_WITNESS_PUBKEYTYPE, false, WITNESS_SH,
                                0, 1).Push(CScript()).AsWit().PushWitSig(keys.key0C).PushWitRedeem());
    tests.push_back(TestBuilder(CScript() << OP_1 << ToByteVector(keys.pubkey1C) << ToByteVector(keys.pubkey0C) << OP_2 << OP_CHECKMULTISIG,
                                "P2SH(P2WSH) CHECKMULTISIG with compressed keys", SCRIPT_VERIFY_WITNESS | SCRIPT_VERIFY_P2SH | SCRIPT_VERIFY_WITNESS_PUBKEYTYPE, true, WITNESS_SH,
                                0, 1).Push(CScript()).AsWit().PushWitSig(keys.key0C).PushWitRedeem().PushRedeem());
    tests.push_back(TestBuilder(CScript() << OP_1 << ToByteVector(keys.pubkey1C) << ToByteVector(keys.pubkey0C) << OP_2 << OP_CHECKMULTISIG,
                                "P2WSH CHECKMULTISIG with compressed keys", SCRIPT_VERIFY_WITNESS | SCRIPT_VERIFY_P2SH | SCRIPT_VERIFY_WITNESS_PUBKEYTYPE, false, WITNESS_SH,
                                0, 1).Push(CScript()).AsWit().PushWitSig(keys.key1C).PushWitRedeem());
    tests.push_back(TestBuilder(CScript() << OP_1 << ToByteVector(keys.pubkey1C) << ToByteVector(keys.pubkey0C) << OP_2 << OP_CHECKMULTISIG,
                                "P2SH(P2WSH) CHECKMULTISIG with compressed keys", SCRIPT_VERIFY_WITNESS | SCRIPT_VERIFY_P2SH | SCRIPT_VERIFY_WITNESS_PUBKEYTYPE, true, WITNESS_SH,
                                0, 1).Push(CScript()).AsWit().PushWitSig(keys.key1C).PushWitRedeem().PushRedeem());

    // P2WSH 1-of-2 multisig with first key uncompressed
    tests.push_back(TestBuilder(CScript() << OP_1 << ToByteVector(keys.pubkey1C) << ToByteVector(keys.pubkey0) << OP_2 << OP_CHECKMULTISIG,
                                "P2WSH CHECKMULTISIG with first key uncompressed and signing with the first key", SCRIPT_VERIFY_WITNESS | SCRIPT_VERIFY_P2SH, false, WITNESS_SH,
                                0, 1).Push(CScript()).AsWit().PushWitSig(keys.key0).PushWitRedeem());
    tests.push_back(TestBuilder(CScript() << OP_1 << ToByteVector(keys.pubkey1C) << ToByteVector(keys.pubkey0) << OP_2 << OP_CHECKMULTISIG,
                                "P2SH(P2WSH) CHECKMULTISIG first key uncompressed and signing with the first key", SCRIPT_VERIFY_WITNESS | SCRIPT_VERIFY_P2SH, true, WITNESS_SH,
                                0, 1).Push(CScript()).AsWit().PushWitSig(keys.key0).PushWitRedeem().PushRedeem());
    tests.push_back(TestBuilder(CScript() << OP_1 << ToByteVector(keys.pubkey1C) << ToByteVector(keys.pubkey0) << OP_2 << OP_CHECKMULTISIG,
                                "P2WSH CHECKMULTISIG with first key uncompressed and signing with the first key", SCRIPT_VERIFY_WITNESS | SCRIPT_VERIFY_P2SH | SCRIPT_VERIFY_WITNESS_PUBKEYTYPE, false, WITNESS_SH,
                                0, 1).Push(CScript()).AsWit().PushWitSig(keys.key0).PushWitRedeem().ScriptError(SCRIPT_ERR_WITNESS_PUBKEYTYPE));
    tests.push_back(TestBuilder(CScript() << OP_1 << ToByteVector(keys.pubkey1C) << ToByteVector(keys.pubkey0) << OP_2 << OP_CHECKMULTISIG,
                                "P2SH(P2WSH) CHECKMULTISIG with first key uncompressed and signing with the first key", SCRIPT_VERIFY_WITNESS | SCRIPT_VERIFY_P2SH | SCRIPT_VERIFY_WITNESS_PUBKEYTYPE, true, WITNESS_SH,
                                0, 1).Push(CScript()).AsWit().PushWitSig(keys.key0).PushWitRedeem().PushRedeem().ScriptError(SCRIPT_ERR_WITNESS_PUBKEYTYPE));
    tests.push_back(TestBuilder(CScript() << OP_1 << ToByteVector(keys.pubkey1C) << ToByteVector(keys.pubkey0) << OP_2 << OP_CHECKMULTISIG,
                                "P2WSH CHECKMULTISIG with first key uncompressed and signing with the second key", SCRIPT_VERIFY_WITNESS | SCRIPT_VERIFY_P2SH, false, WITNESS_SH,
                                0, 1).Push(CScript()).AsWit().PushWitSig(keys.key1C).PushWitRedeem());
    tests.push_back(TestBuilder(CScript() << OP_1 << ToByteVector(keys.pubkey1C) << ToByteVector(keys.pubkey0) << OP_2 << OP_CHECKMULTISIG,
                                "P2SH(P2WSH) CHECKMULTISIG with first key uncompressed and signing with the second key", SCRIPT_VERIFY_WITNESS | SCRIPT_VERIFY_P2SH, true, WITNESS_SH,
                                0, 1).Push(CScript()).AsWit().PushWitSig(keys.key1C).PushWitRedeem().PushRedeem());
    tests.push_back(TestBuilder(CScript() << OP_1 << ToByteVector(keys.pubkey1C) << ToByteVector(keys.pubkey0) << OP_2 << OP_CHECKMULTISIG,
                                "P2WSH CHECKMULTISIG with first key uncompressed and signing with the second key", SCRIPT_VERIFY_WITNESS | SCRIPT_VERIFY_P2SH | SCRIPT_VERIFY_WITNESS_PUBKEYTYPE, false, WITNESS_SH,
                                0, 1).Push(CScript()).AsWit().PushWitSig(keys.key1C).PushWitRedeem().ScriptError(SCRIPT_ERR_WITNESS_PUBKEYTYPE));
    tests.push_back(TestBuilder(CScript() << OP_1 << ToByteVector(keys.pubkey1C) << ToByteVector(keys.pubkey0) << OP_2 << OP_CHECKMULTISIG,
                                "P2SH(P2WSH) CHECKMULTISIG with first key uncompressed and signing with the second key", SCRIPT_VERIFY_WITNESS | SCRIPT_VERIFY_P2SH | SCRIPT_VERIFY_WITNESS_PUBKEYTYPE, true, WITNESS_SH,
                                0, 1).Push(CScript()).AsWit().PushWitSig(keys.key1C).PushWitRedeem().PushRedeem().ScriptError(SCRIPT_ERR_WITNESS_PUBKEYTYPE));
    // P2WSH 1-of-2 multisig with second key uncompressed
    tests.push_back(TestBuilder(CScript() << OP_1 << ToByteVector(keys.pubkey1) << ToByteVector(keys.pubkey0C) << OP_2 << OP_CHECKMULTISIG,
                                "P2WSH CHECKMULTISIG with second key uncompressed and signing with the first key", SCRIPT_VERIFY_WITNESS | SCRIPT_VERIFY_P2SH, false, WITNESS_SH,
                                0, 1).Push(CScript()).AsWit().PushWitSig(keys.key0C).PushWitRedeem());
    tests.push_back(TestBuilder(CScript() << OP_1 << ToByteVector(keys.pubkey1) << ToByteVector(keys.pubkey0C) << OP_2 << OP_CHECKMULTISIG,
                                "P2SH(P2WSH) CHECKMULTISIG second key uncompressed and signing with the first key", SCRIPT_VERIFY_WITNESS | SCRIPT_VERIFY_P2SH, true, WITNESS_SH,
                                0, 1).Push(CScript()).AsWit().PushWitSig(keys.key0C).PushWitRedeem().PushRedeem());
    tests.push_back(TestBuilder(CScript() << OP_1 << ToByteVector(keys.pubkey1) << ToByteVector(keys.pubkey0C) << OP_2 << OP_CHECKMULTISIG,
                                "P2WSH CHECKMULTISIG with second key uncompressed and signing with the first key should pass as the uncompressed key is not used", SCRIPT_VERIFY_WITNESS | SCRIPT_VERIFY_P2SH | SCRIPT_VERIFY_WITNESS_PUBKEYTYPE, false, WITNESS_SH,
                                0, 1).Push(CScript()).AsWit().PushWitSig(keys.key0C).PushWitRedeem());
    tests.push_back(TestBuilder(CScript() << OP_1 << ToByteVector(keys.pubkey1) << ToByteVector(keys.pubkey0C) << OP_2 << OP_CHECKMULTISIG,
                                "P2SH(P2WSH) CHECKMULTISIG with second key uncompressed and signing with the first key should pass as the uncompressed key is not used", SCRIPT_VERIFY_WITNESS | SCRIPT_VERIFY_P2SH | SCRIPT_VERIFY_WITNESS_PUBKEYTYPE, true, WITNESS_SH,
                                0, 1).Push(CScript()).AsWit().PushWitSig(keys.key0C).PushWitRedeem().PushRedeem());
    tests.push_back(TestBuilder(CScript() << OP_1 << ToByteVector(keys.pubkey1) << ToByteVector(keys.pubkey0C) << OP_2 << OP_CHECKMULTISIG,
                                "P2WSH CHECKMULTISIG with second key uncompressed and signing with the second key", SCRIPT_VERIFY_WITNESS | SCRIPT_VERIFY_P2SH, false, WITNESS_SH,
                                0, 1).Push(CScript()).AsWit().PushWitSig(keys.key1).PushWitRedeem());
    tests.push_back(TestBuilder(CScript() << OP_1 << ToByteVector(keys.pubkey1) << ToByteVector(keys.pubkey0C) << OP_2 << OP_CHECKMULTISIG,
                                "P2SH(P2WSH) CHECKMULTISIG with second key uncompressed and signing with the second key", SCRIPT_VERIFY_WITNESS | SCRIPT_VERIFY_P2SH, true, WITNESS_SH,
                                0, 1).Push(CScript()).AsWit().PushWitSig(keys.key1).PushWitRedeem().PushRedeem());
    tests.push_back(TestBuilder(CScript() << OP_1 << ToByteVector(keys.pubkey1) << ToByteVector(keys.pubkey0C) << OP_2 << OP_CHECKMULTISIG,
                                "P2WSH CHECKMULTISIG with second key uncompressed and signing with the second key", SCRIPT_VERIFY_WITNESS | SCRIPT_VERIFY_P2SH | SCRIPT_VERIFY_WITNESS_PUBKEYTYPE, false, WITNESS_SH,
                                0, 1).Push(CScript()).AsWit().PushWitSig(keys.key1).PushWitRedeem().ScriptError(SCRIPT_ERR_WITNESS_PUBKEYTYPE));
    tests.push_back(TestBuilder(CScript() << OP_1 << ToByteVector(keys.pubkey1) << ToByteVector(keys.pubkey0C) << OP_2 << OP_CHECKMULTISIG,
                                "P2SH(P2WSH) CHECKMULTISIG with second key uncompressed and signing with the second key", SCRIPT_VERIFY_WITNESS | SCRIPT_VERIFY_P2SH | SCRIPT_VERIFY_WITNESS_PUBKEYTYPE, true, WITNESS_SH,
                                0, 1).Push(CScript()).AsWit().PushWitSig(keys.key1).PushWitRedeem().PushRedeem().ScriptError(SCRIPT_ERR_WITNESS_PUBKEYTYPE));

    std::set<std::string> tests_set;

    {
        UniValue json_tests = read_json(std::string(json_tests::script_tests, json_tests::script_tests + sizeof(json_tests::script_tests)));

        for (unsigned int idx = 0; idx < json_tests.size(); idx++) {
            const UniValue& tv = json_tests[idx];
            tests_set.insert(JSONPrettyPrint(tv.get_array()));
        }
    }

    std::string strGen;

    BOOST_FOREACH(TestBuilder& test, tests) {
        test.Test();
        std::string str = JSONPrettyPrint(test.GetJSON());
#ifndef UPDATE_JSON_TESTS
        if (tests_set.count(str) == 0) {
            BOOST_CHECK_MESSAGE(false, "Missing auto script_valid test: " + test.GetComment());
        }
#endif
        strGen += str + ",\n";
    }

#ifdef UPDATE_JSON_TESTS
    FILE* file = fopen("script_tests.json.gen", "w");
    fputs(strGen.c_str(), file);
    fclose(file);
#endif
}

BOOST_AUTO_TEST_CASE(script_json_test)
{
    // Read tests from test/data/script_tests.json
    // Format is an array of arrays
    // Inner arrays are [ ["wit"..., nValue]?, "scriptSig", "scriptPubKey", "flags", "expected_scripterror" ]
    // ... where scriptSig and scriptPubKey are stringified
    // scripts.
    // If a witness is given, then the last value in the array should be the
    // amount (nValue) to use in the crediting tx
    UniValue tests = read_json(std::string(json_tests::script_tests, json_tests::script_tests + sizeof(json_tests::script_tests)));

    for (unsigned int idx = 0; idx < tests.size(); idx++) {
        UniValue test = tests[idx];
        std::string strTest = test.write();
        CScriptWitness witness;
        CAmount nValue = 0;
        unsigned int pos = 0;
        if (test.size() > 0 && test[pos].isArray()) {
            unsigned int i=0;
            for (i = 0; i < test[pos].size()-1; i++) {
                witness.stack.push_back(ParseHex(test[pos][i].get_str()));
            }
            nValue = AmountFromValue(test[pos][i]);
            pos++;
        }
        if (test.size() < 4 + pos) // Allow size > 3; extra stuff ignored (useful for comments)
        {
            if (test.size() != 1) {
                BOOST_ERROR("Bad test: " << strTest);
            }
            continue;
        }
        std::string scriptSigString = test[pos++].get_str();
        CScript scriptSig = ParseScript(scriptSigString);
        std::string scriptPubKeyString = test[pos++].get_str();
        CScript scriptPubKey = ParseScript(scriptPubKeyString);
        unsigned int scriptflags = ParseScriptFlags(test[pos++].get_str());
        int scriptError = ParseScriptError(test[pos++].get_str());

        DoTest(scriptPubKey, scriptSig, witness, scriptflags, strTest, scriptError, nValue);
    }
}

BOOST_AUTO_TEST_CASE(script_PushData)
{
    // Check that PUSHDATA1, PUSHDATA2, and PUSHDATA4 create the same value on
    // the stack as the 1-75 opcodes do.
    static const unsigned char direct[] = { 1, 0x5a };
    static const unsigned char pushdata1[] = { OP_PUSHDATA1, 1, 0x5a };
    static const unsigned char pushdata2[] = { OP_PUSHDATA2, 1, 0, 0x5a };
    static const unsigned char pushdata4[] = { OP_PUSHDATA4, 1, 0, 0, 0, 0x5a };

    ScriptError err;
    std::vector<std::vector<unsigned char> > directStack;
    BOOST_CHECK(EvalScript(directStack, CScript(&direct[0], &direct[sizeof(direct)]), SCRIPT_VERIFY_P2SH, BaseSignatureChecker(), SIGVERSION_BASE, &err));
    BOOST_CHECK_MESSAGE(err == SCRIPT_ERR_OK, ScriptErrorString(err));

    std::vector<std::vector<unsigned char> > pushdata1Stack;
    BOOST_CHECK(EvalScript(pushdata1Stack, CScript(&pushdata1[0], &pushdata1[sizeof(pushdata1)]), SCRIPT_VERIFY_P2SH, BaseSignatureChecker(), SIGVERSION_BASE, &err));
    BOOST_CHECK(pushdata1Stack == directStack);
    BOOST_CHECK_MESSAGE(err == SCRIPT_ERR_OK, ScriptErrorString(err));

    std::vector<std::vector<unsigned char> > pushdata2Stack;
    BOOST_CHECK(EvalScript(pushdata2Stack, CScript(&pushdata2[0], &pushdata2[sizeof(pushdata2)]), SCRIPT_VERIFY_P2SH, BaseSignatureChecker(), SIGVERSION_BASE, &err));
    BOOST_CHECK(pushdata2Stack == directStack);
    BOOST_CHECK_MESSAGE(err == SCRIPT_ERR_OK, ScriptErrorString(err));

    std::vector<std::vector<unsigned char> > pushdata4Stack;
    BOOST_CHECK(EvalScript(pushdata4Stack, CScript(&pushdata4[0], &pushdata4[sizeof(pushdata4)]), SCRIPT_VERIFY_P2SH, BaseSignatureChecker(), SIGVERSION_BASE, &err));
    BOOST_CHECK(pushdata4Stack == directStack);
    BOOST_CHECK_MESSAGE(err == SCRIPT_ERR_OK, ScriptErrorString(err));
}

CScript
sign_multisig(CScript scriptPubKey, std::vector<CKey> keys, CTransaction transaction)
{
    uint256 hash = SignatureHash(scriptPubKey, transaction, 0, SIGHASH_ALL, 0, SIGVERSION_BASE);

    CScript result;
    //
    // NOTE: CHECKMULTISIG has an unfortunate bug; it requires
    // one extra item on the stack, before the signatures.
    // Putting OP_0 on the stack is the workaround;
    // fixing the bug would mean splitting the block chain (old
    // clients would not accept new CHECKMULTISIG transactions,
    // and vice-versa)
    //
    result << OP_0;
    BOOST_FOREACH(const CKey &key, keys)
    {
        std::vector<unsigned char> vchSig;
        BOOST_CHECK(key.Sign(hash, vchSig));
        vchSig.push_back((unsigned char)SIGHASH_ALL);
        result << vchSig;
    }
    return result;
}
CScript
sign_multisig(CScript scriptPubKey, const CKey &key, CTransaction transaction)
{
    std::vector<CKey> keys;
    keys.push_back(key);
    return sign_multisig(scriptPubKey, keys, transaction);
}

BOOST_AUTO_TEST_CASE(script_CHECKMULTISIG12)
{
    ScriptError err;
    CKey key1, key2, key3;
    key1.MakeNewKey(true);
    key2.MakeNewKey(false);
    key3.MakeNewKey(true);

    CScript scriptPubKey12;
    scriptPubKey12 << OP_1 << ToByteVector(key1.GetPubKey()) << ToByteVector(key2.GetPubKey()) << OP_2 << OP_CHECKMULTISIG;

    CMutableTransaction txFrom12 = BuildCreditingTransaction(scriptPubKey12);
    CMutableTransaction txTo12 = BuildSpendingTransaction(CScript(), CScriptWitness(), txFrom12);

    CScript goodsig1 = sign_multisig(scriptPubKey12, key1, txTo12);
    BOOST_CHECK(VerifyScript(goodsig1, scriptPubKey12, NULL, gFlags, MutableTransactionSignatureChecker(&txTo12, 0, txFrom12.vout[0].nValue), &err));
    BOOST_CHECK_MESSAGE(err == SCRIPT_ERR_OK, ScriptErrorString(err));
    txTo12.vout[0].nValue = 2;
    BOOST_CHECK(!VerifyScript(goodsig1, scriptPubKey12, NULL, gFlags, MutableTransactionSignatureChecker(&txTo12, 0, txFrom12.vout[0].nValue), &err));
    BOOST_CHECK_MESSAGE(err == SCRIPT_ERR_EVAL_FALSE, ScriptErrorString(err));

    CScript goodsig2 = sign_multisig(scriptPubKey12, key2, txTo12);
    BOOST_CHECK(VerifyScript(goodsig2, scriptPubKey12, NULL, gFlags, MutableTransactionSignatureChecker(&txTo12, 0, txFrom12.vout[0].nValue), &err));
    BOOST_CHECK_MESSAGE(err == SCRIPT_ERR_OK, ScriptErrorString(err));

    CScript badsig1 = sign_multisig(scriptPubKey12, key3, txTo12);
    BOOST_CHECK(!VerifyScript(badsig1, scriptPubKey12, NULL, gFlags, MutableTransactionSignatureChecker(&txTo12, 0, txFrom12.vout[0].nValue), &err));
    BOOST_CHECK_MESSAGE(err == SCRIPT_ERR_EVAL_FALSE, ScriptErrorString(err));
}

BOOST_AUTO_TEST_CASE(script_CHECKMULTISIG23)
{
    ScriptError err;
    CKey key1, key2, key3, key4;
    key1.MakeNewKey(true);
    key2.MakeNewKey(false);
    key3.MakeNewKey(true);
    key4.MakeNewKey(false);

    CScript scriptPubKey23;
    scriptPubKey23 << OP_2 << ToByteVector(key1.GetPubKey()) << ToByteVector(key2.GetPubKey()) << ToByteVector(key3.GetPubKey()) << OP_3 << OP_CHECKMULTISIG;

    CMutableTransaction txFrom23 = BuildCreditingTransaction(scriptPubKey23);
    CMutableTransaction txTo23 = BuildSpendingTransaction(CScript(), CScriptWitness(), txFrom23);

    std::vector<CKey> keys;
    keys.push_back(key1); keys.push_back(key2);
    CScript goodsig1 = sign_multisig(scriptPubKey23, keys, txTo23);
    BOOST_CHECK(VerifyScript(goodsig1, scriptPubKey23, NULL, gFlags, MutableTransactionSignatureChecker(&txTo23, 0, txFrom23.vout[0].nValue), &err));
    BOOST_CHECK_MESSAGE(err == SCRIPT_ERR_OK, ScriptErrorString(err));

    keys.clear();
    keys.push_back(key1); keys.push_back(key3);
    CScript goodsig2 = sign_multisig(scriptPubKey23, keys, txTo23);
    BOOST_CHECK(VerifyScript(goodsig2, scriptPubKey23, NULL, gFlags, MutableTransactionSignatureChecker(&txTo23, 0, txFrom23.vout[0].nValue), &err));
    BOOST_CHECK_MESSAGE(err == SCRIPT_ERR_OK, ScriptErrorString(err));

    keys.clear();
    keys.push_back(key2); keys.push_back(key3);
    CScript goodsig3 = sign_multisig(scriptPubKey23, keys, txTo23);
    BOOST_CHECK(VerifyScript(goodsig3, scriptPubKey23, NULL, gFlags, MutableTransactionSignatureChecker(&txTo23, 0, txFrom23.vout[0].nValue), &err));
    BOOST_CHECK_MESSAGE(err == SCRIPT_ERR_OK, ScriptErrorString(err));

    keys.clear();
    keys.push_back(key2); keys.push_back(key2); // Can't re-use sig
    CScript badsig1 = sign_multisig(scriptPubKey23, keys, txTo23);
    BOOST_CHECK(!VerifyScript(badsig1, scriptPubKey23, NULL, gFlags, MutableTransactionSignatureChecker(&txTo23, 0, txFrom23.vout[0].nValue), &err));
    BOOST_CHECK_MESSAGE(err == SCRIPT_ERR_EVAL_FALSE, ScriptErrorString(err));

    keys.clear();
    keys.push_back(key2); keys.push_back(key1); // sigs must be in correct order
    CScript badsig2 = sign_multisig(scriptPubKey23, keys, txTo23);
    BOOST_CHECK(!VerifyScript(badsig2, scriptPubKey23, NULL, gFlags, MutableTransactionSignatureChecker(&txTo23, 0, txFrom23.vout[0].nValue), &err));
    BOOST_CHECK_MESSAGE(err == SCRIPT_ERR_EVAL_FALSE, ScriptErrorString(err));

    keys.clear();
    keys.push_back(key3); keys.push_back(key2); // sigs must be in correct order
    CScript badsig3 = sign_multisig(scriptPubKey23, keys, txTo23);
    BOOST_CHECK(!VerifyScript(badsig3, scriptPubKey23, NULL, gFlags, MutableTransactionSignatureChecker(&txTo23, 0, txFrom23.vout[0].nValue), &err));
    BOOST_CHECK_MESSAGE(err == SCRIPT_ERR_EVAL_FALSE, ScriptErrorString(err));

    keys.clear();
    keys.push_back(key4); keys.push_back(key2); // sigs must match pubkeys
    CScript badsig4 = sign_multisig(scriptPubKey23, keys, txTo23);
    BOOST_CHECK(!VerifyScript(badsig4, scriptPubKey23, NULL, gFlags, MutableTransactionSignatureChecker(&txTo23, 0, txFrom23.vout[0].nValue), &err));
    BOOST_CHECK_MESSAGE(err == SCRIPT_ERR_EVAL_FALSE, ScriptErrorString(err));

    keys.clear();
    keys.push_back(key1); keys.push_back(key4); // sigs must match pubkeys
    CScript badsig5 = sign_multisig(scriptPubKey23, keys, txTo23);
    BOOST_CHECK(!VerifyScript(badsig5, scriptPubKey23, NULL, gFlags, MutableTransactionSignatureChecker(&txTo23, 0, txFrom23.vout[0].nValue), &err));
    BOOST_CHECK_MESSAGE(err == SCRIPT_ERR_EVAL_FALSE, ScriptErrorString(err));

    keys.clear(); // Must have signatures
    CScript badsig6 = sign_multisig(scriptPubKey23, keys, txTo23);
    BOOST_CHECK(!VerifyScript(badsig6, scriptPubKey23, NULL, gFlags, MutableTransactionSignatureChecker(&txTo23, 0, txFrom23.vout[0].nValue), &err));
    BOOST_CHECK_MESSAGE(err == SCRIPT_ERR_INVALID_STACK_OPERATION, ScriptErrorString(err));
}

BOOST_AUTO_TEST_CASE(script_combineSigs)
{
    // Test the CombineSignatures function
    CAmount amount = 0;
    CBasicKeyStore keystore;
    std::vector<CKey> keys;
    std::vector<CPubKey> pubkeys;
    for (int i = 0; i < 3; i++)
    {
        CKey key;
        key.MakeNewKey(i%2 == 1);
        keys.push_back(key);
        pubkeys.push_back(key.GetPubKey());
        keystore.AddKey(key);
    }

    CMutableTransaction txFrom = BuildCreditingTransaction(GetScriptForDestination(keys[0].GetPubKey().GetID()));
    CMutableTransaction txTo = BuildSpendingTransaction(CScript(), CScriptWitness(), txFrom);
    CScript& scriptPubKey = txFrom.vout[0].scriptPubKey;
    CScript& scriptSig = txTo.vin[0].scriptSig;

    SignatureData empty;
    SignatureData combined = CombineSignatures(scriptPubKey, MutableTransactionSignatureChecker(&txTo, 0, amount), empty, empty);
    BOOST_CHECK(combined.scriptSig.empty());

    // Single signature case:
    SignSignature(keystore, txFrom, txTo, 0, SIGHASH_ALL); // changes scriptSig
    combined = CombineSignatures(scriptPubKey, MutableTransactionSignatureChecker(&txTo, 0, amount), SignatureData(scriptSig), empty);
    BOOST_CHECK(combined.scriptSig == scriptSig);
    combined = CombineSignatures(scriptPubKey, MutableTransactionSignatureChecker(&txTo, 0, amount), empty, SignatureData(scriptSig));
    BOOST_CHECK(combined.scriptSig == scriptSig);
    CScript scriptSigCopy = scriptSig;
    // Signing again will give a different, valid signature:
    SignSignature(keystore, txFrom, txTo, 0, SIGHASH_ALL);
    combined = CombineSignatures(scriptPubKey, MutableTransactionSignatureChecker(&txTo, 0, amount), SignatureData(scriptSigCopy), SignatureData(scriptSig));
    BOOST_CHECK(combined.scriptSig == scriptSigCopy || combined.scriptSig == scriptSig);

    // P2SH, single-signature case:
    CScript pkSingle; pkSingle << ToByteVector(keys[0].GetPubKey()) << OP_CHECKSIG;
    keystore.AddCScript(pkSingle);
    scriptPubKey = GetScriptForDestination(CScriptID(pkSingle));
    SignSignature(keystore, txFrom, txTo, 0, SIGHASH_ALL);
    combined = CombineSignatures(scriptPubKey, MutableTransactionSignatureChecker(&txTo, 0, amount), SignatureData(scriptSig), empty);
    BOOST_CHECK(combined.scriptSig == scriptSig);
    combined = CombineSignatures(scriptPubKey, MutableTransactionSignatureChecker(&txTo, 0, amount), empty, SignatureData(scriptSig));
    BOOST_CHECK(combined.scriptSig == scriptSig);
    scriptSigCopy = scriptSig;
    SignSignature(keystore, txFrom, txTo, 0, SIGHASH_ALL);
    combined = CombineSignatures(scriptPubKey, MutableTransactionSignatureChecker(&txTo, 0, amount), SignatureData(scriptSigCopy), SignatureData(scriptSig));
    BOOST_CHECK(combined.scriptSig == scriptSigCopy || combined.scriptSig == scriptSig);
    // dummy scriptSigCopy with placeholder, should always choose non-placeholder:
    scriptSigCopy = CScript() << OP_0 << std::vector<unsigned char>(pkSingle.begin(), pkSingle.end());
    combined = CombineSignatures(scriptPubKey, MutableTransactionSignatureChecker(&txTo, 0, amount), SignatureData(scriptSigCopy), SignatureData(scriptSig));
    BOOST_CHECK(combined.scriptSig == scriptSig);
    combined = CombineSignatures(scriptPubKey, MutableTransactionSignatureChecker(&txTo, 0, amount), SignatureData(scriptSig), SignatureData(scriptSigCopy));
    BOOST_CHECK(combined.scriptSig == scriptSig);

    // Hardest case:  Multisig 2-of-3
    scriptPubKey = GetScriptForMultisig(2, pubkeys);
    keystore.AddCScript(scriptPubKey);
    SignSignature(keystore, txFrom, txTo, 0, SIGHASH_ALL);
    combined = CombineSignatures(scriptPubKey, MutableTransactionSignatureChecker(&txTo, 0, amount), SignatureData(scriptSig), empty);
    BOOST_CHECK(combined.scriptSig == scriptSig);
    combined = CombineSignatures(scriptPubKey, MutableTransactionSignatureChecker(&txTo, 0, amount), empty, SignatureData(scriptSig));
    BOOST_CHECK(combined.scriptSig == scriptSig);

    // A couple of partially-signed versions:
    std::vector<unsigned char> sig1;
    uint256 hash1 = SignatureHash(scriptPubKey, txTo, 0, SIGHASH_ALL, 0, SIGVERSION_BASE);
    BOOST_CHECK(keys[0].Sign(hash1, sig1));
    sig1.push_back(SIGHASH_ALL);
    std::vector<unsigned char> sig2;
    uint256 hash2 = SignatureHash(scriptPubKey, txTo, 0, SIGHASH_NONE, 0, SIGVERSION_BASE);
    BOOST_CHECK(keys[1].Sign(hash2, sig2));
    sig2.push_back(SIGHASH_NONE);
    std::vector<unsigned char> sig3;
    uint256 hash3 = SignatureHash(scriptPubKey, txTo, 0, SIGHASH_SINGLE, 0, SIGVERSION_BASE);
    BOOST_CHECK(keys[2].Sign(hash3, sig3));
    sig3.push_back(SIGHASH_SINGLE);

    // Not fussy about order (or even existence) of placeholders or signatures:
    CScript partial1a = CScript() << OP_0 << sig1 << OP_0;
    CScript partial1b = CScript() << OP_0 << OP_0 << sig1;
    CScript partial2a = CScript() << OP_0 << sig2;
    CScript partial2b = CScript() << sig2 << OP_0;
    CScript partial3a = CScript() << sig3;
    CScript partial3b = CScript() << OP_0 << OP_0 << sig3;
    CScript partial3c = CScript() << OP_0 << sig3 << OP_0;
    CScript complete12 = CScript() << OP_0 << sig1 << sig2;
    CScript complete13 = CScript() << OP_0 << sig1 << sig3;
    CScript complete23 = CScript() << OP_0 << sig2 << sig3;

    combined = CombineSignatures(scriptPubKey, MutableTransactionSignatureChecker(&txTo, 0, amount), SignatureData(partial1a), SignatureData(partial1b));
    BOOST_CHECK(combined.scriptSig == partial1a);
    combined = CombineSignatures(scriptPubKey, MutableTransactionSignatureChecker(&txTo, 0, amount), SignatureData(partial1a), SignatureData(partial2a));
    BOOST_CHECK(combined.scriptSig == complete12);
    combined = CombineSignatures(scriptPubKey, MutableTransactionSignatureChecker(&txTo, 0, amount), SignatureData(partial2a), SignatureData(partial1a));
    BOOST_CHECK(combined.scriptSig == complete12);
    combined = CombineSignatures(scriptPubKey, MutableTransactionSignatureChecker(&txTo, 0, amount), SignatureData(partial1b), SignatureData(partial2b));
    BOOST_CHECK(combined.scriptSig == complete12);
    combined = CombineSignatures(scriptPubKey, MutableTransactionSignatureChecker(&txTo, 0, amount), SignatureData(partial3b), SignatureData(partial1b));
    BOOST_CHECK(combined.scriptSig == complete13);
    combined = CombineSignatures(scriptPubKey, MutableTransactionSignatureChecker(&txTo, 0, amount), SignatureData(partial2a), SignatureData(partial3a));
    BOOST_CHECK(combined.scriptSig == complete23);
    combined = CombineSignatures(scriptPubKey, MutableTransactionSignatureChecker(&txTo, 0, amount), SignatureData(partial3b), SignatureData(partial2b));
    BOOST_CHECK(combined.scriptSig == complete23);
    combined = CombineSignatures(scriptPubKey, MutableTransactionSignatureChecker(&txTo, 0, amount), SignatureData(partial3b), SignatureData(partial3a));
    BOOST_CHECK(combined.scriptSig == partial3c);
}

BOOST_AUTO_TEST_CASE(script_standard_push)
{
    ScriptError err;
    for (int i=0; i<67000; i++) {
        CScript script;
        script << i;
        BOOST_CHECK_MESSAGE(script.IsPushOnly(), "Number " << i << " is not pure push.");
        BOOST_CHECK_MESSAGE(VerifyScript(script, CScript() << OP_1, NULL, SCRIPT_VERIFY_MINIMALDATA, BaseSignatureChecker(), &err), "Number " << i << " push is not minimal data.");
        BOOST_CHECK_MESSAGE(err == SCRIPT_ERR_OK, ScriptErrorString(err));
    }

    for (unsigned int i=0; i<=MAX_SCRIPT_ELEMENT_SIZE; i++) {
        std::vector<unsigned char> data(i, '\111');
        CScript script;
        script << data;
        BOOST_CHECK_MESSAGE(script.IsPushOnly(), "Length " << i << " is not pure push.");
        BOOST_CHECK_MESSAGE(VerifyScript(script, CScript() << OP_1, NULL, SCRIPT_VERIFY_MINIMALDATA, BaseSignatureChecker(), &err), "Length " << i << " push is not minimal data.");
        BOOST_CHECK_MESSAGE(err == SCRIPT_ERR_OK, ScriptErrorString(err));
    }
}

BOOST_AUTO_TEST_CASE(script_IsPushOnly_on_invalid_scripts)
{
    // IsPushOnly returns false when given a script containing only pushes that
    // are invalid due to truncation. IsPushOnly() is consensus critical
    // because P2SH evaluation uses it, although this specific behavior should
    // not be consensus critical as the P2SH evaluation would fail first due to
    // the invalid push. Still, it doesn't hurt to test it explicitly.
    static const unsigned char direct[] = { 1 };
    BOOST_CHECK(!CScript(direct, direct+sizeof(direct)).IsPushOnly());
}

BOOST_AUTO_TEST_CASE(script_GetScriptAsm)
{
    BOOST_CHECK_EQUAL("OP_CHECKLOCKTIMEVERIFY", ScriptToAsmStr(CScript() << OP_NOP2, true));
    BOOST_CHECK_EQUAL("OP_CHECKLOCKTIMEVERIFY", ScriptToAsmStr(CScript() << OP_CHECKLOCKTIMEVERIFY, true));
    BOOST_CHECK_EQUAL("OP_CHECKLOCKTIMEVERIFY", ScriptToAsmStr(CScript() << OP_NOP2));
    BOOST_CHECK_EQUAL("OP_CHECKLOCKTIMEVERIFY", ScriptToAsmStr(CScript() << OP_CHECKLOCKTIMEVERIFY));

    std::string derSig("304502207fa7a6d1e0ee81132a269ad84e68d695483745cde8b541e3bf630749894e342a022100c1f7ab20e13e22fb95281a870f3dcf38d782e53023ee313d741ad0cfbc0c5090");
    std::string pubKey("03b0da749730dc9b4b1f4a14d6902877a92541f5368778853d9c4a0cb7802dcfb2");
    std::vector<unsigned char> vchPubKey = ToByteVector(ParseHex(pubKey));

    BOOST_CHECK_EQUAL(derSig + "00 " + pubKey, ScriptToAsmStr(CScript() << ToByteVector(ParseHex(derSig + "00")) << vchPubKey, true));
    BOOST_CHECK_EQUAL(derSig + "80 " + pubKey, ScriptToAsmStr(CScript() << ToByteVector(ParseHex(derSig + "80")) << vchPubKey, true));
    BOOST_CHECK_EQUAL(derSig + "[ALL] " + pubKey, ScriptToAsmStr(CScript() << ToByteVector(ParseHex(derSig + "01")) << vchPubKey, true));
    BOOST_CHECK_EQUAL(derSig + "[NONE] " + pubKey, ScriptToAsmStr(CScript() << ToByteVector(ParseHex(derSig + "02")) << vchPubKey, true));
    BOOST_CHECK_EQUAL(derSig + "[SINGLE] " + pubKey, ScriptToAsmStr(CScript() << ToByteVector(ParseHex(derSig + "03")) << vchPubKey, true));
    BOOST_CHECK_EQUAL(derSig + "[ALL|ANYONECANPAY] " + pubKey, ScriptToAsmStr(CScript() << ToByteVector(ParseHex(derSig + "81")) << vchPubKey, true));
    BOOST_CHECK_EQUAL(derSig + "[NONE|ANYONECANPAY] " + pubKey, ScriptToAsmStr(CScript() << ToByteVector(ParseHex(derSig + "82")) << vchPubKey, true));
    BOOST_CHECK_EQUAL(derSig + "[SINGLE|ANYONECANPAY] " + pubKey, ScriptToAsmStr(CScript() << ToByteVector(ParseHex(derSig + "83")) << vchPubKey, true));

    BOOST_CHECK_EQUAL(derSig + "00 " + pubKey, ScriptToAsmStr(CScript() << ToByteVector(ParseHex(derSig + "00")) << vchPubKey));
    BOOST_CHECK_EQUAL(derSig + "80 " + pubKey, ScriptToAsmStr(CScript() << ToByteVector(ParseHex(derSig + "80")) << vchPubKey));
    BOOST_CHECK_EQUAL(derSig + "01 " + pubKey, ScriptToAsmStr(CScript() << ToByteVector(ParseHex(derSig + "01")) << vchPubKey));
    BOOST_CHECK_EQUAL(derSig + "02 " + pubKey, ScriptToAsmStr(CScript() << ToByteVector(ParseHex(derSig + "02")) << vchPubKey));
    BOOST_CHECK_EQUAL(derSig + "03 " + pubKey, ScriptToAsmStr(CScript() << ToByteVector(ParseHex(derSig + "03")) << vchPubKey));
    BOOST_CHECK_EQUAL(derSig + "81 " + pubKey, ScriptToAsmStr(CScript() << ToByteVector(ParseHex(derSig + "81")) << vchPubKey));
    BOOST_CHECK_EQUAL(derSig + "82 " + pubKey, ScriptToAsmStr(CScript() << ToByteVector(ParseHex(derSig + "82")) << vchPubKey));
    BOOST_CHECK_EQUAL(derSig + "83 " + pubKey, ScriptToAsmStr(CScript() << ToByteVector(ParseHex(derSig + "83")) << vchPubKey));
}

static CScript
ScriptFromHex(const char* hex)
{
    std::vector<unsigned char> data = ParseHex(hex);
    return CScript(data.begin(), data.end());
}


BOOST_AUTO_TEST_CASE(script_FindAndDelete)
{
    // Exercise the FindAndDelete functionality
    CScript s;
    CScript d;
    CScript expect;

    s = CScript() << OP_1 << OP_2;
    d = CScript(); // delete nothing should be a no-op
    expect = s;
    BOOST_CHECK_EQUAL(s.FindAndDelete(d), 0);
    BOOST_CHECK(s == expect);

    s = CScript() << OP_1 << OP_2 << OP_3;
    d = CScript() << OP_2;
    expect = CScript() << OP_1 << OP_3;
    BOOST_CHECK_EQUAL(s.FindAndDelete(d), 1);
    BOOST_CHECK(s == expect);

    s = CScript() << OP_3 << OP_1 << OP_3 << OP_3 << OP_4 << OP_3;
    d = CScript() << OP_3;
    expect = CScript() << OP_1 << OP_4;
    BOOST_CHECK_EQUAL(s.FindAndDelete(d), 4);
    BOOST_CHECK(s == expect);

    s = ScriptFromHex("0302ff03"); // PUSH 0x02ff03 onto stack
    d = ScriptFromHex("0302ff03");
    expect = CScript();
    BOOST_CHECK_EQUAL(s.FindAndDelete(d), 1);
    BOOST_CHECK(s == expect);

    s = ScriptFromHex("0302ff030302ff03"); // PUSH 0x2ff03 PUSH 0x2ff03
    d = ScriptFromHex("0302ff03");
    expect = CScript();
    BOOST_CHECK_EQUAL(s.FindAndDelete(d), 2);
    BOOST_CHECK(s == expect);

    s = ScriptFromHex("0302ff030302ff03");
    d = ScriptFromHex("02");
    expect = s; // FindAndDelete matches entire opcodes
    BOOST_CHECK_EQUAL(s.FindAndDelete(d), 0);
    BOOST_CHECK(s == expect);

    s = ScriptFromHex("0302ff030302ff03");
    d = ScriptFromHex("ff");
    expect = s;
    BOOST_CHECK_EQUAL(s.FindAndDelete(d), 0);
    BOOST_CHECK(s == expect);

    // This is an odd edge case: strip of the push-three-bytes
    // prefix, leaving 02ff03 which is push-two-bytes:
    s = ScriptFromHex("0302ff030302ff03");
    d = ScriptFromHex("03");
    expect = CScript() << ParseHex("ff03") << ParseHex("ff03");
    BOOST_CHECK_EQUAL(s.FindAndDelete(d), 2);
    BOOST_CHECK(s == expect);

    // Byte sequence that spans multiple opcodes:
    s = ScriptFromHex("02feed5169"); // PUSH(0xfeed) OP_1 OP_VERIFY
    d = ScriptFromHex("feed51");
    expect = s;
    BOOST_CHECK_EQUAL(s.FindAndDelete(d), 0); // doesn't match 'inside' opcodes
    BOOST_CHECK(s == expect);

    s = ScriptFromHex("02feed5169"); // PUSH(0xfeed) OP_1 OP_VERIFY
    d = ScriptFromHex("02feed51");
    expect = ScriptFromHex("69");
    BOOST_CHECK_EQUAL(s.FindAndDelete(d), 1);
    BOOST_CHECK(s == expect);

    s = ScriptFromHex("516902feed5169");
    d = ScriptFromHex("feed51");
    expect = s;
    BOOST_CHECK_EQUAL(s.FindAndDelete(d), 0);
    BOOST_CHECK(s == expect);

    s = ScriptFromHex("516902feed5169");
    d = ScriptFromHex("02feed51");
    expect = ScriptFromHex("516969");
    BOOST_CHECK_EQUAL(s.FindAndDelete(d), 1);
    BOOST_CHECK(s == expect);

    s = CScript() << OP_0 << OP_0 << OP_1 << OP_1;
    d = CScript() << OP_0 << OP_1;
    expect = CScript() << OP_0 << OP_1; // FindAndDelete is single-pass
    BOOST_CHECK_EQUAL(s.FindAndDelete(d), 1);
    BOOST_CHECK(s == expect);

    s = CScript() << OP_0 << OP_0 << OP_1 << OP_0 << OP_1 << OP_1;
    d = CScript() << OP_0 << OP_1;
    expect = CScript() << OP_0 << OP_1; // FindAndDelete is single-pass
    BOOST_CHECK_EQUAL(s.FindAndDelete(d), 2);
    BOOST_CHECK(s == expect);

    // Another weird edge case:
    // End with invalid push (not enough data)...
    s = ScriptFromHex("0003feed");
    d = ScriptFromHex("03feed"); // ... can remove the invalid push
    expect = ScriptFromHex("00");
    BOOST_CHECK_EQUAL(s.FindAndDelete(d), 1);
    BOOST_CHECK(s == expect);

    s = ScriptFromHex("0003feed");
    d = ScriptFromHex("00");
    expect = ScriptFromHex("03feed");
    BOOST_CHECK_EQUAL(s.FindAndDelete(d), 1);
    BOOST_CHECK(s == expect);
}

BOOST_AUTO_TEST_SUITE_END()
<|MERGE_RESOLUTION|>--- conflicted
+++ resolved
@@ -12,19 +12,11 @@
 #include "script/sign.h"
 #include "util.h"
 #include "utilstrencodings.h"
-<<<<<<< HEAD
 #include "test/test_skydoge.h"
 #include "rpc/server.h"
 
 #if defined(HAVE_CONSENSUS_LIB)
 #include "script/skydogeconsensus.h"
-=======
-#include "test/test_drivechain.h"
-#include "rpc/server.h"
-
-#if defined(HAVE_CONSENSUS_LIB)
-#include "script/drivechainconsensus.h"
->>>>>>> 03fcd9bb
 #endif
 
 #include <fstream>
@@ -180,7 +172,6 @@
 #if defined(HAVE_CONSENSUS_LIB)
     CDataStream stream(SER_NETWORK, PROTOCOL_VERSION);
     stream << tx2;
-<<<<<<< HEAD
     int libconsensus_flags = flags & skydogeconsensus_SCRIPT_FLAGS_VERIFY_ALL;
     if (libconsensus_flags == flags) {
         if (flags & skydogeconsensus_SCRIPT_FLAGS_VERIFY_WITNESS) {
@@ -188,15 +179,6 @@
         } else {
             BOOST_CHECK_MESSAGE(skydogeconsensus_verify_script_with_amount(scriptPubKey.data(), scriptPubKey.size(), 0, (const unsigned char*)&stream[0], stream.size(), 0, libconsensus_flags, NULL) == expect, message);
             BOOST_CHECK_MESSAGE(skydogeconsensus_verify_script(scriptPubKey.data(), scriptPubKey.size(), (const unsigned char*)&stream[0], stream.size(), 0, libconsensus_flags, NULL) == expect,message);
-=======
-    int libconsensus_flags = flags & drivechainconsensus_SCRIPT_FLAGS_VERIFY_ALL;
-    if (libconsensus_flags == flags) {
-        if (flags & drivechainconsensus_SCRIPT_FLAGS_VERIFY_WITNESS) {
-            BOOST_CHECK_MESSAGE(drivechainconsensus_verify_script_with_amount(scriptPubKey.data(), scriptPubKey.size(), txCredit.vout[0].nValue, (const unsigned char*)&stream[0], stream.size(), 0, libconsensus_flags, NULL) == expect, message);
-        } else {
-            BOOST_CHECK_MESSAGE(drivechainconsensus_verify_script_with_amount(scriptPubKey.data(), scriptPubKey.size(), 0, (const unsigned char*)&stream[0], stream.size(), 0, libconsensus_flags, NULL) == expect, message);
-            BOOST_CHECK_MESSAGE(drivechainconsensus_verify_script(scriptPubKey.data(), scriptPubKey.size(), (const unsigned char*)&stream[0], stream.size(), 0, libconsensus_flags, NULL) == expect,message);
->>>>>>> 03fcd9bb
         }
     }
 #endif
