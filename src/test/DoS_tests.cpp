--- conflicted
+++ resolved
@@ -14,11 +14,7 @@
 #include <util.h>
 #include <validation.h>
 
-<<<<<<< HEAD
 #include <test/test_skydoge.h>
-=======
-#include <test/test_drivechain.h>
->>>>>>> 03fcd9bb
 
 #include <stdint.h>
 
