--- conflicted
+++ resolved
@@ -18,10 +18,8 @@
     DEPLOYMENT_TESTDUMMY,
     DEPLOYMENT_CSV, // Deployment of BIP68, BIP112, and BIP113.
     DEPLOYMENT_SEGWIT, // Deployment of BIP141, BIP143, and BIP147.
-<<<<<<< HEAD
+// old DC
     DEPLOYMENT_SKYDOGE, // Deployment of BIPX and BIPY.
-=======
->>>>>>> 03fcd9bb
     // NOTE: Also add new deployments to VersionBitsDeploymentInfo in versionbits.cpp
     MAX_VERSION_BITS_DEPLOYMENTS
 };
