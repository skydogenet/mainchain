--- conflicted
+++ resolved
@@ -208,63 +208,26 @@
 
 bool Consensus::CheckTxInputs(const CTransaction& tx, CValidationState& state, const CCoinsViewCache& inputs, int nSpendHeight, CAmount& txfee)
 {
-        // are the actual inputs available?
-        if (!inputs.HaveInputs(tx)) {
-            return state.DoS(100, false, REJECT_INVALID, "bad-txns-inputs-missingorspent", false,
-                    strprintf("%s: inputs missing/spent", __func__));
-        }
-
-
-        CAmount nValueIn = 0;
-        CAmount nFees = 0;
-        for (unsigned int i = 0; i < tx.vin.size(); i++)
-        {
-            const COutPoint &prevout = tx.vin[i].prevout;
-            const Coin& coin = inputs.AccessCoin(prevout);
-            assert(!coin.IsSpent());
-
-            // If prev is coinbase, check that it's matured
-            if (coin.IsCoinBase() && nSpendHeight - coin.nHeight < COINBASE_MATURITY) {
-                    return state.Invalid(false,
-                        REJECT_INVALID, "bad-txns-premature-spend-of-coinbase",
-                        strprintf("tried to spend coinbase at depth %d", nSpendHeight - coin.nHeight));
-            }
-
-            // If prev is critical data tx, check that it's matured
-<<<<<<< HEAD
-            if (coins->fCriticalData && !coins->criticalData.IsNull()) {
-                if (nSpendHeight - coins->nHeight < CRITICAL_DATA_MATURITY)
-                    return state.Invalid(false,
-                        REJECT_INVALID, "bad-txns-premature-spend-of-critical-data",
-                        strprintf("tried to spend critical data at depth %d", nSpendHeight - coins->nHeight));
-                // TODO should we check this here?
-=======
-            if (coin.IsCriticalData() && nSpendHeight - coin.nHeight < CRITICAL_DATA_MATURITY) {
-                return state.Invalid(false,
-                    REJECT_INVALID, "bad-txns-premature-spend-of-critical-data",
-                    strprintf("tried to spend critical data at depth %d", nSpendHeight - coin.nHeight));
-            }
-            // TODO should we check blocks_atop here?
-            /*
-            if (coin.fCriticalData && !coin.criticalData.IsNull()) {
-                if (nSpendHeight - coin.nHeight < CRITICAL_DATA_MATURITY)
->>>>>>> 345d7dd8
-                //if (coins->criticalData.IsBMMRequest()) {
-                //    if (scdb.CountBlocksAtop(coins->criticalData) < BMM_REQUEST_MATURITY)
-                //        return state.Invalid(false,
-                //            REJECT_INVALID, "bad-txns-premature-spend-of-critical-data-bmm-request",
-                //            strprintf("tried to spend critical data bmm request at depth %d", nSpendHeight - coins->nHeight));
-                //}
-            }
-<<<<<<< HEAD
-
-            // Check for negative or overflow input values
-            nValueIn += coins->vout[prevout.n].nValue;
-            if (!MoneyRange(coins->vout[prevout.n].nValue) || !MoneyRange(nValueIn))
-                return state.DoS(100, false, REJECT_INVALID, "bad-txns-inputvalues-outofrange");
-=======
-            */
->>>>>>> 345d7dd8
+    // are the actual inputs available?
+    if (!inputs.HaveInputs(tx)) {
+        return state.DoS(100, false, REJECT_INVALID, "bad-txns-inputs-missingorspent", false,
+                strprintf("%s: inputs missing/spent", __func__));
+    }
+
+    CAmount nValueIn = 0;
+    CAmount nFees = 0;
+    for (unsigned int i = 0; i < tx.vin.size(); i++)
+    {
+        const COutPoint &prevout = tx.vin[i].prevout;
+        const Coin& coin = inputs.AccessCoin(prevout);
+        assert(!coin.IsSpent());
+
+        // If prev is coinbase, check that it's matured
+        if (coin.IsCoinBase() && nSpendHeight - coin.nHeight < COINBASE_MATURITY) {
+            return state.Invalid(false,
+                REJECT_INVALID, "bad-txns-premature-spend-of-coinbase",
+                strprintf("tried to spend coinbase at depth %d", nSpendHeight - coin.nHeight));
+        }
 
         // Check for negative or overflow input values
         nValueIn += coin.out.nValue;
