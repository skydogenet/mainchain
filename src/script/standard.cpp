// Copyright (c) 2009-2010 Satoshi Nakamoto
// Copyright (c) 2009-2022 The Bitcoin Core developers
// Distributed under the MIT software license, see the accompanying
// file COPYING or http://www.opensource.org/licenses/mit-license.php.

#include <script/standard.h>

#include <pubkey.h>
#include <script/script.h>
#include <util.h>
#include <utilstrencodings.h>


typedef std::vector<unsigned char> valtype;

bool fAcceptDatacarrier = DEFAULT_ACCEPT_DATACARRIER;
unsigned nMaxDatacarrierBytes = MAX_OP_RETURN_RELAY;

CScriptID::CScriptID(const CScript& in) : uint160(Hash160(in.begin(), in.end())) {}

const char* GetTxnOutputType(txnouttype t)
{
    switch (t)
    {
    case TX_NONSTANDARD: return "nonstandard";
    case TX_PUBKEY: return "pubkey";
    case TX_PUBKEYHASH: return "pubkeyhash";
    case TX_SCRIPTHASH: return "scripthash";
    case TX_MULTISIG: return "multisig";
    case TX_NULL_DATA: return "nulldata";
    case TX_DRIVECHAIN: return "drivechain";
    case TX_WITNESS_V0_KEYHASH: return "witness_v0_keyhash";
    case TX_WITNESS_V0_SCRIPTHASH: return "witness_v0_scripthash";
    case TX_WITNESS_UNKNOWN: return "witness_unknown";
    case TX_ANYONE_CAN_SPEND: return "anyone_can_spend";
    }
    return nullptr;
}

bool Solver(const CScript& scriptPubKey, txnouttype& typeRet, std::vector<std::vector<unsigned char> >& vSolutionsRet)
{
    // Templates
    static std::multimap<txnouttype, CScript> mTemplates;
    if (mTemplates.empty())
    {
        // Standard tx, sender provides pubkey, receiver adds signature
        mTemplates.insert(std::make_pair(TX_PUBKEY, CScript() << OP_PUBKEY << OP_CHECKSIG));

        // Bitcoin address tx, sender provides hash of pubkey, receiver provides signature and pubkey
        mTemplates.insert(std::make_pair(TX_PUBKEYHASH, CScript() << OP_DUP << OP_HASH160 << OP_PUBKEYHASH << OP_EQUALVERIFY << OP_CHECKSIG));

        // Sender provides N pubkeys, receivers provides M signatures
        mTemplates.insert(std::make_pair(TX_MULTISIG, CScript() << OP_SMALLINTEGER << OP_PUBKEYS << OP_SMALLINTEGER << OP_CHECKMULTISIG));
    }

    vSolutionsRet.clear();

    // Shortcut for anyone-can-spend script of a certain type (op_true being
    // the only thing pushed) where the entire script is 0x51.
    if (scriptPubKey.size() == 1 && scriptPubKey.front() == OP_TRUE)
    {
        typeRet = TX_ANYONE_CAN_SPEND;
        return true;
    }

    // Shortcut for pay-to-script-hash, which are more constrained than the other types:
    // it is always OP_HASH160 20 [20 byte hash] OP_EQUAL
    if (scriptPubKey.IsPayToScriptHash())
    {
        typeRet = TX_SCRIPTHASH;
        std::vector<unsigned char> hashBytes(scriptPubKey.begin()+2, scriptPubKey.begin()+22);
        vSolutionsRet.push_back(hashBytes);
        return true;
    }

    int witnessversion;
    std::vector<unsigned char> witnessprogram;
    if (scriptPubKey.IsWitnessProgram(witnessversion, witnessprogram)) {
        if (witnessversion == 0 && witnessprogram.size() == 20) {
            typeRet = TX_WITNESS_V0_KEYHASH;
            vSolutionsRet.push_back(witnessprogram);
            return true;
        }
        if (witnessversion == 0 && witnessprogram.size() == 32) {
            typeRet = TX_WITNESS_V0_SCRIPTHASH;
            vSolutionsRet.push_back(witnessprogram);
            return true;
        }
        if (witnessversion != 0) {
            typeRet = TX_WITNESS_UNKNOWN;
            vSolutionsRet.push_back(std::vector<unsigned char>{(unsigned char)witnessversion});
            vSolutionsRet.push_back(std::move(witnessprogram));
            return true;
        }
        return false;
    }

<<<<<<< HEAD
    // Provably prunable, data-carrying output
    //
    // So long as script passes the IsUnspendable() test and all but the first
    // byte passes the IsPushOnly() test we don't care what exactly is in the
    // script.
    if (scriptPubKey.size() >= 1 && scriptPubKey[0] == OP_RETURN && scriptPubKey.IsPushOnly(scriptPubKey.begin()+1)) {
        typeRet = TX_NULL_DATA;
        return true;
    }

    // Doge News data output
=======
    // Coin News data output
>>>>>>> 03fcd9bb
    if (scriptPubKey.IsNewsUSDay() || scriptPubKey.IsNewsTokyoDay()) {
        typeRet = TX_NULL_DATA;
        return true;
    }

    // OP_RETURN output
    if (scriptPubKey.size() && scriptPubKey[0] == OP_RETURN) {
        typeRet = TX_NULL_DATA;
        return true;
    }

    // OP_DRIVECHAIN BIP 300 sidechain escrow output
    uint8_t nSidechain;
    if (scriptPubKey.IsDrivechain(nSidechain)) {
        typeRet = TX_DRIVECHAIN;
        return true;
    }

    // Scan templates
    const CScript& script1 = scriptPubKey;
    for (const std::pair<txnouttype, CScript>& tplate : mTemplates)
    {
        const CScript& script2 = tplate.second;
        vSolutionsRet.clear();

        opcodetype opcode1, opcode2;
        std::vector<unsigned char> vch1, vch2;

        // Compare
        CScript::const_iterator pc1 = script1.begin();
        CScript::const_iterator pc2 = script2.begin();
        while (true)
        {
            if (pc1 == script1.end() && pc2 == script2.end())
            {
                // Found a match
                typeRet = tplate.first;
                if (typeRet == TX_MULTISIG)
                {
                    // Additional checks for TX_MULTISIG:
                    unsigned char m = vSolutionsRet.front()[0];
                    unsigned char n = vSolutionsRet.back()[0];
                    if (m < 1 || n < 1 || m > n || vSolutionsRet.size()-2 != n)
                        return false;
                }
                return true;
            }
            if (!script1.GetOp(pc1, opcode1, vch1))
                break;
            if (!script2.GetOp(pc2, opcode2, vch2))
                break;

            // Template matching opcodes:
            if (opcode2 == OP_PUBKEYS)
            {
                while (vch1.size() >= 33 && vch1.size() <= 65)
                {
                    vSolutionsRet.push_back(vch1);
                    if (!script1.GetOp(pc1, opcode1, vch1))
                        break;
                }
                if (!script2.GetOp(pc2, opcode2, vch2))
                    break;
                // Normal situation is to fall through
                // to other if/else statements
            }

            if (opcode2 == OP_PUBKEY)
            {
                if (vch1.size() < 33 || vch1.size() > 65)
                    break;
                vSolutionsRet.push_back(vch1);
            }
            else if (opcode2 == OP_PUBKEYHASH)
            {
                if (vch1.size() != sizeof(uint160))
                    break;
                vSolutionsRet.push_back(vch1);
            }
            else if (opcode2 == OP_SMALLINTEGER)
            {   // Single-byte small integer pushed onto vSolutions
                if (opcode1 == OP_0 ||
                    (opcode1 >= OP_1 && opcode1 <= OP_16))
                {
                    char n = (char)CScript::DecodeOP_N(opcode1);
                    vSolutionsRet.push_back(valtype(1, n));
                }
                else
                    break;
            }
            else if (opcode1 != opcode2 || vch1 != vch2)
            {
                // Others must match exactly
                break;
            }
        }
    }

    vSolutionsRet.clear();
    typeRet = TX_NONSTANDARD;
    return false;
}

bool ExtractDestination(const CScript& scriptPubKey, CTxDestination& addressRet)
{
    std::vector<valtype> vSolutions;
    txnouttype whichType;
    if (!Solver(scriptPubKey, whichType, vSolutions))
        return false;

    if (whichType == TX_PUBKEY)
    {
        CPubKey pubKey(vSolutions[0]);
        if (!pubKey.IsValid())
            return false;

        addressRet = pubKey.GetID();
        return true;
    }
    else if (whichType == TX_PUBKEYHASH)
    {
        addressRet = CKeyID(uint160(vSolutions[0]));
        return true;
    }
    else if (whichType == TX_SCRIPTHASH)
    {
        addressRet = CScriptID(uint160(vSolutions[0]));
        return true;
    } else if (whichType == TX_WITNESS_V0_KEYHASH) {
        WitnessV0KeyHash hash;
        std::copy(vSolutions[0].begin(), vSolutions[0].end(), hash.begin());
        addressRet = hash;
        return true;
    } else if (whichType == TX_WITNESS_V0_SCRIPTHASH) {
        WitnessV0ScriptHash hash;
        std::copy(vSolutions[0].begin(), vSolutions[0].end(), hash.begin());
        addressRet = hash;
        return true;
    } else if (whichType == TX_WITNESS_UNKNOWN) {
        WitnessUnknown unk;
        unk.version = vSolutions[0][0];
        std::copy(vSolutions[1].begin(), vSolutions[1].end(), unk.program);
        unk.length = vSolutions[1].size();
        addressRet = unk;
        return true;
    }
    // Multisig txns have more than one address...
    return false;
}

bool ExtractDestinations(const CScript& scriptPubKey, txnouttype& typeRet, std::vector<CTxDestination>& addressRet, int& nRequiredRet)
{
    addressRet.clear();
    typeRet = TX_NONSTANDARD;
    std::vector<valtype> vSolutions;
    if (!Solver(scriptPubKey, typeRet, vSolutions))
        return false;
    if (typeRet == TX_NULL_DATA){
        // This is data, not addresses
        return false;
    }
    if (typeRet == TX_DRIVECHAIN) {
        return false;
    }

    if (typeRet == TX_MULTISIG)
    {
        nRequiredRet = vSolutions.front()[0];
        for (unsigned int i = 1; i < vSolutions.size()-1; i++)
        {
            CPubKey pubKey(vSolutions[i]);
            if (!pubKey.IsValid())
                continue;

            CTxDestination address = pubKey.GetID();
            addressRet.push_back(address);
        }

        if (addressRet.empty())
            return false;
    }
    else
    {
        nRequiredRet = 1;
        CTxDestination address;
        if (!ExtractDestination(scriptPubKey, address))
           return false;
        addressRet.push_back(address);
    }

    return true;
}

namespace
{
class CScriptVisitor : public boost::static_visitor<bool>
{
private:
    CScript *script;
public:
    explicit CScriptVisitor(CScript *scriptin) { script = scriptin; }

    bool operator()(const CNoDestination &dest) const {
        script->clear();
        return false;
    }

    bool operator()(const CKeyID &keyID) const {
        script->clear();
        *script << OP_DUP << OP_HASH160 << ToByteVector(keyID) << OP_EQUALVERIFY << OP_CHECKSIG;
        return true;
    }

    bool operator()(const CScriptID &scriptID) const {
        script->clear();
        *script << OP_HASH160 << ToByteVector(scriptID) << OP_EQUAL;
        return true;
    }

    bool operator()(const WitnessV0KeyHash& id) const
    {
        script->clear();
        *script << OP_0 << ToByteVector(id);
        return true;
    }

    bool operator()(const WitnessV0ScriptHash& id) const
    {
        script->clear();
        *script << OP_0 << ToByteVector(id);
        return true;
    }

    bool operator()(const WitnessUnknown& id) const
    {
        script->clear();
        *script << CScript::EncodeOP_N(id.version) << std::vector<unsigned char>(id.program, id.program + id.length);
        return true;
    }
};
} // namespace

CScript GetScriptForDestination(const CTxDestination& dest)
{
    CScript script;

    boost::apply_visitor(CScriptVisitor(&script), dest);
    return script;
}

CScript GetScriptForRawPubKey(const CPubKey& pubKey)
{
    return CScript() << std::vector<unsigned char>(pubKey.begin(), pubKey.end()) << OP_CHECKSIG;
}

CScript GetScriptForMultisig(int nRequired, const std::vector<CPubKey>& keys)
{
    CScript script;

    script << CScript::EncodeOP_N(nRequired);
    for (const CPubKey& key : keys)
        script << ToByteVector(key);
    script << CScript::EncodeOP_N(keys.size()) << OP_CHECKMULTISIG;
    return script;
}

CScript GetScriptForWitness(const CScript& redeemscript)
{
    CScript ret;

    txnouttype typ;
    std::vector<std::vector<unsigned char> > vSolutions;
    if (Solver(redeemscript, typ, vSolutions)) {
        if (typ == TX_PUBKEY) {
            return GetScriptForDestination(WitnessV0KeyHash(Hash160(vSolutions[0].begin(), vSolutions[0].end())));
        } else if (typ == TX_PUBKEYHASH) {
            return GetScriptForDestination(WitnessV0KeyHash(vSolutions[0]));
        }
    }
    uint256 hash;
    CSHA256().Write(&redeemscript[0], redeemscript.size()).Finalize(hash.begin());
    return GetScriptForDestination(WitnessV0ScriptHash(hash));
}

bool IsValidDestination(const CTxDestination& dest) {
    return dest.which() != 0;
}<|MERGE_RESOLUTION|>--- conflicted
+++ resolved
@@ -95,7 +95,9 @@
         return false;
     }
 
-<<<<<<< HEAD
+if (nHeight < DrivechainHeight) {
+
+
     // Provably prunable, data-carrying output
     //
     // So long as script passes the IsUnspendable() test and all but the first
@@ -107,9 +109,8 @@
     }
 
     // Doge News data output
-=======
+}
     // Coin News data output
->>>>>>> 03fcd9bb
     if (scriptPubKey.IsNewsUSDay() || scriptPubKey.IsNewsTokyoDay()) {
         typeRet = TX_NULL_DATA;
         return true;
