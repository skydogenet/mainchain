--- conflicted
+++ resolved
@@ -645,15 +645,13 @@
     bool IsPayToWitnessScriptHash() const;
     bool IsWitnessProgram(int& version, std::vector<unsigned char>& program) const;
 
-<<<<<<< HEAD
-    /** Script formats for Skydoge */
-    bool IsCriticalHashCommit(uint256& hash) const;
+    /** Script formats for old DC */
+    //bool IsCriticalHashCommit(uint256& hash) const;
+    /** Script formats for old DC */
     bool IsSCDBHashMerkleRootCommit(uint256& hashMerkleRoot) const;
-=======
     /** Script formats for Drivechains */
     bool IsDrivechain(uint8_t& nSidechain) const;
     bool IsCriticalHashCommit(uint256& hash, std::vector<unsigned char>& vBytes) const;
->>>>>>> 03fcd9bb
     bool IsWithdrawalHashCommit(uint256& hash, uint8_t& nSidechain) const;
     bool IsSidechainProposalCommit() const;
     bool IsSidechainActivationCommit(uint256& hashSidechain) const;
