// Copyright (c) 2009-2010 Satoshi Nakamoto
// Copyright (c) 2009-2022 The Bitcoin Core developers
// Distributed under the MIT software license, see the accompanying
// file COPYING or http://www.opensource.org/licenses/mit-license.php.

#include <util.h>
#include <fs.h>

#include <chainparamsbase.h>
#include <random.h>
#include <serialize.h>
#include <utilstrencodings.h>

#include <stdarg.h>

#if (defined(__FreeBSD__) || defined(__OpenBSD__) || defined(__DragonFly__))
#include <pthread.h>
#include <pthread_np.h>
#endif

#ifndef WIN32
// for posix_fallocate
#ifdef __linux__

#ifdef _POSIX_C_SOURCE
#undef _POSIX_C_SOURCE
#endif

#define _POSIX_C_SOURCE 200112L

#endif // __linux__

#include <algorithm>
#include <fcntl.h>
#include <sys/resource.h>
#include <sys/stat.h>

#else

#ifdef _MSC_VER
#pragma warning(disable:4786)
#pragma warning(disable:4804)
#pragma warning(disable:4805)
#pragma warning(disable:4717)
#endif

#ifdef _WIN32_WINNT
#undef _WIN32_WINNT
#endif
#define _WIN32_WINNT 0x0501

#ifdef _WIN32_IE
#undef _WIN32_IE
#endif
#define _WIN32_IE 0x0501

#define WIN32_LEAN_AND_MEAN 1
#ifndef NOMINMAX
#define NOMINMAX
#endif

#include <io.h> /* for _commit */
#include <shlobj.h>
#endif

#ifdef HAVE_SYS_PRCTL_H
#include <sys/prctl.h>
#endif

#ifdef HAVE_MALLOPT_ARENA_MAX
#include <malloc.h>
#endif

#include <boost/algorithm/string/case_conv.hpp> // for to_lower()
#include <boost/algorithm/string/predicate.hpp> // for startswith() and endswith()
#include <boost/interprocess/sync/file_lock.hpp>
#include <boost/program_options/detail/config_file.hpp>
#include <boost/thread.hpp>
#include <openssl/crypto.h>
#include <openssl/rand.h>
#include <openssl/conf.h>

// Application startup time (used for uptime calculation)
const int64_t nStartupTime = GetTime();

<<<<<<< HEAD
const char * const BITCOIN_CONF_FILENAME = "skydoge.conf";
const char * const BITCOIN_PID_FILENAME = "skydoged.pid";
=======
const char * const BITCOIN_CONF_FILENAME = "drivechain.conf";
const char * const BITCOIN_PID_FILENAME = "drivechaind.pid";
>>>>>>> 03fcd9bb
const char * const DEFAULT_DEBUGLOGFILE = "debug.log";

ArgsManager gArgs;
bool fPrintToConsole = false;
bool fPrintToDebugLog = true;

bool fLogTimestamps = DEFAULT_LOGTIMESTAMPS;
bool fLogTimeMicros = DEFAULT_LOGTIMEMICROS;
bool fLogIPs = DEFAULT_LOGIPS;
std::atomic<bool> fReopenDebugLog(false);
CTranslationInterface translationInterface;

/** Log categories bitfield. */
std::atomic<uint32_t> logCategories(0);

/** Init OpenSSL library multithreading support */
static std::unique_ptr<CCriticalSection[]> ppmutexOpenSSL;
void locking_callback(int mode, int i, const char* file, int line) NO_THREAD_SAFETY_ANALYSIS
{
    if (mode & CRYPTO_LOCK) {
        ENTER_CRITICAL_SECTION(ppmutexOpenSSL[i]);
    } else {
        LEAVE_CRITICAL_SECTION(ppmutexOpenSSL[i]);
    }
}

// Singleton for wrapping OpenSSL setup/teardown.
class CInit
{
public:
    CInit()
    {
        // Init OpenSSL library multithreading support
        ppmutexOpenSSL.reset(new CCriticalSection[CRYPTO_num_locks()]);
        CRYPTO_set_locking_callback(locking_callback);

        // OpenSSL can optionally load a config file which lists optional loadable modules and engines.
        // We don't use them so we don't require the config. However some of our libs may call functions
        // which attempt to load the config file, possibly resulting in an exit() or crash if it is missing
        // or corrupt. Explicitly tell OpenSSL not to try to load the file. The result for our libs will be
        // that the config appears to have been loaded and there are no modules/engines available.
        OPENSSL_no_config();

#ifdef WIN32
        // Seed OpenSSL PRNG with current contents of the screen
        RAND_screen();
#endif

        // Seed OpenSSL PRNG with performance counter
        RandAddSeed();
    }
    ~CInit()
    {
        // Securely erase the memory used by the PRNG
        RAND_cleanup();
        // Shutdown OpenSSL library multithreading support
        CRYPTO_set_locking_callback(nullptr);
        // Clear the set of locks now to maintain symmetry with the constructor.
        ppmutexOpenSSL.reset();
    }
}
instance_of_cinit;

/**
 * LogPrintf() has been broken a couple of times now
 * by well-meaning people adding mutexes in the most straightforward way.
 * It breaks because it may be called by global destructors during shutdown.
 * Since the order of destruction of static/global objects is undefined,
 * defining a mutex as a global object doesn't work (the mutex gets
 * destroyed, and then some later destructor calls OutputDebugStringF,
 * maybe indirectly, and you get a core dump at shutdown trying to lock
 * the mutex).
 */

static boost::once_flag debugPrintInitFlag = BOOST_ONCE_INIT;

/**
 * We use boost::call_once() to make sure mutexDebugLog and
 * vMsgsBeforeOpenLog are initialized in a thread-safe manner.
 *
 * NOTE: fileout, mutexDebugLog and sometimes vMsgsBeforeOpenLog
 * are leaked on exit. This is ugly, but will be cleaned up by
 * the OS/libc. When the shutdown sequence is fully audited and
 * tested, explicit destruction of these objects can be implemented.
 */
static FILE* fileout = nullptr;
static boost::mutex* mutexDebugLog = nullptr;
static std::list<std::string>* vMsgsBeforeOpenLog;

static int FileWriteStr(const std::string &str, FILE *fp)
{
    return fwrite(str.data(), 1, str.size(), fp);
}

static void DebugPrintInit()
{
    assert(mutexDebugLog == nullptr);
    mutexDebugLog = new boost::mutex();
    vMsgsBeforeOpenLog = new std::list<std::string>;
}

fs::path GetDebugLogPath()
{
    fs::path logfile(gArgs.GetArg("-debuglogfile", DEFAULT_DEBUGLOGFILE));
    return AbsPathForConfigVal(logfile);
}

bool OpenDebugLog()
{
    boost::call_once(&DebugPrintInit, debugPrintInitFlag);
    boost::mutex::scoped_lock scoped_lock(*mutexDebugLog);

    assert(fileout == nullptr);
    assert(vMsgsBeforeOpenLog);
    fs::path pathDebug = GetDebugLogPath();

    fileout = fsbridge::fopen(pathDebug, "a");
    if (!fileout) {
        return false;
    }

    setbuf(fileout, nullptr); // unbuffered
    // dump buffered messages from before we opened the log
    while (!vMsgsBeforeOpenLog->empty()) {
        FileWriteStr(vMsgsBeforeOpenLog->front(), fileout);
        vMsgsBeforeOpenLog->pop_front();
    }

    delete vMsgsBeforeOpenLog;
    vMsgsBeforeOpenLog = nullptr;
    return true;
}

struct CLogCategoryDesc
{
    uint32_t flag;
    std::string category;
};

const CLogCategoryDesc LogCategories[] =
{
    {BCLog::NONE, "0"},
    {BCLog::NONE, "none"},
    {BCLog::NET, "net"},
    {BCLog::TOR, "tor"},
    {BCLog::MEMPOOL, "mempool"},
    {BCLog::HTTP, "http"},
    {BCLog::BENCH, "bench"},
    {BCLog::ZMQ, "zmq"},
    {BCLog::DB, "db"},
    {BCLog::RPC, "rpc"},
    {BCLog::ESTIMATEFEE, "estimatefee"},
    {BCLog::ADDRMAN, "addrman"},
    {BCLog::SELECTCOINS, "selectcoins"},
    {BCLog::REINDEX, "reindex"},
    {BCLog::CMPCTBLOCK, "cmpctblock"},
    {BCLog::RAND, "rand"},
    {BCLog::PRUNE, "prune"},
    {BCLog::PROXY, "proxy"},
    {BCLog::MEMPOOLREJ, "mempoolrej"},
    {BCLog::LIBEVENT, "libevent"},
    {BCLog::COINDB, "coindb"},
    {BCLog::QT, "qt"},
    {BCLog::LEVELDB, "leveldb"},
    {BCLog::ALL, "1"},
    {BCLog::ALL, "all"},
};

bool GetLogCategory(uint32_t *f, const std::string *str)
{
    if (f && str) {
        if (*str == "") {
            *f = BCLog::ALL;
            return true;
        }
        for (unsigned int i = 0; i < ARRAYLEN(LogCategories); i++) {
            if (LogCategories[i].category == *str) {
                *f = LogCategories[i].flag;
                return true;
            }
        }
    }
    return false;
}

std::string ListLogCategories()
{
    std::string ret;
    int outcount = 0;
    for (unsigned int i = 0; i < ARRAYLEN(LogCategories); i++) {
        // Omit the special cases.
        if (LogCategories[i].flag != BCLog::NONE && LogCategories[i].flag != BCLog::ALL) {
            if (outcount != 0) ret += ", ";
            ret += LogCategories[i].category;
            outcount++;
        }
    }
    return ret;
}

std::vector<CLogCategoryActive> ListActiveLogCategories()
{
    std::vector<CLogCategoryActive> ret;
    for (unsigned int i = 0; i < ARRAYLEN(LogCategories); i++) {
        // Omit the special cases.
        if (LogCategories[i].flag != BCLog::NONE && LogCategories[i].flag != BCLog::ALL) {
            CLogCategoryActive catActive;
            catActive.category = LogCategories[i].category;
            catActive.active = LogAcceptCategory(LogCategories[i].flag);
            ret.push_back(catActive);
        }
    }
    return ret;
}

/**
 * fStartedNewLine is a state variable held by the calling context that will
 * suppress printing of the timestamp when multiple calls are made that don't
 * end in a newline. Initialize it to true, and hold it, in the calling context.
 */
static std::string LogTimestampStr(const std::string &str, std::atomic_bool *fStartedNewLine)
{
    std::string strStamped;

    if (!fLogTimestamps)
        return str;

    if (*fStartedNewLine) {
        int64_t nTimeMicros = GetTimeMicros();
        strStamped = DateTimeStrFormat("%Y-%m-%d %H:%M:%S", nTimeMicros/1000000);
        if (fLogTimeMicros)
            strStamped += strprintf(".%06d", nTimeMicros%1000000);
        int64_t mocktime = GetMockTime();
        if (mocktime) {
            strStamped += " (mocktime: " + DateTimeStrFormat("%Y-%m-%d %H:%M:%S", mocktime) + ")";
        }
        strStamped += ' ' + str;
    } else
        strStamped = str;

    if (!str.empty() && str[str.size()-1] == '\n')
        *fStartedNewLine = true;
    else
        *fStartedNewLine = false;

    return strStamped;
}

int LogPrintStr(const std::string &str)
{
    int ret = 0; // Returns total number of characters written
    static std::atomic_bool fStartedNewLine(true);

    std::string strTimestamped = LogTimestampStr(str, &fStartedNewLine);

    if (fPrintToConsole)
    {
        // print to console
        ret = fwrite(strTimestamped.data(), 1, strTimestamped.size(), stdout);
        fflush(stdout);
    }
    else if (fPrintToDebugLog)
    {
        boost::call_once(&DebugPrintInit, debugPrintInitFlag);
        boost::mutex::scoped_lock scoped_lock(*mutexDebugLog);

        // buffer if we haven't opened the log yet
        if (fileout == nullptr) {
            assert(vMsgsBeforeOpenLog);
            ret = strTimestamped.length();
            vMsgsBeforeOpenLog->push_back(strTimestamped);
        }
        else
        {
            // reopen the log file, if requested
            if (fReopenDebugLog) {
                fReopenDebugLog = false;
                fs::path pathDebug = GetDebugLogPath();
                if (fsbridge::freopen(pathDebug,"a",fileout) != nullptr)
                    setbuf(fileout, nullptr); // unbuffered
            }

            ret = FileWriteStr(strTimestamped, fileout);
        }
    }
    return ret;
}

bool LockDirectory(const fs::path& directory, const std::string lockfile_name, bool probe_only)
{
    fs::path pathLockFile = directory / lockfile_name;
    FILE* file = fsbridge::fopen(pathLockFile, "a"); // empty lock file; created if it doesn't exist.
    if (file) fclose(file);

    try {
        static std::map<std::string, boost::interprocess::file_lock> locks;
        boost::interprocess::file_lock& lock = locks.emplace(pathLockFile.string(), pathLockFile.string().c_str()).first->second;
        if (!lock.try_lock()) {
            return false;
        }
        if (probe_only) {
            lock.unlock();
        }
    } catch (const boost::interprocess::interprocess_exception& e) {
        return error("Error while attempting to lock directory %s: %s", directory.string(), e.what());
    }
    return true;
}

/** Interpret string as boolean, for argument parsing */
static bool InterpretBool(const std::string& strValue)
{
    if (strValue.empty())
        return true;
    return (atoi(strValue) != 0);
}

/** Turn -noX into -X=0 */
static void InterpretNegativeSetting(std::string& strKey, std::string& strValue)
{
    if (strKey.length()>3 && strKey[0]=='-' && strKey[1]=='n' && strKey[2]=='o')
    {
        strKey = "-" + strKey.substr(3);
        strValue = InterpretBool(strValue) ? "0" : "1";
    }
}

void ArgsManager::ParseParameters(int argc, const char* const argv[])
{
    LOCK(cs_args);
    mapArgs.clear();
    mapMultiArgs.clear();

    for (int i = 1; i < argc; i++)
    {
        std::string str(argv[i]);
        std::string strValue;
        size_t is_index = str.find('=');
        if (is_index != std::string::npos)
        {
            strValue = str.substr(is_index+1);
            str = str.substr(0, is_index);
        }
#ifdef WIN32
        boost::to_lower(str);
        if (boost::algorithm::starts_with(str, "/"))
            str = "-" + str.substr(1);
#endif

        if (str[0] != '-')
            break;

        // Interpret --foo as -foo.
        // If both --foo and -foo are set, the last takes effect.
        if (str.length() > 1 && str[1] == '-')
            str = str.substr(1);
        InterpretNegativeSetting(str, strValue);

        mapArgs[str] = strValue;
        mapMultiArgs[str].push_back(strValue);
    }
}

std::vector<std::string> ArgsManager::GetArgs(const std::string& strArg) const
{
    LOCK(cs_args);
    auto it = mapMultiArgs.find(strArg);
    if (it != mapMultiArgs.end()) return it->second;
    return {};
}

bool ArgsManager::IsArgSet(const std::string& strArg) const
{
    LOCK(cs_args);
    return mapArgs.count(strArg);
}

std::string ArgsManager::GetArg(const std::string& strArg, const std::string& strDefault) const
{
    LOCK(cs_args);
    auto it = mapArgs.find(strArg);
    if (it != mapArgs.end()) return it->second;
    return strDefault;
}

int64_t ArgsManager::GetArg(const std::string& strArg, int64_t nDefault) const
{
    LOCK(cs_args);
    auto it = mapArgs.find(strArg);
    if (it != mapArgs.end()) return atoi64(it->second);
    return nDefault;
}

bool ArgsManager::GetBoolArg(const std::string& strArg, bool fDefault) const
{
    LOCK(cs_args);
    auto it = mapArgs.find(strArg);
    if (it != mapArgs.end()) return InterpretBool(it->second);
    return fDefault;
}

bool ArgsManager::SoftSetArg(const std::string& strArg, const std::string& strValue)
{
    LOCK(cs_args);
    if (IsArgSet(strArg)) return false;
    ForceSetArg(strArg, strValue);
    return true;
}

bool ArgsManager::SoftSetBoolArg(const std::string& strArg, bool fValue)
{
    if (fValue)
        return SoftSetArg(strArg, std::string("1"));
    else
        return SoftSetArg(strArg, std::string("0"));
}

void ArgsManager::ForceSetArg(const std::string& strArg, const std::string& strValue)
{
    LOCK(cs_args);
    mapArgs[strArg] = strValue;
    mapMultiArgs[strArg] = {strValue};
}



static const int screenWidth = 79;
static const int optIndent = 2;
static const int msgIndent = 7;

std::string HelpMessageGroup(const std::string &message) {
    return std::string(message) + std::string("\n\n");
}

std::string HelpMessageOpt(const std::string &option, const std::string &message) {
    return std::string(optIndent,' ') + std::string(option) +
           std::string("\n") + std::string(msgIndent,' ') +
           FormatParagraph(message, screenWidth - msgIndent, msgIndent) +
           std::string("\n\n");
}

static std::string FormatException(const std::exception* pex, const char* pszThread)
{
#ifdef WIN32
    char pszModule[MAX_PATH] = "";
    GetModuleFileNameA(nullptr, pszModule, sizeof(pszModule));
#else
<<<<<<< HEAD
    const char* pszModule = "skydoge";
=======
    const char* pszModule = "drivechain";
>>>>>>> 03fcd9bb
#endif
    if (pex)
        return strprintf(
            "EXCEPTION: %s       \n%s       \n%s in %s       \n", typeid(*pex).name(), pex->what(), pszModule, pszThread);
    else
        return strprintf(
            "UNKNOWN EXCEPTION       \n%s in %s       \n", pszModule, pszThread);
}

void PrintExceptionContinue(const std::exception* pex, const char* pszThread)
{
    std::string message = FormatException(pex, pszThread);
    LogPrintf("\n\n************************\n%s\n", message);
    fprintf(stderr, "\n\n************************\n%s\n", message.c_str());
}

fs::path GetDefaultDataDir()
{
    // Windows < Vista: C:\Documents and Settings\Username\Application Data\Bitcoin
    // Windows >= Vista: C:\Users\Username\AppData\Roaming\Bitcoin
    // Mac: ~/Library/Application Support/Bitcoin
    // Unix: ~/.bitcoin
#ifdef WIN32
    // Windows
<<<<<<< HEAD
    return GetSpecialFolderPath(CSIDL_APPDATA) / "Skydoge";
=======
    return GetSpecialFolderPath(CSIDL_APPDATA) / "Drivechain";
>>>>>>> 03fcd9bb
#else
    fs::path pathRet;
    char* pszHome = getenv("HOME");
    if (pszHome == nullptr || strlen(pszHome) == 0)
        pathRet = fs::path("/");
    else
        pathRet = fs::path(pszHome);
#ifdef MAC_OSX
    // Mac
<<<<<<< HEAD
    return pathRet / "Library/Application Support/Skydoge";
#else
    // Unix
    return pathRet / ".skydoge";
=======
    return pathRet / "Library/Application Support/Drivechain";
#else
    // Unix
    return pathRet / ".drivechain";
>>>>>>> 03fcd9bb
#endif
#endif
}

fs::path GetHomeDir()
{
    // Windows < Vista: C:\Documents and Settings\Username\Application Data
    // Windows >= Vista: C:\Users\Username\AppData\Roaming
    // Mac: ~/Library/Application Support/
    // Unix: ~/
#ifdef WIN32
    // Windows
    return GetSpecialFolderPath(CSIDL_APPDATA);
#else
    fs::path pathRet;
    char* pszHome = getenv("HOME");
    if (pszHome == nullptr || strlen(pszHome) == 0)
        pathRet = fs::path("/");
    else
        pathRet = fs::path(pszHome);
#ifdef MAC_OSX
    // Mac
    return pathRet / "Library/Application Support";
#else
    // Unix
    return pathRet;
#endif
#endif
}

static fs::path pathCached;
static fs::path pathCachedNetSpecific;
static CCriticalSection csPathCached;

const fs::path &GetDataDir(bool fNetSpecific)
{

    LOCK(csPathCached);

    fs::path &path = fNetSpecific ? pathCachedNetSpecific : pathCached;

    // This can be called during exceptions by LogPrintf(), so we cache the
    // value so we don't have to do memory allocations after that.
    if (!path.empty())
        return path;

    if (gArgs.IsArgSet("-datadir")) {
        path = fs::system_complete(gArgs.GetArg("-datadir", ""));
        if (!fs::is_directory(path)) {
            path = "";
            return path;
        }
    } else {
        path = GetDefaultDataDir();
    }
    if (fNetSpecific)
        path /= BaseParams().DataDir();

    if (fs::create_directories(path)) {
        // This is the first run, create wallets subdirectory too
        fs::create_directories(path / "wallets");
    }

    return path;
}

void ClearDatadirCache()
{
    LOCK(csPathCached);

    pathCached = fs::path();
    pathCachedNetSpecific = fs::path();
}

fs::path GetConfigFile(const std::string& confPath)
{
    return AbsPathForConfigVal(fs::path(confPath), false);
}

void ArgsManager::ReadConfigFile(const std::string& confPath)
{
    fs::ifstream streamConfig(GetConfigFile(confPath));
    if (!streamConfig.good())
        return; // No bitcoin.conf file is OK

    {
        LOCK(cs_args);
        std::set<std::string> setOptions;
        setOptions.insert("*");

        for (boost::program_options::detail::config_file_iterator it(streamConfig, setOptions), end; it != end; ++it)
        {
            // Don't overwrite existing settings so command line settings override bitcoin.conf
            std::string strKey = std::string("-") + it->string_key;
            std::string strValue = it->value[0];
            InterpretNegativeSetting(strKey, strValue);
            if (mapArgs.count(strKey) == 0)
                mapArgs[strKey] = strValue;
            mapMultiArgs[strKey].push_back(strValue);
        }
    }
    // If datadir is changed in .conf file:
    ClearDatadirCache();
    if (!fs::is_directory(GetDataDir(false))) {
        throw std::runtime_error(strprintf("specified data directory \"%s\" does not exist.", gArgs.GetArg("-datadir", "").c_str()));
    }
}

#ifndef WIN32
fs::path GetPidFile()
{
    return AbsPathForConfigVal(fs::path(gArgs.GetArg("-pid", BITCOIN_PID_FILENAME)));
}

void CreatePidFile(const fs::path &path, pid_t pid)
{
    FILE* file = fsbridge::fopen(path, "w");
    if (file)
    {
        fprintf(file, "%d\n", pid);
        fclose(file);
    }
}
#endif

bool RenameOver(fs::path src, fs::path dest)
{
#ifdef WIN32
    return MoveFileExA(src.string().c_str(), dest.string().c_str(),
                       MOVEFILE_REPLACE_EXISTING) != 0;
#else
    int rc = std::rename(src.string().c_str(), dest.string().c_str());
    return (rc == 0);
#endif /* WIN32 */
}

/**
 * Ignores exceptions thrown by Boost's create_directories if the requested directory exists.
 * Specifically handles case where path p exists, but it wasn't possible for the user to
 * write to the parent directory.
 */
bool TryCreateDirectories(const fs::path& p)
{
    try
    {
        return fs::create_directories(p);
    } catch (const fs::filesystem_error&) {
        if (!fs::exists(p) || !fs::is_directory(p))
            throw;
    }

    // create_directories didn't create the directory, it had to have existed already
    return false;
}

void FileCommit(FILE *file)
{
    fflush(file); // harmless if redundantly called
#ifdef WIN32
    HANDLE hFile = (HANDLE)_get_osfhandle(_fileno(file));
    FlushFileBuffers(hFile);
#else
    #if defined(__linux__) || defined(__NetBSD__)
    fdatasync(fileno(file));
    #elif defined(__APPLE__) && defined(F_FULLFSYNC)
    fcntl(fileno(file), F_FULLFSYNC, 0);
    #else
    fsync(fileno(file));
    #endif
#endif
}

bool TruncateFile(FILE *file, unsigned int length) {
#if defined(WIN32)
    return _chsize(_fileno(file), length) == 0;
#else
    return ftruncate(fileno(file), length) == 0;
#endif
}

/**
 * this function tries to raise the file descriptor limit to the requested number.
 * It returns the actual file descriptor limit (which may be more or less than nMinFD)
 */
int RaiseFileDescriptorLimit(int nMinFD) {
#if defined(WIN32)
    return 2048;
#else
    struct rlimit limitFD;
    if (getrlimit(RLIMIT_NOFILE, &limitFD) != -1) {
        if (limitFD.rlim_cur < (rlim_t)nMinFD) {
            limitFD.rlim_cur = nMinFD;
            if (limitFD.rlim_cur > limitFD.rlim_max)
                limitFD.rlim_cur = limitFD.rlim_max;
            setrlimit(RLIMIT_NOFILE, &limitFD);
            getrlimit(RLIMIT_NOFILE, &limitFD);
        }
        return limitFD.rlim_cur;
    }
    return nMinFD; // getrlimit failed, assume it's fine
#endif
}

/**
 * this function tries to make a particular range of a file allocated (corresponding to disk space)
 * it is advisory, and the range specified in the arguments will never contain live data
 */
void AllocateFileRange(FILE *file, unsigned int offset, unsigned int length) {
#if defined(WIN32)
    // Windows-specific version
    HANDLE hFile = (HANDLE)_get_osfhandle(_fileno(file));
    LARGE_INTEGER nFileSize;
    int64_t nEndPos = (int64_t)offset + length;
    nFileSize.u.LowPart = nEndPos & 0xFFFFFFFF;
    nFileSize.u.HighPart = nEndPos >> 32;
    SetFilePointerEx(hFile, nFileSize, 0, FILE_BEGIN);
    SetEndOfFile(hFile);
#elif defined(MAC_OSX)
    // OSX specific version
    fstore_t fst;
    fst.fst_flags = F_ALLOCATECONTIG;
    fst.fst_posmode = F_PEOFPOSMODE;
    fst.fst_offset = 0;
    fst.fst_length = (off_t)offset + length;
    fst.fst_bytesalloc = 0;
    if (fcntl(fileno(file), F_PREALLOCATE, &fst) == -1) {
        fst.fst_flags = F_ALLOCATEALL;
        fcntl(fileno(file), F_PREALLOCATE, &fst);
    }
    ftruncate(fileno(file), fst.fst_length);
#elif defined(__linux__)
    // Version using posix_fallocate
    off_t nEndPos = (off_t)offset + length;
    posix_fallocate(fileno(file), 0, nEndPos);
#else
    // Fallback version
    // TODO: just write one byte per block
    static const char buf[65536] = {};
    fseek(file, offset, SEEK_SET);
    while (length > 0) {
        unsigned int now = 65536;
        if (length < now)
            now = length;
        fwrite(buf, 1, now, file); // allowed to fail; this function is advisory anyway
        length -= now;
    }
#endif
}

void ShrinkDebugFile()
{
    // Amount of debug.log to save at end when shrinking (must fit in memory)
    constexpr size_t RECENT_DEBUG_HISTORY_SIZE = 10 * 1000000;
    // Scroll debug.log if it's getting too big
    fs::path pathLog = GetDebugLogPath();
    FILE* file = fsbridge::fopen(pathLog, "r");
    // If debug.log file is more than 10% bigger the RECENT_DEBUG_HISTORY_SIZE
    // trim it down by saving only the last RECENT_DEBUG_HISTORY_SIZE bytes
    if (file && fs::file_size(pathLog) > 11 * (RECENT_DEBUG_HISTORY_SIZE / 10))
    {
        // Restart the file with some of the end
        std::vector<char> vch(RECENT_DEBUG_HISTORY_SIZE, 0);
        fseek(file, -((long)vch.size()), SEEK_END);
        int nBytes = fread(vch.data(), 1, vch.size(), file);
        fclose(file);

        file = fsbridge::fopen(pathLog, "w");
        if (file)
        {
            fwrite(vch.data(), 1, nBytes, file);
            fclose(file);
        }
    }
    else if (file != nullptr)
        fclose(file);
}

#ifdef WIN32
fs::path GetSpecialFolderPath(int nFolder, bool fCreate)
{
    char pszPath[MAX_PATH] = "";

    if(SHGetSpecialFolderPathA(nullptr, pszPath, nFolder, fCreate))
    {
        return fs::path(pszPath);
    }

    LogPrintf("SHGetSpecialFolderPathA() failed, could not obtain requested path.\n");
    return fs::path("");
}
#endif

void runCommand(const std::string& strCommand)
{
    if (strCommand.empty()) return;
    int nErr = ::system(strCommand.c_str());
    if (nErr)
        LogPrintf("runCommand error: system(%s) returned %d\n", strCommand, nErr);
}

void RenameThread(const char* name)
{
#if defined(PR_SET_NAME)
    // Only the first 15 characters are used (16 - NUL terminator)
    ::prctl(PR_SET_NAME, name, 0, 0, 0);
#elif (defined(__FreeBSD__) || defined(__OpenBSD__) || defined(__DragonFly__))
    pthread_set_name_np(pthread_self(), name);

#elif defined(MAC_OSX)
    pthread_setname_np(name);
#else
    // Prevent warnings for unused parameters...
    (void)name;
#endif
}

void SetupEnvironment()
{
#ifdef HAVE_MALLOPT_ARENA_MAX
    // glibc-specific: On 32-bit systems set the number of arenas to 1.
    // By default, since glibc 2.10, the C library will create up to two heap
    // arenas per core. This is known to cause excessive virtual address space
    // usage in our usage. Work around it by setting the maximum number of
    // arenas to 1.
    if (sizeof(void*) == 4) {
        mallopt(M_ARENA_MAX, 1);
    }
#endif
    // On most POSIX systems (e.g. Linux, but not BSD) the environment's locale
    // may be invalid, in which case the "C" locale is used as fallback.
#if !defined(WIN32) && !defined(MAC_OSX) && !defined(__FreeBSD__) && !defined(__OpenBSD__)
    try {
        std::locale(""); // Raises a runtime error if current locale is invalid
    } catch (const std::runtime_error&) {
        setenv("LC_ALL", "C", 1);
    }
#endif
    // The path locale is lazy initialized and to avoid deinitialization errors
    // in multithreading environments, it is set explicitly by the main thread.
    // A dummy locale is used to extract the internal default locale, used by
    // fs::path, which is then used to explicitly imbue the path.
    std::locale loc = fs::path::imbue(std::locale::classic());
    fs::path::imbue(loc);
}

bool SetupNetworking()
{
#ifdef WIN32
    // Initialize Windows Sockets
    WSADATA wsadata;
    int ret = WSAStartup(MAKEWORD(2,2), &wsadata);
    if (ret != NO_ERROR || LOBYTE(wsadata.wVersion ) != 2 || HIBYTE(wsadata.wVersion) != 2)
        return false;
#endif
    return true;
}

int GetNumCores()
{
#if BOOST_VERSION >= 105600
    return boost::thread::physical_concurrency();
#else // Must fall back to hardware_concurrency, which unfortunately counts virtual cores
    return boost::thread::hardware_concurrency();
#endif
}

std::string CopyrightHolders(const std::string& strPrefix)
{
    std::string strCopyrightHolders = strPrefix + strprintf(_(COPYRIGHT_HOLDERS), _(COPYRIGHT_HOLDERS_SUBSTITUTION));

    // Check for untranslated substitution to make sure Bitcoin Core copyright is not removed by accident
    if (strprintf(COPYRIGHT_HOLDERS, COPYRIGHT_HOLDERS_SUBSTITUTION).find("Bitcoin Core") == std::string::npos) {
        strCopyrightHolders += "\n" + strPrefix + "The Bitcoin Core developers";
    }
    return strCopyrightHolders;
}

// Obtain the application startup time (used for uptime calculation)
int64_t GetStartupTime()
{
    return nStartupTime;
}

fs::path AbsPathForConfigVal(const fs::path& path, bool net_specific)
{
    return fs::absolute(path, GetDataDir(net_specific));
}<|MERGE_RESOLUTION|>--- conflicted
+++ resolved
@@ -83,13 +83,8 @@
 // Application startup time (used for uptime calculation)
 const int64_t nStartupTime = GetTime();
 
-<<<<<<< HEAD
 const char * const BITCOIN_CONF_FILENAME = "skydoge.conf";
 const char * const BITCOIN_PID_FILENAME = "skydoged.pid";
-=======
-const char * const BITCOIN_CONF_FILENAME = "drivechain.conf";
-const char * const BITCOIN_PID_FILENAME = "drivechaind.pid";
->>>>>>> 03fcd9bb
 const char * const DEFAULT_DEBUGLOGFILE = "debug.log";
 
 ArgsManager gArgs;
@@ -537,11 +532,7 @@
     char pszModule[MAX_PATH] = "";
     GetModuleFileNameA(nullptr, pszModule, sizeof(pszModule));
 #else
-<<<<<<< HEAD
     const char* pszModule = "skydoge";
-=======
-    const char* pszModule = "drivechain";
->>>>>>> 03fcd9bb
 #endif
     if (pex)
         return strprintf(
@@ -566,11 +557,7 @@
     // Unix: ~/.bitcoin
 #ifdef WIN32
     // Windows
-<<<<<<< HEAD
     return GetSpecialFolderPath(CSIDL_APPDATA) / "Skydoge";
-=======
-    return GetSpecialFolderPath(CSIDL_APPDATA) / "Drivechain";
->>>>>>> 03fcd9bb
 #else
     fs::path pathRet;
     char* pszHome = getenv("HOME");
@@ -580,17 +567,10 @@
         pathRet = fs::path(pszHome);
 #ifdef MAC_OSX
     // Mac
-<<<<<<< HEAD
     return pathRet / "Library/Application Support/Skydoge";
 #else
     // Unix
     return pathRet / ".skydoge";
-=======
-    return pathRet / "Library/Application Support/Drivechain";
-#else
-    // Unix
-    return pathRet / ".drivechain";
->>>>>>> 03fcd9bb
 #endif
 #endif
 }
