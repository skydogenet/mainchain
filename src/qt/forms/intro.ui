--- conflicted
+++ resolved
@@ -227,28 +227,6 @@
     </widget>
    </item>
    <item>
-<<<<<<< HEAD
-    <widget class="QLabel" name="labelLoadedCoins">
-     <property name="enabled">
-      <bool>false</bool>
-     </property>
-     <property name="maximumSize">
-      <size>
-       <width>0</width>
-       <height>0</height>
-      </size>
-     </property>
-     <property name="text">
-      <string>&lt;html&gt;&lt;head/&gt;&lt;body&gt;&lt;p&gt;The process of catching up with the UTXO set / blockchain usually requires downloading several hundred gigabytes and can take several weeks.&lt;/p&gt;&lt;p&gt;&lt;br/&gt;&lt;/p&gt;&lt;p&gt;Skydoge will take care of this in about 5 minutes on a high end system. It will take a bit longer if you are using a VM or have slow disk IO, please be patient. &lt;/p&gt;&lt;p&gt;&lt;br/&gt;&lt;/p&gt;&lt;p&gt;Once the Bitcoin Core UTXO set has been loaded, you may import Bitcoin Core private keys and access coins as you normally would.&lt;/p&gt;&lt;/body&gt;&lt;/html&gt;</string>
-     </property>
-     <property name="wordWrap">
-      <bool>true</bool>
-     </property>
-    </widget>
-   </item>
-   <item>
-=======
->>>>>>> 03fcd9bb
     <spacer name="verticalSpacer">
      <property name="orientation">
       <enum>Qt::Vertical</enum>
