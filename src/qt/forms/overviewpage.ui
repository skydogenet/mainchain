--- conflicted
+++ resolved
@@ -443,381 +443,6 @@
          <property name="flat">
           <bool>true</bool>
          </property>
-<<<<<<< HEAD
-         <layout class="QVBoxLayout" name="verticalLayout_4">
-          <item>
-           <layout class="QHBoxLayout" name="horizontalLayout_4">
-            <item>
-             <widget class="QLabel" name="label_5">
-              <property name="font">
-               <font>
-                <weight>75</weight>
-                <bold>true</bold>
-               </font>
-              </property>
-              <property name="text">
-               <string>Balances</string>
-              </property>
-             </widget>
-            </item>
-            <item>
-             <widget class="QPushButton" name="labelWalletStatus">
-              <property name="enabled">
-               <bool>true</bool>
-              </property>
-              <property name="maximumSize">
-               <size>
-                <width>30</width>
-                <height>16777215</height>
-               </size>
-              </property>
-              <property name="toolTip">
-               <string>The displayed information may be out of date. Your wallet automatically synchronizes with the Skydoge network after a connection is established, but this process has not completed yet.</string>
-              </property>
-              <property name="text">
-               <string/>
-              </property>
-              <property name="icon">
-               <iconset resource="../skydoge.qrc">
-                <normaloff>:/icons/warning</normaloff>
-                <disabledoff>:/icons/warning</disabledoff>:/icons/warning</iconset>
-              </property>
-              <property name="iconSize">
-               <size>
-                <width>24</width>
-                <height>24</height>
-               </size>
-              </property>
-              <property name="flat">
-               <bool>true</bool>
-              </property>
-             </widget>
-            </item>
-            <item>
-             <spacer name="horizontalSpacer_3">
-              <property name="orientation">
-               <enum>Qt::Horizontal</enum>
-              </property>
-              <property name="sizeHint" stdset="0">
-               <size>
-                <width>40</width>
-                <height>20</height>
-               </size>
-              </property>
-             </spacer>
-            </item>
-           </layout>
-          </item>
-          <item>
-           <layout class="QGridLayout" name="gridLayout">
-            <property name="spacing">
-             <number>12</number>
-            </property>
-            <item row="2" column="2">
-             <widget class="QLabel" name="labelWatchPending">
-              <property name="font">
-               <font>
-                <weight>75</weight>
-                <bold>true</bold>
-               </font>
-              </property>
-              <property name="cursor">
-               <cursorShape>IBeamCursor</cursorShape>
-              </property>
-              <property name="toolTip">
-               <string>Unconfirmed transactions to watch-only addresses</string>
-              </property>
-              <property name="text">
-               <string notr="true">0.000 000 00 SKYDOGE</string>
-              </property>
-              <property name="alignment">
-               <set>Qt::AlignRight|Qt::AlignTrailing|Qt::AlignVCenter</set>
-              </property>
-              <property name="textInteractionFlags">
-               <set>Qt::LinksAccessibleByMouse|Qt::TextSelectableByKeyboard|Qt::TextSelectableByMouse</set>
-              </property>
-             </widget>
-            </item>
-            <item row="2" column="1">
-             <widget class="QLabel" name="labelUnconfirmed">
-              <property name="font">
-               <font>
-                <weight>75</weight>
-                <bold>true</bold>
-               </font>
-              </property>
-              <property name="cursor">
-               <cursorShape>IBeamCursor</cursorShape>
-              </property>
-              <property name="toolTip">
-               <string>Total of transactions that have yet to be confirmed, and do not yet count toward the spendable balance</string>
-              </property>
-              <property name="text">
-               <string notr="true">0.000 000 00 SKYDOGE</string>
-              </property>
-              <property name="alignment">
-               <set>Qt::AlignRight|Qt::AlignTrailing|Qt::AlignVCenter</set>
-              </property>
-              <property name="textInteractionFlags">
-               <set>Qt::LinksAccessibleByMouse|Qt::TextSelectableByKeyboard|Qt::TextSelectableByMouse</set>
-              </property>
-             </widget>
-            </item>
-            <item row="3" column="2">
-             <widget class="QLabel" name="labelWatchImmature">
-              <property name="font">
-               <font>
-                <weight>75</weight>
-                <bold>true</bold>
-               </font>
-              </property>
-              <property name="cursor">
-               <cursorShape>IBeamCursor</cursorShape>
-              </property>
-              <property name="toolTip">
-               <string>Mined balance in watch-only addresses that has not yet matured</string>
-              </property>
-              <property name="text">
-               <string notr="true">0.000 000 00 SKYDOGE</string>
-              </property>
-              <property name="alignment">
-               <set>Qt::AlignRight|Qt::AlignTrailing|Qt::AlignVCenter</set>
-              </property>
-              <property name="textInteractionFlags">
-               <set>Qt::LinksAccessibleByMouse|Qt::TextSelectableByKeyboard|Qt::TextSelectableByMouse</set>
-              </property>
-             </widget>
-            </item>
-            <item row="4" column="0" colspan="2">
-             <widget class="Line" name="line">
-              <property name="orientation">
-               <enum>Qt::Horizontal</enum>
-              </property>
-             </widget>
-            </item>
-            <item row="4" column="2">
-             <widget class="Line" name="lineWatchBalance">
-              <property name="sizePolicy">
-               <sizepolicy hsizetype="Preferred" vsizetype="Fixed">
-                <horstretch>0</horstretch>
-                <verstretch>0</verstretch>
-               </sizepolicy>
-              </property>
-              <property name="minimumSize">
-               <size>
-                <width>140</width>
-                <height>0</height>
-               </size>
-              </property>
-              <property name="orientation">
-               <enum>Qt::Horizontal</enum>
-              </property>
-             </widget>
-            </item>
-            <item row="5" column="0">
-             <widget class="QLabel" name="labelTotalText">
-              <property name="text">
-               <string>Total:</string>
-              </property>
-             </widget>
-            </item>
-            <item row="3" column="1">
-             <widget class="QLabel" name="labelImmature">
-              <property name="font">
-               <font>
-                <weight>75</weight>
-                <bold>true</bold>
-               </font>
-              </property>
-              <property name="cursor">
-               <cursorShape>IBeamCursor</cursorShape>
-              </property>
-              <property name="toolTip">
-               <string>Mined balance that has not yet matured</string>
-              </property>
-              <property name="text">
-               <string notr="true">0.000 000 00 SKYDOGE</string>
-              </property>
-              <property name="alignment">
-               <set>Qt::AlignRight|Qt::AlignTrailing|Qt::AlignVCenter</set>
-              </property>
-              <property name="textInteractionFlags">
-               <set>Qt::LinksAccessibleByMouse|Qt::TextSelectableByKeyboard|Qt::TextSelectableByMouse</set>
-              </property>
-             </widget>
-            </item>
-            <item row="2" column="3">
-             <spacer name="horizontalSpacer_2">
-              <property name="orientation">
-               <enum>Qt::Horizontal</enum>
-              </property>
-              <property name="sizeHint" stdset="0">
-               <size>
-                <width>40</width>
-                <height>20</height>
-               </size>
-              </property>
-             </spacer>
-            </item>
-            <item row="3" column="0">
-             <widget class="QLabel" name="labelImmatureText">
-              <property name="text">
-               <string>Immature:</string>
-              </property>
-             </widget>
-            </item>
-            <item row="5" column="1">
-             <widget class="QLabel" name="labelTotal">
-              <property name="font">
-               <font>
-                <weight>75</weight>
-                <bold>true</bold>
-               </font>
-              </property>
-              <property name="cursor">
-               <cursorShape>IBeamCursor</cursorShape>
-              </property>
-              <property name="toolTip">
-               <string>Your current total balance</string>
-              </property>
-              <property name="text">
-               <string notr="true">0.000 000 00 SKYDOGE</string>
-              </property>
-              <property name="alignment">
-               <set>Qt::AlignRight|Qt::AlignTrailing|Qt::AlignVCenter</set>
-              </property>
-              <property name="textInteractionFlags">
-               <set>Qt::LinksAccessibleByMouse|Qt::TextSelectableByKeyboard|Qt::TextSelectableByMouse</set>
-              </property>
-             </widget>
-            </item>
-            <item row="5" column="2">
-             <widget class="QLabel" name="labelWatchTotal">
-              <property name="font">
-               <font>
-                <weight>75</weight>
-                <bold>true</bold>
-               </font>
-              </property>
-              <property name="cursor">
-               <cursorShape>IBeamCursor</cursorShape>
-              </property>
-              <property name="toolTip">
-               <string>Current total balance in watch-only addresses</string>
-              </property>
-              <property name="text">
-               <string notr="true">0.000 000 00 SKYDOGE</string>
-              </property>
-              <property name="alignment">
-               <set>Qt::AlignRight|Qt::AlignTrailing|Qt::AlignVCenter</set>
-              </property>
-              <property name="textInteractionFlags">
-               <set>Qt::LinksAccessibleByMouse|Qt::TextSelectableByKeyboard|Qt::TextSelectableByMouse</set>
-              </property>
-             </widget>
-            </item>
-            <item row="0" column="2">
-             <widget class="QLabel" name="labelWatchonly">
-              <property name="text">
-               <string>Watch-only:</string>
-              </property>
-              <property name="alignment">
-               <set>Qt::AlignRight|Qt::AlignTrailing|Qt::AlignVCenter</set>
-              </property>
-             </widget>
-            </item>
-            <item row="1" column="0">
-             <widget class="QLabel" name="labelBalanceText">
-              <property name="text">
-               <string>Available:</string>
-              </property>
-             </widget>
-            </item>
-            <item row="1" column="1">
-             <widget class="QLabel" name="labelBalance">
-              <property name="font">
-               <font>
-                <weight>75</weight>
-                <bold>true</bold>
-               </font>
-              </property>
-              <property name="cursor">
-               <cursorShape>IBeamCursor</cursorShape>
-              </property>
-              <property name="toolTip">
-               <string>Your current spendable balance</string>
-              </property>
-              <property name="text">
-               <string notr="true">0.000 000 00 SKYDOGE</string>
-              </property>
-              <property name="alignment">
-               <set>Qt::AlignRight|Qt::AlignTrailing|Qt::AlignVCenter</set>
-              </property>
-              <property name="textInteractionFlags">
-               <set>Qt::LinksAccessibleByMouse|Qt::TextSelectableByKeyboard|Qt::TextSelectableByMouse</set>
-              </property>
-             </widget>
-            </item>
-            <item row="1" column="2">
-             <widget class="QLabel" name="labelWatchAvailable">
-              <property name="font">
-               <font>
-                <weight>75</weight>
-                <bold>true</bold>
-               </font>
-              </property>
-              <property name="cursor">
-               <cursorShape>IBeamCursor</cursorShape>
-              </property>
-              <property name="toolTip">
-               <string>Your current balance in watch-only addresses</string>
-              </property>
-              <property name="text">
-               <string notr="true">0.000 000 00 SKYDOGE</string>
-              </property>
-              <property name="alignment">
-               <set>Qt::AlignRight|Qt::AlignTrailing|Qt::AlignVCenter</set>
-              </property>
-              <property name="textInteractionFlags">
-               <set>Qt::LinksAccessibleByMouse|Qt::TextSelectableByKeyboard|Qt::TextSelectableByMouse</set>
-              </property>
-             </widget>
-            </item>
-            <item row="2" column="0">
-             <widget class="QLabel" name="labelPendingText">
-              <property name="text">
-               <string>Pending:</string>
-              </property>
-             </widget>
-            </item>
-            <item row="0" column="1">
-             <widget class="QLabel" name="labelSpendable">
-              <property name="text">
-               <string>Spendable:</string>
-              </property>
-              <property name="alignment">
-               <set>Qt::AlignRight|Qt::AlignTrailing|Qt::AlignVCenter</set>
-              </property>
-             </widget>
-            </item>
-           </layout>
-          </item>
-          <item>
-           <spacer name="verticalSpacer">
-            <property name="orientation">
-             <enum>Qt::Vertical</enum>
-            </property>
-            <property name="sizeHint" stdset="0">
-             <size>
-              <width>20</width>
-              <height>40</height>
-             </size>
-            </property>
-           </spacer>
-          </item>
-         </layout>
-=======
->>>>>>> 03fcd9bb
         </widget>
        </item>
       </layout>
@@ -1032,11 +657,7 @@
   </layout>
  </widget>
  <resources>
-<<<<<<< HEAD
   <include location="../skydoge.qrc"/>
-=======
-  <include location="../drivechain.qrc"/>
->>>>>>> 03fcd9bb
  </resources>
  <connections/>
 </ui>