// Copyright (c) 2021 The Bitcoin Core developers
// Distributed under the MIT software license, see the accompanying
// file COPYING or http://www.opensource.org/licenses/mit-license.php.
//
#include <qt/newstypestablemodel.h>

#include <QIcon>
#include <QMetaType>
#include <QTimer>
#include <QVariant>

#include <script/script.h>
#include <txdb.h>
#include <validation.h>

Q_DECLARE_METATYPE(NewsTypesTableObject)

std::vector<NewsTypesTableObject> vDefaultType
{
<<<<<<< HEAD
    NewsTypesTableObject("Daily Doge", "a1a1a1a1", 1, "1{a1a1a1a1}Daily Doge"),
    NewsTypesTableObject("Doge Extra", "a2a2a2a2", 1, "1{a2a2a2a2}Doge Extra")
=======
    NewsTypesTableObject("US Weekly", "a1a1a1a1", 7, "7{a1a1a1a1}US Weekly"),
    NewsTypesTableObject("Japan Weekly", "a2a2a2a2", 7, "7{a2a2a2a2}Japan Weekly")
>>>>>>> 52177a30
};

NewsTypesTableModel::NewsTypesTableModel(QObject *parent) :
    QAbstractTableModel(parent)
{
    updateModel();
}

int NewsTypesTableModel::rowCount(const QModelIndex & /*parent*/) const
{
    return model.size();
}

int NewsTypesTableModel::columnCount(const QModelIndex & /*parent*/) const
{
    return 4;
}

QVariant NewsTypesTableModel::data(const QModelIndex &index, int role) const
{
    if (!index.isValid()) {
        return false;
    }

    int row = index.row();
    int col = index.column();

    if (!model.at(row).canConvert<NewsTypesTableObject>())
        return QVariant();

    NewsTypesTableObject object = model.at(row).value<NewsTypesTableObject>();

    switch (role) {
    case Qt::DisplayRole:
    {
        // Title
        if (col == 0) {
            return object.title;
        }
        // Days
        if (col == 1) {
            return QString::number(object.nDays);
        }
        // Bytes
        if (col == 2) {
            return object.bytes;
        }
        // URL
        if (col == 3) {
            return object.url;
        }
    }
    case URLRole:
        return object.url;
    }
    return QVariant();
}

QVariant NewsTypesTableModel::headerData(int section, Qt::Orientation orientation, int role) const
{
    if (role == Qt::DisplayRole) {
        if (orientation == Qt::Horizontal) {
            switch (section) {
            case 0:
                return QString("Title");
            case 1:
                return QString("Days");
            case 2:
                return QString("Bytes");
            case 3:
                return QString("URL");
            }
        }
    }
    return QVariant();
}

void NewsTypesTableModel::updateModel()
{
    std::vector<NewsType> vType;
    popreturndb->GetNewsTypes(vType);

    beginResetModel();
    model.clear();
    endResetModel();

    beginInsertRows(QModelIndex(), 0, vDefaultType.size());
    for (const NewsTypesTableObject& object : vDefaultType)
        model.append(QVariant::fromValue(object));
    endInsertRows();

    beginInsertRows(QModelIndex(), model.size(), model.size() + vType.size());
    for (const NewsType& type : vType) {
        NewsTypesTableObject object;

        object.title = QString::fromStdString(type.title);
        object.nDays = type.nDays;
        object.bytes = QString::fromStdString(HexStr(type.header.begin(), type.header.end()));
        object.url = QString::fromStdString(type.GetShareURL());

        model.append(QVariant::fromValue(object));
    }
    endInsertRows();
}

bool NewsTypesTableModel::GetURLAtRow(int row, QString& url) const
{
    if (row >= model.size())
        return false;

    if (!model[row].canConvert<NewsTypesTableObject>())
        return false;

    NewsTypesTableObject object = model[row].value<NewsTypesTableObject>();
    url = object.url;

    return true;
}

std::vector<NewsType> NewsTypesTableModel::GetTypes() const
{
    std::vector<NewsType> vType;
    for (int i = 0; i < model.size(); i++) {
        if (!model[i].canConvert<NewsTypesTableObject>())
            continue;

        NewsTypesTableObject object = model[i].value<NewsTypesTableObject>();
        NewsType type;
        if (!type.SetURL(object.url.toStdString()))
            continue;
        vType.push_back(type);
    }
    return vType;
}


bool NewsTypesTableModel::GetType(int nRow, NewsType& type) const
{
    if (nRow < 0 || nRow >= model.size())
        return false;

    if (!model[nRow].canConvert<NewsTypesTableObject>())
        return false;

    NewsTypesTableObject object = model[nRow].value<NewsTypesTableObject>();

    if (!type.SetURL(object.url.toStdString()))
        return false;

    return true;
}

bool NewsTypesTableModel::IsHeaderUnique(const CScript& header) const
{
    // Check if any of our news type have this header
    std::vector<NewsType> vType;
    for (int i = 0; i < model.size(); i++) {
        if (!model[i].canConvert<NewsTypesTableObject>())
            continue;

        NewsTypesTableObject object = model[i].value<NewsTypesTableObject>();
        NewsType type;
        if (!type.SetURL(object.url.toStdString()))
            continue;

        if (header == type.header)
            return false;
    }

    return true;
}

bool NewsTypesTableModel::IsDefaultType(const CScript& header) const
{
    // Check if any of the built in types have this header
    for (const NewsTypesTableObject& object : vDefaultType) {
        NewsType type;
        if (!type.SetURL(object.url.toStdString()))
            continue;

        if (header == type.header)
            return true;
    }
    return false;
}<|MERGE_RESOLUTION|>--- conflicted
+++ resolved
@@ -17,13 +17,8 @@
 
 std::vector<NewsTypesTableObject> vDefaultType
 {
-<<<<<<< HEAD
-    NewsTypesTableObject("Daily Doge", "a1a1a1a1", 1, "1{a1a1a1a1}Daily Doge"),
-    NewsTypesTableObject("Doge Extra", "a2a2a2a2", 1, "1{a2a2a2a2}Doge Extra")
-=======
-    NewsTypesTableObject("US Weekly", "a1a1a1a1", 7, "7{a1a1a1a1}US Weekly"),
-    NewsTypesTableObject("Japan Weekly", "a2a2a2a2", 7, "7{a2a2a2a2}Japan Weekly")
->>>>>>> 52177a30
+    NewsTypesTableObject("Daily Doge", "a1a1a1a1", 7, "7{a1a1a1a1}Daily Doge"),
+    NewsTypesTableObject("Doge Extra", "a2a2a2a2", 7, "7{a2a2a2a2}Doge Extra")
 };
 
 NewsTypesTableModel::NewsTypesTableModel(QObject *parent) :
