--- conflicted
+++ resolved
@@ -4,13 +4,8 @@
 
 #include <qt/guiutil.h>
 
-<<<<<<< HEAD
 #include <qt/skydogeaddressvalidator.h>
 #include <qt/skydogeunits.h>
-=======
-#include <qt/drivechainaddressvalidator.h>
-#include <qt/drivechainunits.h>
->>>>>>> 03fcd9bb
 #include <qt/qvalidatedlineedit.h>
 #include <qt/walletmodel.h>
 
@@ -137,11 +132,7 @@
 #if QT_VERSION >= 0x040700
     // We don't want translators to use own addresses in translations
     // and this is the only place, where this address is supplied.
-<<<<<<< HEAD
     widget->setPlaceholderText(QObject::tr("Enter a Skydoge address (e.g. %1)").arg(
-=======
-    widget->setPlaceholderText(QObject::tr("Enter a Drivechain address (e.g. %1)").arg(
->>>>>>> 03fcd9bb
         QString::fromStdString(DummyAddress(Params()))));
 #endif
     widget->setValidator(new BitcoinAddressEntryValidator(parent));
@@ -629,17 +620,10 @@
 {
     std::string chain = ChainNameFromCommandLine();
     if (chain == CBaseChainParams::MAIN)
-<<<<<<< HEAD
         return GetSpecialFolderPath(CSIDL_STARTUP) / "Skydoge.lnk";
     if (chain == CBaseChainParams::TESTNET) // Remove this special case when CBaseChainParams::TESTNET = "testnet4"
         return GetSpecialFolderPath(CSIDL_STARTUP) / "Skydoge (testnet).lnk";
     return GetSpecialFolderPath(CSIDL_STARTUP) / strprintf("Skydoge (%s).lnk", chain);
-=======
-        return GetSpecialFolderPath(CSIDL_STARTUP) / "Drivechain.lnk";
-    if (chain == CBaseChainParams::TESTNET) // Remove this special case when CBaseChainParams::TESTNET = "testnet4"
-        return GetSpecialFolderPath(CSIDL_STARTUP) / "Drivechain (testnet).lnk";
-    return GetSpecialFolderPath(CSIDL_STARTUP) / strprintf("Drivechain (%s).lnk", chain);
->>>>>>> 03fcd9bb
 }
 
 bool GetStartOnSystemStartup()
@@ -734,13 +718,8 @@
 {
     std::string chain = ChainNameFromCommandLine();
     if (chain == CBaseChainParams::MAIN)
-<<<<<<< HEAD
         return GetAutostartDir() / "Skydoge.desktop";
     return GetAutostartDir() / strprintf("Skydoge-%s.lnk", chain);
-=======
-        return GetAutostartDir() / "Drivechain.desktop";
-    return GetAutostartDir() / strprintf("Drivechain-%s.lnk", chain);
->>>>>>> 03fcd9bb
 }
 
 bool GetStartOnSystemStartup()
@@ -784,15 +763,9 @@
         optionFile << "[Desktop Entry]\n";
         optionFile << "Type=Application\n";
         if (chain == CBaseChainParams::MAIN)
-<<<<<<< HEAD
             optionFile << "Name=Skydoge\n";
         else
             optionFile << strprintf("Name=Skydoge (%s)\n", chain);
-=======
-            optionFile << "Name=Drivechain\n";
-        else
-            optionFile << strprintf("Name=Drivechain (%s)\n", chain);
->>>>>>> 03fcd9bb
         optionFile << "Exec=" << pszExePath << strprintf(" -min -testnet=%d -regtest=%d\n", gArgs.GetBoolArg("-testnet", false), gArgs.GetBoolArg("-regtest", false));
         optionFile << "Terminal=false\n";
         optionFile << "Hidden=false\n";
