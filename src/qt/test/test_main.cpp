--- conflicted
+++ resolved
@@ -3,11 +3,7 @@
 // file COPYING or http://www.opensource.org/licenses/mit-license.php.
 
 #if defined(HAVE_CONFIG_H)
-<<<<<<< HEAD
 #include <config/skydoge-config.h>
-=======
-#include <config/drivechain-config.h>
->>>>>>> 03fcd9bb
 #endif
 
 #include <chainparams.h>
@@ -57,11 +53,7 @@
     SelectParams(CBaseChainParams::MAIN);
     noui_connect();
     ClearDatadirCache();
-<<<<<<< HEAD
-    fs::path pathTemp = fs::temp_directory_path() / strprintf("test_SkydogeTESTDRIVE_%lu_%i", (unsigned long)GetTime(), (int)GetRand(100000));
-=======
-    fs::path pathTemp = fs::temp_directory_path() / strprintf("test_DrivechainTESTDRIVE_%lu_%i", (unsigned long)GetTime(), (int)GetRand(100000));
->>>>>>> 03fcd9bb
+    fs::path pathTemp = fs::temp_directory_path() / strprintf("test_SkydogeTESTFLIGHT_%lu_%i", (unsigned long)GetTime(), (int)GetRand(100000));
     fs::create_directories(pathTemp);
     gArgs.ForceSetArg("-datadir", pathTemp.string());
 
@@ -79,11 +71,7 @@
     // Don't remove this, it's needed to access
     // QApplication:: and QCoreApplication:: in the tests
     QApplication app(argc, argv);
-<<<<<<< HEAD
-    app.setApplicationName("SkydogeTESTDRIVE-test");
-=======
-    app.setApplicationName("DrivechainTESTDRIVE-test");
->>>>>>> 03fcd9bb
+    app.setApplicationName("SkydogeTESTFLIGHT-test");
 
     SSL_library_init();
 
