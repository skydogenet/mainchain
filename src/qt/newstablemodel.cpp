﻿// Copyright (c) 2021 The Bitcoin Core developers
// Distributed under the MIT software license, see the accompanying
// file COPYING or http://www.opensource.org/licenses/mit-license.php.

#include <qt/newstablemodel.h>

#include <chain.h>
#include <txdb.h>
#include <utilmoneystr.h>
#include <validation.h>

#include <qt/clientmodel.h>
#include <qt/newstypestablemodel.h>

#include <QDateTime>
#include <QMetaType>
#include <QTimer>
#include <QVariant>

Q_DECLARE_METATYPE(NewsTableObject)

NewsTableModel::NewsTableModel(QObject *parent) :
    QAbstractTableModel(parent)
{
    nFilter = 0;
}

int NewsTableModel::rowCount(const QModelIndex & /*parent*/) const
{
    return model.size();
}

int NewsTableModel::columnCount(const QModelIndex & /*parent*/) const
{
    return 3;
}

QVariant NewsTableModel::data(const QModelIndex &index, int role) const
{
    if (!index.isValid()) {
        return false;
    }

    int row = index.row();
    int col = index.column();

    if (!model.at(row).canConvert<NewsTableObject>())
        return QVariant();

    NewsTableObject object = model.at(row).value<NewsTableObject>();

    switch (role) {
    case Qt::DisplayRole:
    {
        // Fees
        if (col == 0) {
            return QString::fromStdString(object.fees);
        }
        // Time
        if (col == 1) {
            return QDateTime::fromTime_t((int64_t)object.nTime).toString("hh:mm MMM dd");
        }
        // Decode
        if (col == 2) {
            // Display up to NEWS_HEADLINE_CHARS or until newline
            std::string str = "";
            bool fNewline = false;
            for (size_t x = 0; x < object.decode.size(); x++) {
                if (x == NEWS_HEADLINE_CHARS)
                    break;

                if (object.decode[x] == '\n' || object.decode[x] == '\r') {
                    fNewline = true;
                    break;
                }

                str += object.decode[x];
            }

            if (fNewline || object.decode.size() > NEWS_HEADLINE_CHARS)
                str += "...";

            return QString::fromStdString(str);
        }
    }
    case Qt::TextAlignmentRole:
    {
        // Fees
        if (col == 0) {
            return int(Qt::AlignRight | Qt::AlignVCenter);
        }
        // Time
        if (col == 1) {
            return int(Qt::AlignRight | Qt::AlignVCenter);
        }
        // Decode
        if (col == 2) {
            return int(Qt::AlignLeft | Qt::AlignVCenter);
        }
    }
    case Qt::EditRole:
    {
        // Fees
        if (col == 0) {
            return object.feeAmount;
        }
        // Time
        if (col == 1) {
            return object.nTime;
        }
        // Decode
        if (col == 2) {
            return QString::fromStdString(object.decode);
        }
    }
    case NewsRole:
    {
        return QString::fromStdString(object.decode);
    }
    case NewsHexRole:
    {
        return QString::fromStdString(object.hex);
    }
    }
    return QVariant();
}

QVariant NewsTableModel::headerData(int section, Qt::Orientation orientation, int role) const
{
    if (role == Qt::DisplayRole) {
        if (orientation == Qt::Horizontal) {
            switch (section) {
            case 0:
                return QString("Fees");
            case 1:
                return QString("Time");
            case 2:
                return QString("Headline");
            }
        }
    }
    return QVariant();
}

void NewsTableModel::setClientModel(ClientModel *model)
{
    this->clientModel = model;
    if(model)
    {
        numBlocksChanged();

        connect(model, SIGNAL(numBlocksChanged(int,QDateTime,double,bool)),
                this, SLOT(numBlocksChanged()));
    }
}

void NewsTableModel::setNewsTypesModel(NewsTypesTableModel *model)
{
    this->newsTypesModel = model;
}

void NewsTableModel::numBlocksChanged()
{
    UpdateModel();
}

// TODO append new data to the model instead of loading all every time
void NewsTableModel::UpdateModel()
{
    if (!newsTypesModel)
        return;

    // Clear old data
    beginResetModel();
    model.clear();
    endResetModel();

    int nHeight = chainActive.Height();

    NewsType type;
    if (!newsTypesModel->GetType(nFilter, type))
        return;

<<<<<<< HEAD
    QDateTime tipTime = QDateTime::fromMSecsSinceEpoch(chainActive.Tip()->GetBlockTime());
=======
    QDateTime tipTime = QDateTime::fromMSecsSinceEpoch(chainActive.Tip()->GetBlockTime() * 1000);
>>>>>>> 52177a30
    QDateTime targetTime = tipTime.addDays(-type.nDays);

    // Loop backwards from chainTip until we reach target time or genesis block.
    std::vector<NewsTableObject> vNews;
    for (int i = nHeight; i > 1; i--) {
        CBlockIndex *index = chainActive[i];
        if (!index)
            break;

        // Have we gone back in time far enough?
        QDateTime indexTime = QDateTime::fromTime_t(index->GetBlockTime());

        if (indexTime <= targetTime)
            break;

        // For each block load our cached OP_RETURN data
        std::vector<OPReturnData> vData;
        if (!popreturndb->GetBlockData(index->GetBlockHash(), vData))
            continue;

        // Find the data we want to display
        for (const OPReturnData& d : vData) {
            bool fFound = false;
            if (d.script.size() >= 5 && type.header.size() >= 4) {
                if (d.script[0] ==  OP_RETURN &&
                        d.script[1] == type.header[0] &&
                        d.script[2] == type.header[1] &&
                        d.script[3] == type.header[2] &&
                        d.script[4] == type.header[3])
                {
                            fFound = true;
                }
            }
            if (!fFound)
                continue;

            NewsTableObject object;
            object.nTime = index->nTime;

            // Copy chars from script, skipping non-message bytes
            std::string strDecode;
            for (size_t i = 5; i < d.script.size(); i++)
                strDecode += d.script[i];

            object.decode = strDecode;
            object.fees = FormatMoney(d.fees);
            object.feeAmount = d.fees;
            object.hex = HexStr(d.script.begin(), d.script.end(), false);

            vNews.push_back(object);
        }
    }

    // Sort by fees
    SortByFees(vNews);

    beginInsertRows(QModelIndex(), model.size(), model.size() + vNews.size() - 1);
    for (const NewsTableObject& o : vNews)
        model.append(QVariant::fromValue(o));
    endInsertRows();
}

void NewsTableModel::setFilter(size_t nFilterIn)
{
    nFilter = nFilterIn;
    UpdateModel();
}

struct CompareByFee
{
    bool operator()(const NewsTableObject& a, const NewsTableObject& b) const
    {
        return a.fees > b.fees;
    }
};

void NewsTableModel::SortByFees(std::vector<NewsTableObject>& vNews)
{
    std::sort(vNews.begin(), vNews.end(), CompareByFee());
}<|MERGE_RESOLUTION|>--- conflicted
+++ resolved
@@ -181,11 +181,7 @@
     if (!newsTypesModel->GetType(nFilter, type))
         return;
 
-<<<<<<< HEAD
-    QDateTime tipTime = QDateTime::fromMSecsSinceEpoch(chainActive.Tip()->GetBlockTime());
-=======
     QDateTime tipTime = QDateTime::fromMSecsSinceEpoch(chainActive.Tip()->GetBlockTime() * 1000);
->>>>>>> 52177a30
     QDateTime targetTime = tipTime.addDays(-type.nDays);
 
     // Loop backwards from chainTip until we reach target time or genesis block.
