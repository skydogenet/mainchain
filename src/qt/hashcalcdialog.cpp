--- conflicted
+++ resolved
@@ -165,11 +165,7 @@
 
 void HashCalcDialog::on_pushButtonHelp_clicked()
 {
-<<<<<<< HEAD
     QMessageBox::information(this, tr("Skydoge - information"),
-=======
-    QMessageBox::information(this, tr("Drivechain - information"),
->>>>>>> 03fcd9bb
         tr(""
            "Hex:\n"
            "The hexadecimal (base 16) representation.\n\n"
@@ -189,13 +185,8 @@
 
 void HashCalcDialog::on_pushButtonHelpInvalidHex_clicked()
 {
-<<<<<<< HEAD
     QMessageBox::information(this, tr("Skydoge - information"),
         tr("Please enter valid Hex without spaces or 0x."),
-=======
-    QMessageBox::information(this, tr("Drivechain - information"),
-        tr("Please enter valid Hex without spaces or 0x prefix."),
->>>>>>> 03fcd9bb
         QMessageBox::Ok);
 }
 
