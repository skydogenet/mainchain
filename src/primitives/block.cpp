--- conflicted
+++ resolved
@@ -16,15 +16,12 @@
 	return skydoge_hash(BEGIN(nVersion), END(nNonce));
 }
 
-<<<<<<< HEAD
 uint256 CBlockHeader::GetPoWHash() const
 {
 //    return SerializeSHAndwichHash(*this);
     return skydoge_hash(BEGIN(nVersion), END(nNonce));
 }
 
-=======
->>>>>>> 03fcd9bb
 std::string CBlock::ToString() const
 {
     std::stringstream s;
