// Copyright (c) 2009-2010 Satoshi Nakamoto
// Copyright (c) 2009-2022 The Bitcoin Core developers
// Distributed under the MIT software license, see the accompanying
// file COPYING or http://www.opensource.org/licenses/mit-license.php.

/**
 * Server/client environment: argument handling, config file parsing,
 * logging, thread wrappers, startup time
 */
#ifndef BITCOIN_UTIL_H
#define BITCOIN_UTIL_H

#if defined(HAVE_CONFIG_H)
<<<<<<< HEAD
#include <config/skydoge-config.h>
=======
#include <config/drivechain-config.h>
>>>>>>> 03fcd9bb
#endif

#include <compat.h>
#include <fs.h>
#include <sync.h>
#include <tinyformat.h>
#include <utiltime.h>

#include <atomic>
#include <exception>
#include <map>
#include <stdint.h>
#include <string>
#include <vector>

#include <boost/signals2/signal.hpp>
#include <boost/thread/condition_variable.hpp> // for boost::thread_interrupted

// Application startup time (used for uptime calculation)
int64_t GetStartupTime();

static const bool DEFAULT_LOGTIMEMICROS = false;
static const bool DEFAULT_LOGIPS        = false;
static const bool DEFAULT_LOGTIMESTAMPS = true;
extern const char * const DEFAULT_DEBUGLOGFILE;

/** Signals for translation. */
class CTranslationInterface
{
public:
    /** Translate a message to the native language of the user. */
    boost::signals2::signal<std::string (const char* psz)> Translate;
};

extern bool fPrintToConsole;
extern bool fPrintToDebugLog;

extern bool fLogTimestamps;
extern bool fLogTimeMicros;
extern bool fLogIPs;
extern std::atomic<bool> fReopenDebugLog;
extern CTranslationInterface translationInterface;

extern const char * const BITCOIN_CONF_FILENAME;
extern const char * const BITCOIN_PID_FILENAME;

extern std::atomic<uint32_t> logCategories;

/**
 * Translation function: Call Translate signal on UI interface, which returns a boost::optional result.
 * If no translation slot is registered, nothing is returned, and simply return the input.
 */
inline std::string _(const char* psz)
{
    boost::optional<std::string> rv = translationInterface.Translate(psz);
    return rv ? (*rv) : psz;
}

void SetupEnvironment();
bool SetupNetworking();

struct CLogCategoryActive
{
    std::string category;
    bool active;
};

namespace BCLog {
    enum LogFlags : uint32_t {
        NONE        = 0,
        NET         = (1 <<  0),
        TOR         = (1 <<  1),
        MEMPOOL     = (1 <<  2),
        HTTP        = (1 <<  3),
        BENCH       = (1 <<  4),
        ZMQ         = (1 <<  5),
        DB          = (1 <<  6),
        RPC         = (1 <<  7),
        ESTIMATEFEE = (1 <<  8),
        ADDRMAN     = (1 <<  9),
        SELECTCOINS = (1 << 10),
        REINDEX     = (1 << 11),
        CMPCTBLOCK  = (1 << 12),
        RAND        = (1 << 13),
        PRUNE       = (1 << 14),
        PROXY       = (1 << 15),
        MEMPOOLREJ  = (1 << 16),
        LIBEVENT    = (1 << 17),
        COINDB      = (1 << 18),
        QT          = (1 << 19),
        LEVELDB     = (1 << 20),
        ALL         = ~(uint32_t)0,
    };
}
/** Return true if log accepts specified category */
static inline bool LogAcceptCategory(uint32_t category)
{
    return (logCategories.load(std::memory_order_relaxed) & category) != 0;
}

/** Returns a string with the log categories. */
std::string ListLogCategories();

/** Returns a vector of the active log categories. */
std::vector<CLogCategoryActive> ListActiveLogCategories();

/** Return true if str parses as a log category and set the flags in f */
bool GetLogCategory(uint32_t *f, const std::string *str);

/** Send a string to the log output */
int LogPrintStr(const std::string &str);

/** Get format string from VA_ARGS for error reporting */
template<typename... Args> std::string FormatStringFromLogArgs(const char *fmt, const Args&... args) { return fmt; }

static inline void MarkUsed() {}
template<typename T, typename... Args> static inline void MarkUsed(const T& t, const Args&... args)
{
    (void)t;
    MarkUsed(args...);
}

// Be conservative when using LogPrintf/error or other things which
// unconditionally log to debug.log! It should not be the case that an inbound
// peer can fill up a users disk with debug.log entries.

#ifdef USE_COVERAGE
#define LogPrintf(...) do { MarkUsed(__VA_ARGS__); } while(0)
#define LogPrint(category, ...) do { MarkUsed(__VA_ARGS__); } while(0)
#else
#define LogPrintf(...) do { \
    std::string _log_msg_; /* Unlikely name to avoid shadowing variables */ \
    try { \
        _log_msg_ = tfm::format(__VA_ARGS__); \
    } catch (tinyformat::format_error &fmterr) { \
        /* Original format string will have newline so don't add one here */ \
        _log_msg_ = "Error \"" + std::string(fmterr.what()) + "\" while formatting log message: " + FormatStringFromLogArgs(__VA_ARGS__); \
    } \
    LogPrintStr(_log_msg_); \
} while(0)

#define LogPrint(category, ...) do { \
    if (LogAcceptCategory((category))) { \
        LogPrintf(__VA_ARGS__); \
    } \
} while(0)
#endif

template<typename... Args>
bool error(const char* fmt, const Args&... args)
{
    LogPrintStr("ERROR: " + tfm::format(fmt, args...) + "\n");
    return false;
}

void PrintExceptionContinue(const std::exception *pex, const char* pszThread);
void FileCommit(FILE *file);
bool TruncateFile(FILE *file, unsigned int length);
int RaiseFileDescriptorLimit(int nMinFD);
void AllocateFileRange(FILE *file, unsigned int offset, unsigned int length);
bool RenameOver(fs::path src, fs::path dest);
bool LockDirectory(const fs::path& directory, const std::string lockfile_name, bool probe_only=false);
bool TryCreateDirectories(const fs::path& p);
fs::path GetDefaultDataDir();
fs::path GetHomeDir();
const fs::path &GetDataDir(bool fNetSpecific = true);
void ClearDatadirCache();
fs::path GetConfigFile(const std::string& confPath);
#ifndef WIN32
fs::path GetPidFile();
void CreatePidFile(const fs::path &path, pid_t pid);
#endif
#ifdef WIN32
fs::path GetSpecialFolderPath(int nFolder, bool fCreate = true);
#endif
fs::path GetDebugLogPath();
bool OpenDebugLog();
void ShrinkDebugFile();
void runCommand(const std::string& strCommand);

/**
 * Most paths passed as configuration arguments are treated as relative to
 * the datadir if they are not absolute.
 *
 * @param path The path to be conditionally prefixed with datadir.
 * @param net_specific Forwarded to GetDataDir().
 * @return The normalized path.
 */
fs::path AbsPathForConfigVal(const fs::path& path, bool net_specific = true);

inline bool IsSwitchChar(char c)
{
#ifdef WIN32
    return c == '-' || c == '/';
#else
    return c == '-';
#endif
}

class ArgsManager
{
protected:
    mutable CCriticalSection cs_args;
    std::map<std::string, std::string> mapArgs;
    std::map<std::string, std::vector<std::string>> mapMultiArgs;
public:
    void ParseParameters(int argc, const char*const argv[]);
    void ReadConfigFile(const std::string& confPath);

    /**
     * Return a vector of strings of the given argument
     *
     * @param strArg Argument to get (e.g. "-foo")
     * @return command-line arguments
     */
    std::vector<std::string> GetArgs(const std::string& strArg) const;

    /**
     * Return true if the given argument has been manually set
     *
     * @param strArg Argument to get (e.g. "-foo")
     * @return true if the argument has been set
     */
    bool IsArgSet(const std::string& strArg) const;

    /**
     * Return string argument or default value
     *
     * @param strArg Argument to get (e.g. "-foo")
     * @param strDefault (e.g. "1")
     * @return command-line argument or default value
     */
    std::string GetArg(const std::string& strArg, const std::string& strDefault) const;

    /**
     * Return integer argument or default value
     *
     * @param strArg Argument to get (e.g. "-foo")
     * @param nDefault (e.g. 1)
     * @return command-line argument (0 if invalid number) or default value
     */
    int64_t GetArg(const std::string& strArg, int64_t nDefault) const;

    /**
     * Return boolean argument or default value
     *
     * @param strArg Argument to get (e.g. "-foo")
     * @param fDefault (true or false)
     * @return command-line argument or default value
     */
    bool GetBoolArg(const std::string& strArg, bool fDefault) const;

    /**
     * Set an argument if it doesn't already have a value
     *
     * @param strArg Argument to set (e.g. "-foo")
     * @param strValue Value (e.g. "1")
     * @return true if argument gets set, false if it already had a value
     */
    bool SoftSetArg(const std::string& strArg, const std::string& strValue);

    /**
     * Set a boolean argument if it doesn't already have a value
     *
     * @param strArg Argument to set (e.g. "-foo")
     * @param fValue Value (e.g. false)
     * @return true if argument gets set, false if it already had a value
     */
    bool SoftSetBoolArg(const std::string& strArg, bool fValue);

    // Forces an arg setting. Called by SoftSetArg() if the arg hasn't already
    // been set. Also called directly in testing.
    void ForceSetArg(const std::string& strArg, const std::string& strValue);
};

extern ArgsManager gArgs;

/**
 * Format a string to be used as group of options in help messages
 *
 * @param message Group name (e.g. "RPC server options:")
 * @return the formatted string
 */
std::string HelpMessageGroup(const std::string& message);

/**
 * Format a string to be used as option description in help messages
 *
 * @param option Option message (e.g. "-rpcuser=<user>")
 * @param message Option description (e.g. "Username for JSON-RPC connections")
 * @return the formatted string
 */
std::string HelpMessageOpt(const std::string& option, const std::string& message);

/**
 * Return the number of physical cores available on the current system.
 * @note This does not count virtual cores, such as those provided by HyperThreading
 * when boost is newer than 1.56.
 */
int GetNumCores();

void RenameThread(const char* name);

/**
 * .. and a wrapper that just calls func once
 */
template <typename Callable> void TraceThread(const char* name,  Callable func)
{
<<<<<<< HEAD
    std::string s = strprintf("skydoge-%s", name);
=======
    std::string s = strprintf("drivechain-%s", name);
>>>>>>> 03fcd9bb
    RenameThread(s.c_str());
    try
    {
        LogPrintf("%s thread start\n", name);
        func();
        LogPrintf("%s thread exit\n", name);
    }
    catch (const boost::thread_interrupted&)
    {
        LogPrintf("%s thread interrupt\n", name);
        throw;
    }
    catch (const std::exception& e) {
        PrintExceptionContinue(&e, name);
        throw;
    }
    catch (...) {
        PrintExceptionContinue(nullptr, name);
        throw;
    }
}

std::string CopyrightHolders(const std::string& strPrefix);

//! Substitute for C++14 std::make_unique.
template <typename T, typename... Args>
std::unique_ptr<T> MakeUnique(Args&&... args)
{
    return std::unique_ptr<T>(new T(std::forward<Args>(args)...));
}

#endif // BITCOIN_UTIL_H<|MERGE_RESOLUTION|>--- conflicted
+++ resolved
@@ -11,11 +11,7 @@
 #define BITCOIN_UTIL_H
 
 #if defined(HAVE_CONFIG_H)
-<<<<<<< HEAD
 #include <config/skydoge-config.h>
-=======
-#include <config/drivechain-config.h>
->>>>>>> 03fcd9bb
 #endif
 
 #include <compat.h>
@@ -324,11 +320,7 @@
  */
 template <typename Callable> void TraceThread(const char* name,  Callable func)
 {
-<<<<<<< HEAD
     std::string s = strprintf("skydoge-%s", name);
-=======
-    std::string s = strprintf("drivechain-%s", name);
->>>>>>> 03fcd9bb
     RenameThread(s.c_str());
     try
     {
