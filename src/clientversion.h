--- conflicted
+++ resolved
@@ -6,20 +6,12 @@
 #define BITCOIN_CLIENTVERSION_H
 
 #if defined(HAVE_CONFIG_H)
-<<<<<<< HEAD
 #include <config/skydoge-config.h>
-=======
-#include <config/drivechain-config.h>
->>>>>>> 03fcd9bb
 #endif //HAVE_CONFIG_H
 
 // Check that required client information is defined
 #if !defined(CLIENT_VERSION_MAJOR) || !defined(CLIENT_VERSION_MINOR) || !defined(CLIENT_VERSION_REVISION) || !defined(CLIENT_VERSION_BUILD) || !defined(CLIENT_VERSION_IS_RELEASE) || !defined(COPYRIGHT_YEAR)
-<<<<<<< HEAD
 #error Client version information missing: version is not defined by skydoge-config.h or in any other way
-=======
-#error Client version information missing: version is not defined by drivechain-config.h or in any other way
->>>>>>> 03fcd9bb
 #endif
 
 /**
