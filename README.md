Drivechain (BIPs 300+301)
-------------------------

<<<<<<< HEAD
Drivechain allows Bitcoin to create, delete, send BTC to, and receive BTC from “Layer-2”s called “sidechains”. Sidechains are Altcoins that lack a native “coin” – instead, pre-existing coins [from a different blockchain] must first be sent over.
=======
Drivechain allows Bitcoin to create, delete, send BTC to, and receive BTC from “Layer-2”s called “sidechains”. Sidechains are Altcoins that lack a native “coin” – instead, BTC must first be sent over.
>>>>>>> 7a9762a8

BIP 300:
https://github.com/bitcoin/bips/blob/master/bip-0300.mediawiki

BIP 301:
https://github.com/bitcoin/bips/blob/master/bip-0301.mediawiki

Learn more about Drivechain here:
http://drivechain.info

For an example sidechain implementation, see: https://github.com/drivechain-project/sidechains

License
-------

Bitcoin Core (and Drivechain) are released under the terms of the MIT license. See [COPYING](COPYING) for more
information or see https://opensource.org/licenses/MIT.<|MERGE_RESOLUTION|>--- conflicted
+++ resolved
@@ -1,11 +1,7 @@
 Drivechain (BIPs 300+301)
 -------------------------
 
-<<<<<<< HEAD
-Drivechain allows Bitcoin to create, delete, send BTC to, and receive BTC from “Layer-2”s called “sidechains”. Sidechains are Altcoins that lack a native “coin” – instead, pre-existing coins [from a different blockchain] must first be sent over.
-=======
 Drivechain allows Bitcoin to create, delete, send BTC to, and receive BTC from “Layer-2”s called “sidechains”. Sidechains are Altcoins that lack a native “coin” – instead, BTC must first be sent over.
->>>>>>> 7a9762a8
 
 BIP 300:
 https://github.com/bitcoin/bips/blob/master/bip-0300.mediawiki
