dnl require autoconf 2.60 (AS_ECHO/AS_ECHO_N)
AC_PREREQ([2.60])
define(_CLIENT_VERSION_MAJOR, 0)
define(_CLIENT_VERSION_MINOR, 44)
define(_CLIENT_VERSION_REVISION, 00)
define(_CLIENT_VERSION_BUILD, 0)
define(_CLIENT_VERSION_IS_RELEASE, true)
define(_COPYRIGHT_YEAR, 2022)
define(_COPYRIGHT_HOLDERS,[The %s developers])
<<<<<<< HEAD
define(_COPYRIGHT_HOLDERS_SUBSTITUTION,[[Skydoge]])
AC_INIT([Skydoge],[_CLIENT_VERSION_MAJOR._CLIENT_VERSION_MINOR._CLIENT_VERSION_REVISION],[https://github.com/SkydogeTESTDRIVE/skydoge/issues],[mainchain],[http://skydoge.info/])
AC_CONFIG_SRCDIR([src/validation.cpp])
AC_CONFIG_HEADERS([src/config/skydoge-config.h])
AC_CONFIG_AUX_DIR([build-aux])
AC_CONFIG_MACRO_DIR([build-aux/m4])

DRIVENET_DAEMON_NAME=skydoged
DRIVENET_GUI_NAME=skydoge-qt
DRIVENET_CLI_NAME=skydoge-cli
DRIVENET_TX_NAME=skydoge-tx
=======
define(_COPYRIGHT_HOLDERS_SUBSTITUTION,[[Drivechain]])
AC_INIT([Drivechain],[_CLIENT_VERSION_MAJOR._CLIENT_VERSION_MINOR._CLIENT_VERSION_REVISION],[https://github.com/DrivechainTESTDRIVE/drivechain/issues],[mainchain],[http://drivechain.info/])
AC_CONFIG_SRCDIR([src/validation.cpp])
AC_CONFIG_HEADERS([src/config/drivechain-config.h])
AC_CONFIG_AUX_DIR([build-aux])
AC_CONFIG_MACRO_DIR([build-aux/m4])

DRIVECHAIN_DAEMON_NAME=drivechaind
DRIVECHAIN_GUI_NAME=drivechain-qt
DRIVECHAIN_CLI_NAME=drivechain-cli
DRIVECHAIN_TX_NAME=drivechain-tx
>>>>>>> 03fcd9bb

dnl Unless the user specified ARFLAGS, force it to be cr
AC_ARG_VAR(ARFLAGS, [Flags for the archiver, defaults to <cr> if not set])
if test "x${ARFLAGS+set}" != "xset"; then
  ARFLAGS="cr"
fi

AC_CANONICAL_HOST

AH_TOP([#ifndef DRIVECHAIN_CONFIG_H])
AH_TOP([#define DRIVECHAIN_CONFIG_H])
AH_BOTTOM([#endif //DRIVECHAIN_CONFIG_H])

dnl faketime breaks configure and is only needed for make. Disable it here.
unset FAKETIME

dnl Automake init set-up and checks
AM_INIT_AUTOMAKE([no-define subdir-objects foreign])

dnl faketime messes with timestamps and causes configure to be re-run.
dnl --disable-maintainer-mode can be used to bypass this.
AM_MAINTAINER_MODE([enable])

dnl make the compilation flags quiet unless V=1 is used
m4_ifdef([AM_SILENT_RULES], [AM_SILENT_RULES([yes])])

dnl Compiler checks (here before libtool).
if test "x${CXXFLAGS+set}" = "xset"; then
  CXXFLAGS_overridden=yes
else
  CXXFLAGS_overridden=no
fi
AC_PROG_CXX

dnl By default, libtool for mingw refuses to link static libs into a dll for
dnl fear of mixing pic/non-pic objects, and import/export complications. Since
dnl we have those under control, re-enable that functionality.
case $host in
  *mingw*)
     lt_cv_deplibs_check_method="pass_all"
  ;;
esac
dnl Require C++11 compiler (no GNU extensions)
AX_CXX_COMPILE_STDCXX([11], [noext], [mandatory], [nodefault])
dnl Check if -latomic is required for <std::atomic>
CHECK_ATOMIC

dnl Unless the user specified OBJCXX, force it to be the same as CXX. This ensures
dnl that we get the same -std flags for both.
m4_ifdef([AC_PROG_OBJCXX],[
if test "x${OBJCXX+set}" = "x"; then
  OBJCXX="${CXX}"
fi
AC_PROG_OBJCXX
])

dnl Libtool init checks.
LT_INIT([pic-only])

dnl Check/return PATH for base programs.
AC_PATH_TOOL(AR, ar)
AC_PATH_TOOL(RANLIB, ranlib)
AC_PATH_TOOL(STRIP, strip)
AC_PATH_TOOL(GCOV, gcov)
AC_PATH_PROG(LCOV, lcov)
dnl Python 3.x is supported from 3.4 on (see https://github.com/bitcoin/bitcoin/issues/7893)
AC_PATH_PROGS([PYTHON], [python3.6 python3.5 python3.4 python3 python2.7 python2 python])
AC_PATH_PROG(GENHTML, genhtml)
AC_PATH_PROG([GIT], [git])
AC_PATH_PROG(CCACHE,ccache)
AC_PATH_PROG(XGETTEXT,xgettext)
AC_PATH_PROG(HEXDUMP,hexdump)
AC_PATH_TOOL(READELF, readelf)
AC_PATH_TOOL(CPPFILT, c++filt)
AC_PATH_TOOL(OBJCOPY, objcopy)

AC_ARG_VAR(PYTHONPATH, Augments the default search path for python module files)

# Enable wallet
AC_ARG_ENABLE([wallet],
  [AS_HELP_STRING([--disable-wallet],
  [disable wallet (enabled by default)])],
  [enable_wallet=$enableval],
  [enable_wallet=yes])

AC_ARG_WITH([miniupnpc],
  [AS_HELP_STRING([--with-miniupnpc],
  [enable UPNP (default is yes if libminiupnpc is found)])],
  [use_upnp=$withval],
  [use_upnp=auto])

AC_ARG_ENABLE([upnp-default],
  [AS_HELP_STRING([--enable-upnp-default],
  [if UPNP is enabled, turn it on at startup (default is no)])],
  [use_upnp_default=$enableval],
  [use_upnp_default=no])

AC_ARG_ENABLE(tests,
    AS_HELP_STRING([--disable-tests],[do not compile tests (default is to compile)]),
    [use_tests=$enableval],
    [use_tests=yes])

AC_ARG_ENABLE(gui-tests,
    AS_HELP_STRING([--disable-gui-tests],[do not compile GUI tests (default is to compile if GUI and tests enabled)]),
    [use_gui_tests=$enableval],
    [use_gui_tests=$use_tests])

AC_ARG_ENABLE(bench,
    AS_HELP_STRING([--disable-bench],[do not compile benchmarks (default is to compile)]),
    [use_bench=$enableval],
    [use_bench=yes])

AC_ARG_ENABLE([extended-functional-tests],
    AS_HELP_STRING([--enable-extended-functional-tests],[enable expensive functional tests when using lcov (default no)]),
    [use_extended_functional_tests=$enableval],
    [use_extended_functional_tests=no])

AC_ARG_WITH([qrencode],
  [AS_HELP_STRING([--with-qrencode],
  [enable QR code support (default is yes if qt is enabled and libqrencode is found)])],
  [use_qr=$withval],
  [use_qr=auto])

AC_ARG_ENABLE([hardening],
  [AS_HELP_STRING([--disable-hardening],
  [do not attempt to harden the resulting executables (default is to harden)])],
  [use_hardening=$enableval],
  [use_hardening=yes])

AC_ARG_ENABLE([reduce-exports],
  [AS_HELP_STRING([--enable-reduce-exports],
  [attempt to reduce exported symbols in the resulting executables (default is no)])],
  [use_reduce_exports=$enableval],
  [use_reduce_exports=no])

AC_ARG_ENABLE([ccache],
  [AS_HELP_STRING([--disable-ccache],
  [do not use ccache for building (default is to use if found)])],
  [use_ccache=$enableval],
  [use_ccache=auto])

AC_ARG_ENABLE([lcov],
  [AS_HELP_STRING([--enable-lcov],
  [enable lcov testing (default is no)])],
  [use_lcov=$enableval],
  [use_lcov=no])

AC_ARG_ENABLE([lcov-branch-coverage],
  [AS_HELP_STRING([--enable-lcov-branch-coverage],
  [enable lcov testing branch coverage (default is no)])],
  [use_lcov_branch=yes],
  [use_lcov_branch=no])

AC_ARG_ENABLE([glibc-back-compat],
  [AS_HELP_STRING([--enable-glibc-back-compat],
  [enable backwards compatibility with glibc])],
  [use_glibc_compat=$enableval],
  [use_glibc_compat=no])

AC_ARG_ENABLE([asm],
  [AS_HELP_STRING([--enable-asm],
  [Enable assembly routines (default is yes)])],
  [use_asm=$enableval],
  [use_asm=yes])

if test "x$use_asm" = xyes; then
  AC_DEFINE(USE_ASM, 1, [Define this symbol to build in assembly routines])
fi

AC_ARG_WITH([system-univalue],
  [AS_HELP_STRING([--with-system-univalue],
  [Build with system UniValue (default is no)])],
  [system_univalue=$withval],
  [system_univalue=no]
)
AC_ARG_ENABLE([zmq],
  [AS_HELP_STRING([--disable-zmq],
  [disable ZMQ notifications])],
  [use_zmq=$enableval],
  [use_zmq=yes])

AC_ARG_WITH([protoc-bindir],[AS_HELP_STRING([--with-protoc-bindir=BIN_DIR],[specify protoc bin path])], [protoc_bin_path=$withval], [])

AC_ARG_ENABLE(man,
    [AS_HELP_STRING([--disable-man],
                    [do not install man pages (default is to install)])],,
    enable_man=yes)
AM_CONDITIONAL(ENABLE_MAN, test "$enable_man" != no)

# Enable debug
AC_ARG_ENABLE([debug],
    [AS_HELP_STRING([--enable-debug],
                    [use debug compiler flags and macros (default is no)])],
    [enable_debug=$enableval],
    [enable_debug=no])

# Turn warnings into errors
AC_ARG_ENABLE([werror],
    [AS_HELP_STRING([--enable-werror],
                    [Treat certain compiler warnings as errors (default is no)])],
    [enable_werror=$enableval],
    [enable_werror=no])

AC_LANG_PUSH([C++])
AX_CHECK_COMPILE_FLAG([-Werror],[CXXFLAG_WERROR="-Werror"],[CXXFLAG_WERROR=""])

if test "x$enable_debug" = xyes; then
    CPPFLAGS="$CPPFLAGS -DDEBUG -DDEBUG_LOCKORDER"
    if test "x$GCC" = xyes; then
        CFLAGS="$CFLAGS -g3 -O0"
    fi

    if test "x$GXX" = xyes; then
        CXXFLAGS="$CXXFLAGS -g3 -O0"
    fi
fi

ERROR_CXXFLAGS=
if test "x$enable_werror" = "xyes"; then
  if test "x$CXXFLAG_WERROR" = "x"; then
    AC_MSG_ERROR("enable-werror set but -Werror is not usable")
  fi
  AX_CHECK_COMPILE_FLAG([-Werror=vla],[ERROR_CXXFLAGS="$ERROR_CXXFLAGS -Werror=vla"],,[[$CXXFLAG_WERROR]])
  AX_CHECK_COMPILE_FLAG([-Werror=thread-safety-analysis],[ERROR_CXXFLAGS="$ERROR_CXXFLAGS -Werror=thread-safety-analysis"],,[[$CXXFLAG_WERROR]])
fi

if test "x$CXXFLAGS_overridden" = "xno"; then
  AX_CHECK_COMPILE_FLAG([-Wall],[CXXFLAGS="$CXXFLAGS -Wall"],,[[$CXXFLAG_WERROR]])
  AX_CHECK_COMPILE_FLAG([-Wextra],[CXXFLAGS="$CXXFLAGS -Wextra"],,[[$CXXFLAG_WERROR]])
  AX_CHECK_COMPILE_FLAG([-Wformat],[CXXFLAGS="$CXXFLAGS -Wformat"],,[[$CXXFLAG_WERROR]])
  AX_CHECK_COMPILE_FLAG([-Wvla],[CXXFLAGS="$CXXFLAGS -Wvla"],,[[$CXXFLAG_WERROR]])
  AX_CHECK_COMPILE_FLAG([-Wformat-security],[CXXFLAGS="$CXXFLAGS -Wformat-security"],,[[$CXXFLAG_WERROR]])
  AX_CHECK_COMPILE_FLAG([-Wthread-safety-analysis],[CXXFLAGS="$CXXFLAGS -Wthread-safety-analysis"],,[[$CXXFLAG_WERROR]])

  ## Some compilers (gcc) ignore unknown -Wno-* options, but warn about all
  ## unknown options if any other warning is produced. Test the -Wfoo case, and
  ## set the -Wno-foo case if it works.
  AX_CHECK_COMPILE_FLAG([-Wunused-parameter],[CXXFLAGS="$CXXFLAGS -Wno-unused-parameter"],,[[$CXXFLAG_WERROR]])
  AX_CHECK_COMPILE_FLAG([-Wself-assign],[CXXFLAGS="$CXXFLAGS -Wno-self-assign"],,[[$CXXFLAG_WERROR]])
  AX_CHECK_COMPILE_FLAG([-Wunused-local-typedef],[CXXFLAGS="$CXXFLAGS -Wno-unused-local-typedef"],,[[$CXXFLAG_WERROR]])
  AX_CHECK_COMPILE_FLAG([-Wdeprecated-register],[CXXFLAGS="$CXXFLAGS -Wno-deprecated-register"],,[[$CXXFLAG_WERROR]])
  AX_CHECK_COMPILE_FLAG([-Wimplicit-fallthrough],[CXXFLAGS="$CXXFLAGS -Wno-implicit-fallthrough"],,[[$CXXFLAG_WERROR]])
fi

# Check for optional instruction set support. Enabling these does _not_ imply that all code will
# be compiled with them, rather that specific objects/libs may use them after checking for runtime
# compatibility.
AX_CHECK_COMPILE_FLAG([-msse4.2],[[SSE42_CXXFLAGS="-msse4.2"]],,[[$CXXFLAG_WERROR]])

TEMP_CXXFLAGS="$CXXFLAGS"
CXXFLAGS="$CXXFLAGS $SSE42_CXXFLAGS"
AC_MSG_CHECKING(for assembler crc32 support)
AC_COMPILE_IFELSE([AC_LANG_PROGRAM([[
    #include <stdint.h>
    #if defined(_MSC_VER)
    #include <intrin.h>
    #elif defined(__GNUC__) && defined(__SSE4_2__)
    #include <nmmintrin.h>
    #endif
  ]],[[
    uint64_t l = 0;
    l = _mm_crc32_u8(l, 0);
    l = _mm_crc32_u32(l, 0);
    l = _mm_crc32_u64(l, 0);
    return l;
  ]])],
 [ AC_MSG_RESULT(yes); enable_hwcrc32=yes],
 [ AC_MSG_RESULT(no)]
)
CXXFLAGS="$TEMP_CXXFLAGS"

CPPFLAGS="$CPPFLAGS -DHAVE_BUILD_INFO -D__STDC_FORMAT_MACROS"

AC_ARG_WITH([utils],
  [AS_HELP_STRING([--with-utils],
<<<<<<< HEAD
  [build skydoge-cli skydoge-tx (default=yes)])],
  [build_skydoge_utils=$withval],
  [build_skydoge_utils=yes])
=======
  [build drivechain-cli drivechain-tx (default=yes)])],
  [build_drivechain_utils=$withval],
  [build_drivechain_utils=yes])
>>>>>>> 03fcd9bb

AC_ARG_WITH([libs],
  [AS_HELP_STRING([--with-libs],
  [build libraries (default=yes)])],
<<<<<<< HEAD
  [build_skydoge_libs=$withval],
  [build_skydoge_libs=yes])

AC_ARG_WITH([daemon],
  [AS_HELP_STRING([--with-daemon],
  [build skydoged daemon (default=yes)])],
  [build_skydoged=$withval],
  [build_skydoged=yes])
=======
  [build_drivechain_libs=$withval],
  [build_drivechain_libs=yes])

AC_ARG_WITH([daemon],
  [AS_HELP_STRING([--with-daemon],
  [build drivechaind daemon (default=yes)])],
  [build_drivechaind=$withval],
  [build_drivechaind=yes])
>>>>>>> 03fcd9bb

use_pkgconfig=yes
case $host in
  *mingw*)

     #pkgconfig does more harm than good with MinGW
     use_pkgconfig=no

     TARGET_OS=windows
     AC_CHECK_LIB([mingwthrd],      [main],, AC_MSG_ERROR(lib missing))
     AC_CHECK_LIB([kernel32],      [main],, AC_MSG_ERROR(lib missing))
     AC_CHECK_LIB([user32],      [main],, AC_MSG_ERROR(lib missing))
     AC_CHECK_LIB([gdi32],      [main],, AC_MSG_ERROR(lib missing))
     AC_CHECK_LIB([comdlg32],      [main],, AC_MSG_ERROR(lib missing))
     AC_CHECK_LIB([winspool],      [main],, AC_MSG_ERROR(lib missing))
     AC_CHECK_LIB([winmm],      [main],, AC_MSG_ERROR(lib missing))
     AC_CHECK_LIB([shell32],      [main],, AC_MSG_ERROR(lib missing))
     AC_CHECK_LIB([comctl32],      [main],, AC_MSG_ERROR(lib missing))
     AC_CHECK_LIB([ole32],      [main],, AC_MSG_ERROR(lib missing))
     AC_CHECK_LIB([oleaut32],      [main],, AC_MSG_ERROR(lib missing))
     AC_CHECK_LIB([uuid],      [main],, AC_MSG_ERROR(lib missing))
     AC_CHECK_LIB([rpcrt4],      [main],, AC_MSG_ERROR(lib missing))
     AC_CHECK_LIB([advapi32],      [main],, AC_MSG_ERROR(lib missing))
     AC_CHECK_LIB([ws2_32],      [main],, AC_MSG_ERROR(lib missing))
     AC_CHECK_LIB([mswsock],      [main],, AC_MSG_ERROR(lib missing))
     AC_CHECK_LIB([shlwapi],      [main],, AC_MSG_ERROR(lib missing))
     AC_CHECK_LIB([iphlpapi],      [main],, AC_MSG_ERROR(lib missing))
     AC_CHECK_LIB([crypt32],      [main],, AC_MSG_ERROR(lib missing))

     # -static is interpreted by libtool, where it has a different meaning.
     # In libtool-speak, it's -all-static.
     AX_CHECK_LINK_FLAG([[-static]],[LIBTOOL_APP_LDFLAGS="$LIBTOOL_APP_LDFLAGS -all-static"])

     AC_PATH_PROG([MAKENSIS], [makensis], none)
     if test x$MAKENSIS = xnone; then
       AC_MSG_WARN("makensis not found. Cannot create installer.")
     fi

     AC_PATH_TOOL(WINDRES, windres, none)
     if test x$WINDRES = xnone; then
       AC_MSG_ERROR("windres not found")
     fi

     CPPFLAGS="$CPPFLAGS -D_MT -DWIN32 -D_WINDOWS -DBOOST_THREAD_USE_LIB"
     LEVELDB_TARGET_FLAGS="-DOS_WINDOWS"
     if test "x$CXXFLAGS_overridden" = "xno"; then
       CXXFLAGS="$CXXFLAGS -w"
     fi
     case $host in
       i?86-*) WINDOWS_BITS=32 ;;
       x86_64-*) WINDOWS_BITS=64 ;;
       *) AC_MSG_ERROR("Could not determine win32/win64 for installer") ;;
     esac
     AC_SUBST(WINDOWS_BITS)

     dnl libtool insists upon adding -nostdlib and a list of objects/libs to link against.
     dnl That breaks our ability to build dll's with static libgcc/libstdc++/libssp. Override
     dnl its command here, with the predeps/postdeps removed, and -static inserted. Postdeps are
     dnl also overridden to prevent their insertion later.
     dnl This should only affect dll's.
     archive_cmds_CXX="\$CC -shared \$libobjs \$deplibs \$compiler_flags -static -o \$output_objdir/\$soname \${wl}--enable-auto-image-base -Xlinker --out-implib -Xlinker \$lib"
     postdeps_CXX=

     ;;
  *darwin*)
     TARGET_OS=darwin
     LEVELDB_TARGET_FLAGS="-DOS_MACOSX"
     if  test x$cross_compiling != xyes; then
       BUILD_OS=darwin
       AC_CHECK_PROG([PORT],port, port)
       if test x$PORT = xport; then
         dnl add default macports paths
         CPPFLAGS="$CPPFLAGS -isystem /opt/local/include"
         LIBS="$LIBS -L/opt/local/lib"
         if test -d /opt/local/include/db48; then
           CPPFLAGS="$CPPFLAGS -I/opt/local/include/db48"
           LIBS="$LIBS -L/opt/local/lib/db48"
         fi
       fi

       AC_PATH_PROGS([RSVG_CONVERT], [rsvg-convert rsvg],rsvg-convert)
       AC_CHECK_PROG([BREW],brew, brew)
       if test x$BREW = xbrew; then
         dnl These Homebrew packages may be keg-only, meaning that they won't be found
         dnl in expected paths because they may conflict with system files. Ask
         dnl Homebrew where each one is located, then adjust paths accordingly.
         dnl It's safe to add these paths even if the functionality is disabled by
         dnl the user (--without-wallet or --without-gui for example).

         openssl_prefix=`$BREW --prefix openssl 2>/dev/null`
         bdb_prefix=`$BREW --prefix berkeley-db4 2>/dev/null`
         qt5_prefix=`$BREW --prefix qt5 2>/dev/null`
         if test x$openssl_prefix != x; then
           PKG_CONFIG_PATH="$openssl_prefix/lib/pkgconfig:$PKG_CONFIG_PATH"
           export PKG_CONFIG_PATH
         fi
         if test x$bdb_prefix != x; then
           CPPFLAGS="$CPPFLAGS -I$bdb_prefix/include"
           LIBS="$LIBS -L$bdb_prefix/lib"
         fi
         if test x$qt5_prefix != x; then
           PKG_CONFIG_PATH="$qt5_prefix/lib/pkgconfig:$PKG_CONFIG_PATH"
           export PKG_CONFIG_PATH
         fi
       fi
     else
       case $build_os in
         *darwin*)
           BUILD_OS=darwin
           ;;
         *)
           AC_PATH_TOOL([INSTALLNAMETOOL], [install_name_tool], install_name_tool)
           AC_PATH_TOOL([OTOOL], [otool], otool)
           AC_PATH_PROGS([GENISOIMAGE], [genisoimage mkisofs],genisoimage)
           AC_PATH_PROGS([RSVG_CONVERT], [rsvg-convert rsvg],rsvg-convert)
           AC_PATH_PROGS([IMAGEMAGICK_CONVERT], [convert],convert)
           AC_PATH_PROGS([TIFFCP], [tiffcp],tiffcp)

           dnl libtool will try to strip the static lib, which is a problem for
           dnl cross-builds because strip attempts to call a hard-coded ld,
           dnl which may not exist in the path. Stripping the .a is not
           dnl necessary, so just disable it.
           old_striplib=
           ;;
       esac
     fi

     AX_CHECK_LINK_FLAG([[-Wl,-headerpad_max_install_names]], [LDFLAGS="$LDFLAGS -Wl,-headerpad_max_install_names"])
     CPPFLAGS="$CPPFLAGS -DMAC_OSX"
     OBJCXXFLAGS="$CXXFLAGS"
     ;;
   *linux*)
     TARGET_OS=linux
     LEVELDB_TARGET_FLAGS="-DOS_LINUX"
     ;;
   *freebsd*)
     LEVELDB_TARGET_FLAGS="-DOS_FREEBSD"
     ;;
   *openbsd*)
     LEVELDB_TARGET_FLAGS="-DOS_OPENBSD"
     ;;
   *netbsd*)
     LEVELDB_TARGET_FLAGS="-DOS_NETBSD"
     ;;
   *)
     OTHER_OS=`echo ${host_os} | awk '{print toupper($0)}'`
     AC_MSG_WARN([Guessing LevelDB OS as OS_${OTHER_OS}, please check whether this is correct, if not add an entry to configure.ac.])
     LEVELDB_TARGET_FLAGS="-DOS_${OTHER_OS}"
     ;;
esac

if test x$use_pkgconfig = xyes; then
  m4_ifndef([PKG_PROG_PKG_CONFIG], [AC_MSG_ERROR(PKG_PROG_PKG_CONFIG macro not found. Please install pkg-config and re-run autogen.sh.)])
  m4_ifdef([PKG_PROG_PKG_CONFIG], [
  PKG_PROG_PKG_CONFIG
  if test x"$PKG_CONFIG" = "x"; then
    AC_MSG_ERROR(pkg-config not found.)
  fi
  ])
fi

if test x$use_extended_functional_tests != xno; then
  AC_SUBST(EXTENDED_FUNCTIONAL_TESTS, --extended)
fi

if test x$use_lcov = xyes; then
  if test x$LCOV = x; then
    AC_MSG_ERROR("lcov testing requested but lcov not found")
  fi
  if test x$GCOV = x; then
    AC_MSG_ERROR("lcov testing requested but gcov not found")
  fi
  if test x$PYTHON = x; then
    AC_MSG_ERROR("lcov testing requested but python not found")
  fi
  if test x$GENHTML = x; then
    AC_MSG_ERROR("lcov testing requested but genhtml not found")
  fi
  LCOV="$LCOV --gcov-tool=$GCOV"
  AX_CHECK_LINK_FLAG([[--coverage]], [LDFLAGS="$LDFLAGS --coverage"],
    [AC_MSG_ERROR("lcov testing requested but --coverage linker flag does not work")])
  AX_CHECK_COMPILE_FLAG([--coverage],[CXXFLAGS="$CXXFLAGS --coverage"],
    [AC_MSG_ERROR("lcov testing requested but --coverage flag does not work")])
  AC_DEFINE(USE_COVERAGE, 1, [Define this symbol if coverage is enabled])
  CXXFLAGS="$CXXFLAGS -Og"
fi

if test x$use_lcov_branch != xno; then
  AC_SUBST(LCOV_OPTS, "$LCOV_OPTS --rc lcov_branch_coverage=1")
fi

dnl Check for endianness
AC_C_BIGENDIAN

dnl Check for pthread compile/link requirements
AX_PTHREAD

<<<<<<< HEAD
# The following macro will add the necessary defines to skydoge-config.h, but
=======
# The following macro will add the necessary defines to drivechain-config.h, but
>>>>>>> 03fcd9bb
# they also need to be passed down to any subprojects. Pull the results out of
# the cache and add them to CPPFLAGS.
AC_SYS_LARGEFILE
# detect POSIX or GNU variant of strerror_r
AC_FUNC_STRERROR_R

if test x$ac_cv_sys_file_offset_bits != x &&
   test x$ac_cv_sys_file_offset_bits != xno &&
   test x$ac_cv_sys_file_offset_bits != xunknown; then
  CPPFLAGS="$CPPFLAGS -D_FILE_OFFSET_BITS=$ac_cv_sys_file_offset_bits"
fi

if test x$ac_cv_sys_large_files != x &&
   test x$ac_cv_sys_large_files != xno &&
   test x$ac_cv_sys_large_files != xunknown; then
  CPPFLAGS="$CPPFLAGS -D_LARGE_FILES=$ac_cv_sys_large_files"
fi

AX_CHECK_LINK_FLAG([[-Wl,--large-address-aware]], [LDFLAGS="$LDFLAGS -Wl,--large-address-aware"])

AX_GCC_FUNC_ATTRIBUTE([visibility])
AX_GCC_FUNC_ATTRIBUTE([dllexport])
AX_GCC_FUNC_ATTRIBUTE([dllimport])

if test x$use_glibc_compat != xno; then

  #glibc absorbed clock_gettime in 2.17. librt (its previous location) is safe to link
  #in anyway for back-compat.
  AC_CHECK_LIB([rt],[clock_gettime],, AC_MSG_ERROR(lib missing))

  #__fdelt_chk's params and return type have changed from long unsigned int to long int.
  # See which one is present here.
  AC_MSG_CHECKING(__fdelt_chk type)
  AC_COMPILE_IFELSE([AC_LANG_PROGRAM([[#ifdef _FORTIFY_SOURCE
                    #undef _FORTIFY_SOURCE
                  #endif
                  #define _FORTIFY_SOURCE 2
                  #include <sys/select.h>
     extern "C" long unsigned int __fdelt_warn(long unsigned int);]],[[]])],
    [ fdelt_type="long unsigned int"],
    [ fdelt_type="long int"])
  AC_MSG_RESULT($fdelt_type)
  AC_DEFINE_UNQUOTED(FDELT_TYPE, $fdelt_type,[parameter and return value type for __fdelt_chk])
else
  AC_SEARCH_LIBS([clock_gettime],[rt])
fi

if test x$TARGET_OS != xwindows; then
  # All windows code is PIC, forcing it on just adds useless compile warnings
  AX_CHECK_COMPILE_FLAG([-fPIC],[PIC_FLAGS="-fPIC"])
fi

if test x$use_hardening != xno; then
  AX_CHECK_COMPILE_FLAG([-Wstack-protector],[HARDENED_CXXFLAGS="$HARDENED_CXXFLAGS -Wstack-protector"])
  AX_CHECK_COMPILE_FLAG([-fstack-protector-all],[HARDENED_CXXFLAGS="$HARDENED_CXXFLAGS -fstack-protector-all"])

  AX_CHECK_PREPROC_FLAG([-D_FORTIFY_SOURCE=2],[
    AX_CHECK_PREPROC_FLAG([-U_FORTIFY_SOURCE],[
      HARDENED_CPPFLAGS="$HARDENED_CPPFLAGS -U_FORTIFY_SOURCE"
    ])
    HARDENED_CPPFLAGS="$HARDENED_CPPFLAGS -D_FORTIFY_SOURCE=2"
  ])

  AX_CHECK_LINK_FLAG([[-Wl,--dynamicbase]], [HARDENED_LDFLAGS="$HARDENED_LDFLAGS -Wl,--dynamicbase"])
  AX_CHECK_LINK_FLAG([[-Wl,--nxcompat]], [HARDENED_LDFLAGS="$HARDENED_LDFLAGS -Wl,--nxcompat"])
  AX_CHECK_LINK_FLAG([[-Wl,--high-entropy-va]], [HARDENED_LDFLAGS="$HARDENED_LDFLAGS -Wl,--high-entropy-va"])
  AX_CHECK_LINK_FLAG([[-Wl,-z,relro]], [HARDENED_LDFLAGS="$HARDENED_LDFLAGS -Wl,-z,relro"])
  AX_CHECK_LINK_FLAG([[-Wl,-z,now]], [HARDENED_LDFLAGS="$HARDENED_LDFLAGS -Wl,-z,now"])

  if test x$TARGET_OS != xwindows; then
    AX_CHECK_COMPILE_FLAG([-fPIE],[PIE_FLAGS="-fPIE"])
    AX_CHECK_LINK_FLAG([[-pie]], [HARDENED_LDFLAGS="$HARDENED_LDFLAGS -pie"])
  fi

  case $host in
    *mingw*)
       AC_CHECK_LIB([ssp],      [main],, AC_MSG_ERROR(lib missing))
    ;;
  esac
fi

dnl this flag screws up non-darwin gcc even when the check fails. special-case it.
if test x$TARGET_OS = xdarwin; then
  AX_CHECK_LINK_FLAG([[-Wl,-dead_strip]], [LDFLAGS="$LDFLAGS -Wl,-dead_strip"])
fi

AC_CHECK_HEADERS([endian.h sys/endian.h byteswap.h stdio.h stdlib.h unistd.h strings.h sys/types.h sys/stat.h sys/select.h sys/prctl.h])

AC_CHECK_DECLS([strnlen])

# Check for daemon(3), unrelated to --with-daemon (although used by it)
AC_CHECK_DECLS([daemon])

AC_CHECK_DECLS([le16toh, le32toh, le64toh, htole16, htole32, htole64, be16toh, be32toh, be64toh, htobe16, htobe32, htobe64],,,
		[#if HAVE_ENDIAN_H
                 #include <endian.h>
                 #elif HAVE_SYS_ENDIAN_H
                 #include <sys/endian.h>
                 #endif])

AC_CHECK_DECLS([bswap_16, bswap_32, bswap_64],,,
		[#if HAVE_BYTESWAP_H
                 #include <byteswap.h>
                 #endif])

AC_CHECK_DECLS([__builtin_clz, __builtin_clzl, __builtin_clzll])

dnl Check for MSG_NOSIGNAL
AC_MSG_CHECKING(for MSG_NOSIGNAL)
AC_COMPILE_IFELSE([AC_LANG_PROGRAM([[#include <sys/socket.h>]],
 [[ int f = MSG_NOSIGNAL; ]])],
 [ AC_MSG_RESULT(yes); AC_DEFINE(HAVE_MSG_NOSIGNAL, 1,[Define this symbol if you have MSG_NOSIGNAL]) ],
 [ AC_MSG_RESULT(no)]
)

dnl Check for MSG_DONTWAIT
AC_MSG_CHECKING(for MSG_DONTWAIT)
AC_COMPILE_IFELSE([AC_LANG_PROGRAM([[#include <sys/socket.h>]],
 [[ int f = MSG_DONTWAIT; ]])],
 [ AC_MSG_RESULT(yes); AC_DEFINE(HAVE_MSG_DONTWAIT, 1,[Define this symbol if you have MSG_DONTWAIT]) ],
 [ AC_MSG_RESULT(no)]
)

dnl Check for malloc_info (for memory statistics information in getmemoryinfo)
AC_MSG_CHECKING(for getmemoryinfo)
AC_COMPILE_IFELSE([AC_LANG_PROGRAM([[#include <malloc.h>]],
 [[ int f = malloc_info(0, NULL); ]])],
 [ AC_MSG_RESULT(yes); AC_DEFINE(HAVE_MALLOC_INFO, 1,[Define this symbol if you have malloc_info]) ],
 [ AC_MSG_RESULT(no)]
)

dnl Check for mallopt(M_ARENA_MAX) (to set glibc arenas)
AC_MSG_CHECKING(for mallopt M_ARENA_MAX)
AC_COMPILE_IFELSE([AC_LANG_PROGRAM([[#include <malloc.h>]],
 [[ mallopt(M_ARENA_MAX, 1); ]])],
 [ AC_MSG_RESULT(yes); AC_DEFINE(HAVE_MALLOPT_ARENA_MAX, 1,[Define this symbol if you have mallopt with M_ARENA_MAX]) ],
 [ AC_MSG_RESULT(no)]
)

AC_MSG_CHECKING([for visibility attribute])
AC_LINK_IFELSE([AC_LANG_SOURCE([
  int foo_def( void ) __attribute__((visibility("default")));
  int main(){}
  ])],
  [
    AC_DEFINE(HAVE_VISIBILITY_ATTRIBUTE,1,[Define if the visibility attribute is supported.])
    AC_MSG_RESULT(yes)
  ],
  [
    AC_MSG_RESULT(no)
    if test x$use_reduce_exports = xyes; then
      AC_MSG_ERROR([Cannot find a working visibility attribute. Use --disable-reduce-exports.])
    fi
  ]
)

TEMP_LDFLAGS="$LDFLAGS"
LDFLAGS="$TEMP_LDFLAGS $PTHREAD_CFLAGS"
AC_MSG_CHECKING([for thread_local support])
AC_LINK_IFELSE([AC_LANG_SOURCE([
  #include <thread>
  static thread_local int foo = 0;
  static void run_thread() { foo++;}
  int main(){
  for(int i = 0; i < 10; i++) { std::thread(run_thread).detach();}
  return foo;
  }
  ])],
  [
    AC_DEFINE(HAVE_THREAD_LOCAL,1,[Define if thread_local is supported.])
    AC_MSG_RESULT(yes)
  ],
  [
    AC_MSG_RESULT(no)
  ]
)
LDFLAGS="$TEMP_LDFLAGS"

# Check for different ways of gathering OS randomness
AC_MSG_CHECKING(for Linux getrandom syscall)
AC_COMPILE_IFELSE([AC_LANG_PROGRAM([[#include <unistd.h>
  #include <sys/syscall.h>
  #include <linux/random.h>]],
 [[ syscall(SYS_getrandom, nullptr, 32, 0); ]])],
 [ AC_MSG_RESULT(yes); AC_DEFINE(HAVE_SYS_GETRANDOM, 1,[Define this symbol if the Linux getrandom system call is available]) ],
 [ AC_MSG_RESULT(no)]
)

AC_MSG_CHECKING(for getentropy)
AC_COMPILE_IFELSE([AC_LANG_PROGRAM([[#include <unistd.h>]],
 [[ getentropy(nullptr, 32) ]])],
 [ AC_MSG_RESULT(yes); AC_DEFINE(HAVE_GETENTROPY, 1,[Define this symbol if the BSD getentropy system call is available]) ],
 [ AC_MSG_RESULT(no)]
)

AC_MSG_CHECKING(for getentropy via random.h)
AC_COMPILE_IFELSE([AC_LANG_PROGRAM([[#include <unistd.h>
 #include <sys/random.h>]],
 [[ getentropy(nullptr, 32) ]])],
 [ AC_MSG_RESULT(yes); AC_DEFINE(HAVE_GETENTROPY_RAND, 1,[Define this symbol if the BSD getentropy system call is available with sys/random.h]) ],
 [ AC_MSG_RESULT(no)]
)

AC_MSG_CHECKING(for sysctl KERN_ARND)
AC_COMPILE_IFELSE([AC_LANG_PROGRAM([[#include <sys/types.h>
  #include <sys/sysctl.h>]],
 [[ static const int name[2] = {CTL_KERN, KERN_ARND};
    sysctl(name, 2, nullptr, nullptr, nullptr, 0); ]])],
 [ AC_MSG_RESULT(yes); AC_DEFINE(HAVE_SYSCTL_ARND, 1,[Define this symbol if the BSD sysctl(KERN_ARND) is available]) ],
 [ AC_MSG_RESULT(no)]
)

# Check for reduced exports
if test x$use_reduce_exports = xyes; then
  AX_CHECK_COMPILE_FLAG([-fvisibility=hidden],[RE_CXXFLAGS="-fvisibility=hidden"],
  [AC_MSG_ERROR([Cannot set default symbol visibility. Use --disable-reduce-exports.])])
fi

LEVELDB_CPPFLAGS=
LIBLEVELDB=
LIBMEMENV=
AM_CONDITIONAL([EMBEDDED_LEVELDB],[true])
AC_SUBST(LEVELDB_CPPFLAGS)
AC_SUBST(LIBLEVELDB)
AC_SUBST(LIBMEMENV)

if test x$enable_wallet != xno; then
    dnl Check for libdb_cxx only if wallet enabled
    DRIVECHAIN_FIND_BDB48
fi

dnl Check for libminiupnpc (optional)
if test x$use_upnp != xno; then
  AC_CHECK_HEADERS(
    [miniupnpc/miniwget.h miniupnpc/miniupnpc.h miniupnpc/upnpcommands.h miniupnpc/upnperrors.h],
    [AC_CHECK_LIB([miniupnpc], [main],[MINIUPNPC_LIBS=-lminiupnpc], [have_miniupnpc=no])],
    [have_miniupnpc=no]
  )
fi

DRIVECHAIN_QT_INIT

<<<<<<< HEAD
dnl sets $skydoge_enable_qt, $skydoge_enable_qt_test, $skydoge_enable_qt_dbus
DRIVENET_QT_CONFIGURE([$use_pkgconfig], [qt5])

if test x$build_skydoge_utils$build_skydoged$skydoge_enable_qt$use_tests$use_bench = xnonononono; then
=======
dnl sets $drivechain_enable_qt, $drivechain_enable_qt_test, $drivechain_enable_qt_dbus
DRIVECHAIN_QT_CONFIGURE([$use_pkgconfig], [qt5])

if test x$build_drivechain_utils$build_drivechaind$drivechain_enable_qt$use_tests$use_bench = xnonononono; then
>>>>>>> 03fcd9bb
    use_boost=no
else
    use_boost=yes
fi

if test x$use_boost = xyes; then

dnl Minimum required Boost version
define(MINIMUM_REQUIRED_BOOST, 1.47.0)

dnl Check for boost libs
AX_BOOST_BASE([MINIMUM_REQUIRED_BOOST])
if test x$want_boost = xno; then
<<<<<<< HEAD
    AC_MSG_ERROR([[only libskydogeconsensus can be built without boost]])
=======
    AC_MSG_ERROR([[only libdrivechainconsensus can be built without boost]])
>>>>>>> 03fcd9bb
fi
AX_BOOST_SYSTEM
AX_BOOST_FILESYSTEM
AX_BOOST_PROGRAM_OPTIONS
AX_BOOST_THREAD
AX_BOOST_CHRONO

dnl Boost 1.56 through 1.62 allow using std::atomic instead of its own atomic
dnl counter implementations. In 1.63 and later the std::atomic approach is default.
m4_pattern_allow(DBOOST_AC_USE_STD_ATOMIC) dnl otherwise it's treated like a macro
BOOST_CPPFLAGS="-DBOOST_SP_USE_STD_ATOMIC -DBOOST_AC_USE_STD_ATOMIC $BOOST_CPPFLAGS"

if test x$use_reduce_exports = xyes; then
  AC_MSG_CHECKING([for working boost reduced exports])
  TEMP_CPPFLAGS="$CPPFLAGS"
  CPPFLAGS="$BOOST_CPPFLAGS $CPPFLAGS"
  AC_PREPROC_IFELSE([AC_LANG_PROGRAM([[
      @%:@include <boost/version.hpp>
    ]], [[
      #if BOOST_VERSION >= 104900
      // Everything is okay
      #else
      #  error Boost version is too old
      #endif
    ]])],[
      AC_MSG_RESULT(yes)
    ],[
    AC_MSG_ERROR([boost versions < 1.49 are known to be broken with reduced exports. Use --disable-reduce-exports.])
  ])
  CPPFLAGS="$TEMP_CPPFLAGS"
fi
fi

if test x$use_reduce_exports = xyes; then
    CXXFLAGS="$CXXFLAGS $RE_CXXFLAGS"
    AX_CHECK_LINK_FLAG([[-Wl,--exclude-libs,ALL]], [RELDFLAGS="-Wl,--exclude-libs,ALL"])
fi

if test x$use_tests = xyes; then

  if test x$HEXDUMP = x; then
    AC_MSG_ERROR(hexdump is required for tests)
  fi


  if test x$use_boost = xyes; then

  AX_BOOST_UNIT_TEST_FRAMEWORK

  dnl Determine if -DBOOST_TEST_DYN_LINK is needed
  AC_MSG_CHECKING([for dynamic linked boost test])
  TEMP_LIBS="$LIBS"
  LIBS="$LIBS $BOOST_LDFLAGS $BOOST_UNIT_TEST_FRAMEWORK_LIB"
  TEMP_CPPFLAGS="$CPPFLAGS"
  CPPFLAGS="$CPPFLAGS $BOOST_CPPFLAGS"
  AC_LINK_IFELSE([AC_LANG_SOURCE([
       #define BOOST_TEST_DYN_LINK
       #define BOOST_TEST_MAIN
        #include <boost/test/unit_test.hpp>

       ])],
    [AC_MSG_RESULT(yes)]
    [TESTDEFS="$TESTDEFS -DBOOST_TEST_DYN_LINK"],
    [AC_MSG_RESULT(no)])
  LIBS="$TEMP_LIBS"
  CPPFLAGS="$TEMP_CPPFLAGS"

  fi
fi

if test x$use_boost = xyes; then

BOOST_LIBS="$BOOST_LDFLAGS $BOOST_SYSTEM_LIB $BOOST_FILESYSTEM_LIB $BOOST_PROGRAM_OPTIONS_LIB $BOOST_THREAD_LIB $BOOST_CHRONO_LIB"


dnl If boost (prior to 1.57) was built without c++11, it emulated scoped enums
dnl using c++98 constructs. Unfortunately, this implementation detail leaked into
dnl the abi. This was fixed in 1.57.

dnl When building against that installed version using c++11, the headers pick up
dnl on the native c++11 scoped enum support and enable it, however it will fail to
dnl link. This can be worked around by disabling c++11 scoped enums if linking will
dnl fail.
dnl BOOST_NO_SCOPED_ENUMS was changed to BOOST_NO_CXX11_SCOPED_ENUMS in 1.51.

TEMP_LIBS="$LIBS"
LIBS="$BOOST_LIBS $LIBS"
TEMP_CPPFLAGS="$CPPFLAGS"
CPPFLAGS="$CPPFLAGS $BOOST_CPPFLAGS"
AC_MSG_CHECKING([for mismatched boost c++11 scoped enums])
AC_LINK_IFELSE([AC_LANG_PROGRAM([[
  #include <boost/config.hpp>
  #include <boost/version.hpp>
  #if !defined(BOOST_NO_SCOPED_ENUMS) && !defined(BOOST_NO_CXX11_SCOPED_ENUMS) && BOOST_VERSION < 105700
  #define BOOST_NO_SCOPED_ENUMS
  #define BOOST_NO_CXX11_SCOPED_ENUMS
  #define CHECK
  #endif
  #include <boost/filesystem.hpp>
  ]],[[
  #if defined(CHECK)
    boost::filesystem::copy_file("foo", "bar");
  #else
    choke;
  #endif
  ]])],
  [AC_MSG_RESULT(mismatched); BOOST_CPPFLAGS="$BOOST_CPPFLAGS -DBOOST_NO_SCOPED_ENUMS -DBOOST_NO_CXX11_SCOPED_ENUMS"], [AC_MSG_RESULT(ok)])
LIBS="$TEMP_LIBS"
CPPFLAGS="$TEMP_CPPFLAGS"

dnl Boost >= 1.50 uses sleep_for rather than the now-deprecated sleep, however
dnl it was broken from 1.50 to 1.52 when backed by nanosleep. Use sleep_for if
dnl a working version is available, else fall back to sleep. sleep was removed
dnl after 1.56.
dnl If neither is available, abort.
TEMP_LIBS="$LIBS"
LIBS="$BOOST_LIBS $LIBS"
TEMP_CPPFLAGS="$CPPFLAGS"
CPPFLAGS="$CPPFLAGS $BOOST_CPPFLAGS"
AC_LINK_IFELSE([AC_LANG_PROGRAM([[
  #include <boost/thread/thread.hpp>
  #include <boost/version.hpp>
  ]],[[
  #if BOOST_VERSION >= 105000 && (!defined(BOOST_HAS_NANOSLEEP) || BOOST_VERSION >= 105200)
      boost::this_thread::sleep_for(boost::chrono::milliseconds(0));
  #else
   choke me
  #endif
  ]])],
  [boost_sleep=yes;
     AC_DEFINE(HAVE_WORKING_BOOST_SLEEP_FOR, 1, [Define this symbol if boost sleep_for works])],
  [boost_sleep=no])
LIBS="$TEMP_LIBS"
CPPFLAGS="$TEMP_CPPFLAGS"

if test x$boost_sleep != xyes; then
TEMP_LIBS="$LIBS"
LIBS="$BOOST_LIBS $LIBS"
TEMP_CPPFLAGS="$CPPFLAGS"
CPPFLAGS="$CPPFLAGS $BOOST_CPPFLAGS"
AC_LINK_IFELSE([AC_LANG_PROGRAM([[
  #include <boost/version.hpp>
  #include <boost/thread.hpp>
  #include <boost/date_time/posix_time/posix_time_types.hpp>
  ]],[[
  #if BOOST_VERSION <= 105600
      boost::this_thread::sleep(boost::posix_time::milliseconds(0));
  #else
   choke me
  #endif
  ]])],
  [boost_sleep=yes; AC_DEFINE(HAVE_WORKING_BOOST_SLEEP, 1, [Define this symbol if boost sleep works])],
  [boost_sleep=no])
LIBS="$TEMP_LIBS"
CPPFLAGS="$TEMP_CPPFLAGS"
fi

if test x$boost_sleep != xyes; then
  AC_MSG_ERROR(No working boost sleep implementation found.)
fi

fi

if test x$use_pkgconfig = xyes; then
  : dnl
  m4_ifdef(
    [PKG_CHECK_MODULES],
    [
      PKG_CHECK_MODULES([SSL], [libssl],, [AC_MSG_ERROR(openssl not found.)])
      PKG_CHECK_MODULES([CRYPTO], [libcrypto],,[AC_MSG_ERROR(libcrypto not found.)])
      DRIVECHAIN_QT_CHECK([PKG_CHECK_MODULES([PROTOBUF], [protobuf], [have_protobuf=yes], [DRIVECHAIN_QT_FAIL(libprotobuf not found)])])
      if test x$use_qr != xno; then
        DRIVECHAIN_QT_CHECK([PKG_CHECK_MODULES([QR], [libqrencode], [have_qrencode=yes], [have_qrencode=no])])
      fi
<<<<<<< HEAD
      if test x$build_skydoge_utils$build_skydoged$skydoge_enable_qt$use_tests != xnononono; then
=======
      if test x$build_drivechain_utils$build_drivechaind$drivechain_enable_qt$use_tests != xnononono; then
>>>>>>> 03fcd9bb
        PKG_CHECK_MODULES([EVENT], [libevent],, [AC_MSG_ERROR(libevent not found.)])
        if test x$TARGET_OS != xwindows; then
          PKG_CHECK_MODULES([EVENT_PTHREADS], [libevent_pthreads],, [AC_MSG_ERROR(libevent_pthreads not found.)])
        fi
      fi

      if test "x$use_zmq" = "xyes"; then
        PKG_CHECK_MODULES([ZMQ],[libzmq >= 4],
          [AC_DEFINE([ENABLE_ZMQ],[1],[Define to 1 to enable ZMQ functions])],
          [AC_DEFINE([ENABLE_ZMQ],[0],[Define to 1 to enable ZMQ functions])
           AC_MSG_WARN([libzmq version 4.x or greater not found, disabling])
           use_zmq=no])
      else
          AC_DEFINE_UNQUOTED([ENABLE_ZMQ],[0],[Define to 1 to enable ZMQ functions])
      fi
    ]
  )
else
  AC_CHECK_HEADER([openssl/crypto.h],,AC_MSG_ERROR(libcrypto headers missing))
  AC_CHECK_LIB([crypto],      [main],CRYPTO_LIBS=-lcrypto, AC_MSG_ERROR(libcrypto missing))

  AC_CHECK_HEADER([openssl/ssl.h],, AC_MSG_ERROR(libssl headers missing),)
  AC_CHECK_LIB([ssl],         [main],SSL_LIBS=-lssl, AC_MSG_ERROR(libssl missing))

<<<<<<< HEAD
  if test x$build_skydoge_utils$build_skydoged$skydoge_enable_qt$use_tests != xnononono; then
=======
  if test x$build_drivechain_utils$build_drivechaind$drivechain_enable_qt$use_tests != xnononono; then
>>>>>>> 03fcd9bb
    AC_CHECK_HEADER([event2/event.h],, AC_MSG_ERROR(libevent headers missing),)
    AC_CHECK_LIB([event],[main],EVENT_LIBS=-levent,AC_MSG_ERROR(libevent missing))
    if test x$TARGET_OS != xwindows; then
      AC_CHECK_LIB([event_pthreads],[main],EVENT_PTHREADS_LIBS=-levent_pthreads,AC_MSG_ERROR(libevent_pthreads missing))
    fi
  fi

  if test "x$use_zmq" = "xyes"; then
     AC_CHECK_HEADER([zmq.h],
       [AC_DEFINE([ENABLE_ZMQ],[1],[Define to 1 to enable ZMQ functions])],
       [AC_MSG_WARN([zmq.h not found, disabling zmq support])
        use_zmq=no
        AC_DEFINE([ENABLE_ZMQ],[0],[Define to 1 to enable ZMQ functions])])
     AC_CHECK_LIB([zmq],[zmq_ctx_shutdown],ZMQ_LIBS=-lzmq,
       [AC_MSG_WARN([libzmq >= 4.0 not found, disabling zmq support])
        use_zmq=no
        AC_DEFINE([ENABLE_ZMQ],[0],[Define to 1 to enable ZMQ functions])])
  else
    AC_DEFINE_UNQUOTED([ENABLE_ZMQ],[0],[Define to 1 to enable ZMQ functions])
  fi

  if test "x$use_zmq" = "xyes"; then
    dnl Assume libzmq was built for static linking
    case $host in
      *mingw*)
        ZMQ_CFLAGS="$ZMQ_CFLAGS -DZMQ_STATIC"
      ;;
    esac
  fi

  DRIVECHAIN_QT_CHECK(AC_CHECK_LIB([protobuf] ,[main],[PROTOBUF_LIBS=-lprotobuf], DRIVECHAIN_QT_FAIL(libprotobuf not found)))
  if test x$use_qr != xno; then
    DRIVECHAIN_QT_CHECK([AC_CHECK_LIB([qrencode], [main],[QR_LIBS=-lqrencode], [have_qrencode=no])])
    DRIVECHAIN_QT_CHECK([AC_CHECK_HEADER([qrencode.h],, have_qrencode=no)])
  fi
fi

save_CXXFLAGS="${CXXFLAGS}"
CXXFLAGS="${CXXFLAGS} ${CRYPTO_CFLAGS} ${SSL_CFLAGS}"
AC_CHECK_DECLS([EVP_MD_CTX_new],,,[AC_INCLUDES_DEFAULT
#include <openssl/x509_vfy.h>
])
CXXFLAGS="${save_CXXFLAGS}"

dnl univalue check

need_bundled_univalue=yes

<<<<<<< HEAD
if test x$build_skydoge_utils$build_skydoged$skydoge_enable_qt$use_tests$use_bench = xnonononono; then
=======
if test x$build_drivechain_utils$build_drivechaind$drivechain_enable_qt$use_tests$use_bench = xnonononono; then
>>>>>>> 03fcd9bb
  need_bundled_univalue=no
else

if test x$system_univalue != xno ; then
  found_univalue=no
  if test x$use_pkgconfig = xyes; then
    : #NOP
    m4_ifdef(
      [PKG_CHECK_MODULES],
      [
        PKG_CHECK_MODULES([UNIVALUE],[libunivalue],[found_univalue=yes],[true])
      ]
    )
  else
    AC_CHECK_HEADER([univalue.h],[
      AC_CHECK_LIB([univalue],  [main],[
        UNIVALUE_LIBS=-lunivalue
        found_univalue=yes
      ],[true])
    ],[true])
  fi

  if test x$found_univalue = xyes ; then
    system_univalue=yes
    need_bundled_univalue=no
  elif test x$system_univalue = xyes ; then
    AC_MSG_ERROR([univalue not found])
  else
    system_univalue=no
  fi
fi

if test x$need_bundled_univalue = xyes ; then
  UNIVALUE_CFLAGS='-I$(srcdir)/univalue/include'
  UNIVALUE_LIBS='univalue/libunivalue.la'
fi

fi

AM_CONDITIONAL([EMBEDDED_UNIVALUE],[test x$need_bundled_univalue = xyes])
AC_SUBST(UNIVALUE_CFLAGS)
AC_SUBST(UNIVALUE_LIBS)

DRIVECHAIN_QT_PATH_PROGS([PROTOC], [protoc],$protoc_bin_path)

<<<<<<< HEAD
AC_MSG_CHECKING([whether to build skydoged])
AM_CONDITIONAL([BUILD_DRIVENETD], [test x$build_skydoged = xyes])
AC_MSG_RESULT($build_skydoged)

AC_MSG_CHECKING([whether to build utils (skydoge-cli skydoge-tx)])
AM_CONDITIONAL([BUILD_DRIVENET_UTILS], [test x$build_skydoge_utils = xyes])
AC_MSG_RESULT($build_skydoge_utils)

AC_MSG_CHECKING([whether to build libraries])
AM_CONDITIONAL([BUILD_DRIVENET_LIBS], [test x$build_skydoge_libs = xyes])
if test x$build_skydoge_libs = xyes; then
  AC_DEFINE(HAVE_CONSENSUS_LIB, 1, [Define this symbol if the consensus lib has been built])
  AC_CONFIG_FILES([libskydogeconsensus.pc:libskydogeconsensus.pc.in])
fi
AC_MSG_RESULT($build_skydoge_libs)
=======
AC_MSG_CHECKING([whether to build drivechaind])
AM_CONDITIONAL([BUILD_DRIVECHAIND], [test x$build_drivechaind = xyes])
AC_MSG_RESULT($build_drivechaind)

AC_MSG_CHECKING([whether to build utils (drivechain-cli drivechain-tx)])
AM_CONDITIONAL([BUILD_DRIVECHAIN_UTILS], [test x$build_drivechain_utils = xyes])
AC_MSG_RESULT($build_drivechain_utils)

AC_MSG_CHECKING([whether to build libraries])
AM_CONDITIONAL([BUILD_DRIVECHAIN_LIBS], [test x$build_drivechain_libs = xyes])
if test x$build_drivechain_libs = xyes; then
  AC_DEFINE(HAVE_CONSENSUS_LIB, 1, [Define this symbol if the consensus lib has been built])
  AC_CONFIG_FILES([libdrivechainconsensus.pc:libdrivechainconsensus.pc.in])
fi
AC_MSG_RESULT($build_drivechain_libs)
>>>>>>> 03fcd9bb

AC_LANG_POP

if test "x$use_ccache" != "xno"; then
  AC_MSG_CHECKING(if ccache should be used)
  if test x$CCACHE = x; then
    if test "x$use_ccache" = "xyes"; then
      AC_MSG_ERROR([ccache not found.]);
    else
      use_ccache=no
    fi
  else
    use_ccache=yes
    CC="$ac_cv_path_CCACHE $CC"
    CXX="$ac_cv_path_CCACHE $CXX"
  fi
  AC_MSG_RESULT($use_ccache)
fi
if test "x$use_ccache" = "xyes"; then
    AX_CHECK_PREPROC_FLAG([-Qunused-arguments],[CPPFLAGS="-Qunused-arguments $CPPFLAGS"])
fi

dnl enable wallet
AC_MSG_CHECKING([if wallet should be enabled])
if test x$enable_wallet != xno; then
  AC_MSG_RESULT(yes)
  AC_DEFINE_UNQUOTED([ENABLE_WALLET],[1],[Define to 1 to enable wallet functions])

else
  AC_MSG_RESULT(no)
fi

dnl enable upnp support
AC_MSG_CHECKING([whether to build with support for UPnP])
if test x$have_miniupnpc = xno; then
  if test x$use_upnp = xyes; then
     AC_MSG_ERROR("UPnP requested but cannot be built. use --without-miniupnpc")
  fi
  AC_MSG_RESULT(no)
else
  if test x$use_upnp != xno; then
    AC_MSG_RESULT(yes)
    AC_MSG_CHECKING([whether to build with UPnP enabled by default])
    use_upnp=yes
    upnp_setting=0
    if test x$use_upnp_default != xno; then
      use_upnp_default=yes
      upnp_setting=1
    fi
    AC_MSG_RESULT($use_upnp_default)
    AC_DEFINE_UNQUOTED([USE_UPNP],[$upnp_setting],[UPnP support not compiled if undefined, otherwise value (0 or 1) determines default state])
    if test x$TARGET_OS = xwindows; then
      MINIUPNPC_CPPFLAGS="-DSTATICLIB -DMINIUPNP_STATICLIB"
    fi
  else
    AC_MSG_RESULT(no)
  fi
fi

dnl these are only used when qt is enabled
BUILD_TEST_QT=""
<<<<<<< HEAD
if test x$skydoge_enable_qt != xno; then
  dnl enable dbus support
  AC_MSG_CHECKING([whether to build GUI with support for D-Bus])
  if test x$skydoge_enable_qt_dbus != xno; then
    AC_DEFINE([USE_DBUS],[1],[Define if dbus support should be compiled in])
  fi
  AC_MSG_RESULT($skydoge_enable_qt_dbus)
=======
if test x$drivechain_enable_qt != xno; then
  dnl enable dbus support
  AC_MSG_CHECKING([whether to build GUI with support for D-Bus])
  if test x$drivechain_enable_qt_dbus != xno; then
    AC_DEFINE([USE_DBUS],[1],[Define if dbus support should be compiled in])
  fi
  AC_MSG_RESULT($drivechain_enable_qt_dbus)
>>>>>>> 03fcd9bb

  dnl enable qr support
  AC_MSG_CHECKING([whether to build GUI with support for QR codes])
  if test x$have_qrencode = xno; then
    if test x$use_qr = xyes; then
     AC_MSG_ERROR("QR support requested but cannot be built. use --without-qrencode")
    fi
    AC_MSG_RESULT(no)
  else
    if test x$use_qr != xno; then
      AC_MSG_RESULT(yes)
      AC_DEFINE([USE_QRCODE],[1],[Define if QR support should be compiled in])
      use_qr=yes
    else
      AC_MSG_RESULT(no)
    fi
  fi

  if test x$XGETTEXT = x; then
    AC_MSG_WARN("xgettext is required to update qt translations")
  fi

<<<<<<< HEAD
  AC_MSG_CHECKING([whether to build test_skydoge-qt])
  if test x$use_gui_tests$skydoge_enable_qt_test = xyesyes; then
=======
  AC_MSG_CHECKING([whether to build test_drivechain-qt])
  if test x$use_gui_tests$drivechain_enable_qt_test = xyesyes; then
>>>>>>> 03fcd9bb
    AC_MSG_RESULT([yes])
    BUILD_TEST_QT="yes"
  else
    AC_MSG_RESULT([no])
  fi
fi

AM_CONDITIONAL([ENABLE_ZMQ], [test "x$use_zmq" = "xyes"])

<<<<<<< HEAD
AC_MSG_CHECKING([whether to build test_skydoge])
=======
AC_MSG_CHECKING([whether to build test_drivechain])
>>>>>>> 03fcd9bb
if test x$use_tests = xyes; then
  AC_MSG_RESULT([yes])
  BUILD_TEST="yes"
else
  AC_MSG_RESULT([no])
  BUILD_TEST=""
fi

AC_MSG_CHECKING([whether to reduce exports])
if test x$use_reduce_exports = xyes; then
  AC_MSG_RESULT([yes])
else
  AC_MSG_RESULT([no])
fi

<<<<<<< HEAD
if test x$build_skydoge_utils$build_skydoge_libs$build_skydoged$skydoge_enable_qt$use_bench$use_tests = xnononononono; then
=======
if test x$build_drivechain_utils$build_drivechain_libs$build_drivechaind$drivechain_enable_qt$use_bench$use_tests = xnononononono; then
>>>>>>> 03fcd9bb
  AC_MSG_ERROR([No targets! Please specify at least one of: --with-utils --with-libs --with-daemon --with-gui --enable-bench or --enable-tests])
fi

AM_CONDITIONAL([TARGET_DARWIN], [test x$TARGET_OS = xdarwin])
AM_CONDITIONAL([BUILD_DARWIN], [test x$BUILD_OS = xdarwin])
AM_CONDITIONAL([TARGET_WINDOWS], [test x$TARGET_OS = xwindows])
AM_CONDITIONAL([ENABLE_WALLET],[test x$enable_wallet = xyes])
AM_CONDITIONAL([ENABLE_TESTS],[test x$BUILD_TEST = xyes])
<<<<<<< HEAD
AM_CONDITIONAL([ENABLE_QT],[test x$skydoge_enable_qt = xyes])
=======
AM_CONDITIONAL([ENABLE_QT],[test x$drivechain_enable_qt = xyes])
>>>>>>> 03fcd9bb
AM_CONDITIONAL([ENABLE_QT_TESTS],[test x$BUILD_TEST_QT = xyes])
AM_CONDITIONAL([ENABLE_BENCH],[test x$use_bench = xyes])
AM_CONDITIONAL([USE_QRCODE], [test x$use_qr = xyes])
AM_CONDITIONAL([USE_LCOV],[test x$use_lcov = xyes])
AM_CONDITIONAL([GLIBC_BACK_COMPAT],[test x$use_glibc_compat = xyes])
AM_CONDITIONAL([HARDEN],[test x$use_hardening = xyes])
AM_CONDITIONAL([ENABLE_HWCRC32],[test x$enable_hwcrc32 = xyes])
AM_CONDITIONAL([USE_ASM],[test x$use_asm = xyes])

AC_DEFINE(CLIENT_VERSION_MAJOR, _CLIENT_VERSION_MAJOR, [Major version])
AC_DEFINE(CLIENT_VERSION_MINOR, _CLIENT_VERSION_MINOR, [Minor version])
AC_DEFINE(CLIENT_VERSION_REVISION, _CLIENT_VERSION_REVISION, [Build revision])
AC_DEFINE(CLIENT_VERSION_BUILD, _CLIENT_VERSION_BUILD, [Version Build])
AC_DEFINE(CLIENT_VERSION_IS_RELEASE, _CLIENT_VERSION_IS_RELEASE, [Version is release])
AC_DEFINE(COPYRIGHT_YEAR, _COPYRIGHT_YEAR, [Copyright year])
AC_DEFINE(COPYRIGHT_HOLDERS, "_COPYRIGHT_HOLDERS", [Copyright holder(s) before %s replacement])
AC_DEFINE(COPYRIGHT_HOLDERS_SUBSTITUTION, "_COPYRIGHT_HOLDERS_SUBSTITUTION", [Replacement for %s in copyright holders string])
define(_COPYRIGHT_HOLDERS_FINAL, [patsubst(_COPYRIGHT_HOLDERS, [%s], [_COPYRIGHT_HOLDERS_SUBSTITUTION])])
AC_DEFINE(COPYRIGHT_HOLDERS_FINAL, "_COPYRIGHT_HOLDERS_FINAL", [Copyright holder(s)])
AC_SUBST(CLIENT_VERSION_MAJOR, _CLIENT_VERSION_MAJOR)
AC_SUBST(CLIENT_VERSION_MINOR, _CLIENT_VERSION_MINOR)
AC_SUBST(CLIENT_VERSION_REVISION, _CLIENT_VERSION_REVISION)
AC_SUBST(CLIENT_VERSION_BUILD, _CLIENT_VERSION_BUILD)
AC_SUBST(CLIENT_VERSION_IS_RELEASE, _CLIENT_VERSION_IS_RELEASE)
AC_SUBST(COPYRIGHT_YEAR, _COPYRIGHT_YEAR)
AC_SUBST(COPYRIGHT_HOLDERS, "_COPYRIGHT_HOLDERS")
AC_SUBST(COPYRIGHT_HOLDERS_SUBSTITUTION, "_COPYRIGHT_HOLDERS_SUBSTITUTION")
AC_SUBST(COPYRIGHT_HOLDERS_FINAL, "_COPYRIGHT_HOLDERS_FINAL")
AC_SUBST(DRIVECHAIN_DAEMON_NAME)
AC_SUBST(DRIVECHAIN_GUI_NAME)
AC_SUBST(DRIVECHAIN_CLI_NAME)
AC_SUBST(DRIVECHAIN_TX_NAME)

AC_SUBST(RELDFLAGS)
AC_SUBST(ERROR_CXXFLAGS)
AC_SUBST(HARDENED_CXXFLAGS)
AC_SUBST(HARDENED_CPPFLAGS)
AC_SUBST(HARDENED_LDFLAGS)
AC_SUBST(PIC_FLAGS)
AC_SUBST(PIE_FLAGS)
AC_SUBST(SSE42_CXXFLAGS)
AC_SUBST(LIBTOOL_APP_LDFLAGS)
AC_SUBST(USE_UPNP)
AC_SUBST(USE_QRCODE)
AC_SUBST(BOOST_LIBS)
AC_SUBST(TESTDEFS)
AC_SUBST(LEVELDB_TARGET_FLAGS)
AC_SUBST(MINIUPNPC_CPPFLAGS)
AC_SUBST(MINIUPNPC_LIBS)
AC_SUBST(CRYPTO_LIBS)
AC_SUBST(SSL_LIBS)
AC_SUBST(EVENT_LIBS)
AC_SUBST(EVENT_PTHREADS_LIBS)
AC_SUBST(ZMQ_LIBS)
AC_SUBST(PROTOBUF_LIBS)
AC_SUBST(QR_LIBS)
AC_CONFIG_FILES([Makefile src/Makefile doc/man/Makefile share/setup.nsi share/qt/Info.plist test/config.ini])
AC_CONFIG_FILES([contrib/devtools/split-debug.sh],[chmod +x contrib/devtools/split-debug.sh])
AC_CONFIG_FILES([doc/Doxyfile])
AC_CONFIG_LINKS([contrib/filter-lcov.py:contrib/filter-lcov.py])
AC_CONFIG_LINKS([test/functional/test_runner.py:test/functional/test_runner.py])
<<<<<<< HEAD
AC_CONFIG_LINKS([test/util/skydoge-util-test.py:test/util/skydoge-util-test.py])
=======
AC_CONFIG_LINKS([test/util/drivechain-util-test.py:test/util/drivechain-util-test.py])
>>>>>>> 03fcd9bb

dnl boost's m4 checks do something really nasty: they export these vars. As a
dnl result, they leak into secp256k1's configure and crazy things happen.
dnl Until this is fixed upstream and we've synced, we'll just un-export them.
CPPFLAGS_TEMP="$CPPFLAGS"
unset CPPFLAGS
CPPFLAGS="$CPPFLAGS_TEMP"

LDFLAGS_TEMP="$LDFLAGS"
unset LDFLAGS
LDFLAGS="$LDFLAGS_TEMP"

LIBS_TEMP="$LIBS"
unset LIBS
LIBS="$LIBS_TEMP"

PKGCONFIG_PATH_TEMP="$PKG_CONFIG_PATH"
unset PKG_CONFIG_PATH
PKG_CONFIG_PATH="$PKGCONFIG_PATH_TEMP"

PKGCONFIG_LIBDIR_TEMP="$PKG_CONFIG_LIBDIR"
unset PKG_CONFIG_LIBDIR
PKG_CONFIG_LIBDIR="$PKGCONFIG_LIBDIR_TEMP"

if test x$need_bundled_univalue = xyes; then
  AC_CONFIG_SUBDIRS([src/univalue])
fi

ac_configure_args="${ac_configure_args} --disable-shared --with-pic --with-bignum=no --enable-module-recovery --disable-jni"
AC_CONFIG_SUBDIRS([src/secp256k1])

AC_OUTPUT

dnl Taken from https://wiki.debian.org/RpathIssue
case $host in
   *-*-linux-gnu)
     AC_MSG_RESULT([Fixing libtool for -rpath problems.])
     sed < libtool > libtool-2 \
     's/^hardcode_libdir_flag_spec.*$'/'hardcode_libdir_flag_spec=" -D__LIBTOOL_IS_A_FOOL__ "/'
     mv libtool-2 libtool
     chmod 755 libtool
   ;;
esac

dnl Replace the BUILDDIR path with the correct Windows path if compiling on Native Windows
case ${OS} in
   *Windows*)
     sed  's/BUILDDIR="\/\([[a-z]]\)/BUILDDIR="\1:/'  test/config.ini > test/config-2.ini
     mv test/config-2.ini test/config.ini
   ;;
esac

echo
echo "Options used to compile and link:"
echo "  with wallet   = $enable_wallet"
<<<<<<< HEAD
echo "  with gui / qt = $skydoge_enable_qt"
if test x$skydoge_enable_qt != xno; then
    echo "    qt version  = $skydoge_qt_got_major_vers"
=======
echo "  with gui / qt = $drivechain_enable_qt"
if test x$drivechain_enable_qt != xno; then
    echo "    qt version  = $drivechain_qt_got_major_vers"
>>>>>>> 03fcd9bb
    echo "    with qr     = $use_qr"
fi
echo "  with zmq      = $use_zmq"
echo "  with test     = $use_tests"
echo "  with bench    = $use_bench"
echo "  with upnp     = $use_upnp"
echo "  use asm       = $use_asm"
echo "  debug enabled = $enable_debug"
echo "  werror        = $enable_werror"
echo
echo "  target os     = $TARGET_OS"
echo "  build os      = $BUILD_OS"
echo
echo "  CC            = $CC"
echo "  CFLAGS        = $CFLAGS"
echo "  CPPFLAGS      = $CPPFLAGS"
echo "  CXX           = $CXX"
echo "  CXXFLAGS      = $CXXFLAGS"
echo "  LDFLAGS       = $LDFLAGS"
echo "  ARFLAGS       = $ARFLAGS"
echo<|MERGE_RESOLUTION|>--- conflicted
+++ resolved
@@ -7,31 +7,16 @@
 define(_CLIENT_VERSION_IS_RELEASE, true)
 define(_COPYRIGHT_YEAR, 2022)
 define(_COPYRIGHT_HOLDERS,[The %s developers])
-<<<<<<< HEAD
 define(_COPYRIGHT_HOLDERS_SUBSTITUTION,[[Skydoge]])
-AC_INIT([Skydoge],[_CLIENT_VERSION_MAJOR._CLIENT_VERSION_MINOR._CLIENT_VERSION_REVISION],[https://github.com/SkydogeTESTDRIVE/skydoge/issues],[mainchain],[http://skydoge.info/])
+AC_INIT([skydoge],[_CLIENT_VERSION_MAJOR._CLIENT_VERSION_MINOR._CLIENT_VERSION_REVISION],[https://github.com/skydogenet/mainchain/issues],[mainchain],[http://skydoge.net/])
 AC_CONFIG_SRCDIR([src/validation.cpp])
 AC_CONFIG_HEADERS([src/config/skydoge-config.h])
 AC_CONFIG_AUX_DIR([build-aux])
 AC_CONFIG_MACRO_DIR([build-aux/m4])
-
-DRIVENET_DAEMON_NAME=skydoged
-DRIVENET_GUI_NAME=skydoge-qt
-DRIVENET_CLI_NAME=skydoge-cli
-DRIVENET_TX_NAME=skydoge-tx
-=======
-define(_COPYRIGHT_HOLDERS_SUBSTITUTION,[[Drivechain]])
-AC_INIT([Drivechain],[_CLIENT_VERSION_MAJOR._CLIENT_VERSION_MINOR._CLIENT_VERSION_REVISION],[https://github.com/DrivechainTESTDRIVE/drivechain/issues],[mainchain],[http://drivechain.info/])
-AC_CONFIG_SRCDIR([src/validation.cpp])
-AC_CONFIG_HEADERS([src/config/drivechain-config.h])
-AC_CONFIG_AUX_DIR([build-aux])
-AC_CONFIG_MACRO_DIR([build-aux/m4])
-
-DRIVECHAIN_DAEMON_NAME=drivechaind
-DRIVECHAIN_GUI_NAME=drivechain-qt
-DRIVECHAIN_CLI_NAME=drivechain-cli
-DRIVECHAIN_TX_NAME=drivechain-tx
->>>>>>> 03fcd9bb
+DRIVECHAIN_DAEMON_NAME=skydoged
+DRIVECHAIN_GUI_NAME=skydoge-qt
+DRIVECHAIN_CLI_NAME=skydoge-cli
+DRIVECHAIN_TX_NAME=skydoge-tx
 
 dnl Unless the user specified ARFLAGS, force it to be cr
 AC_ARG_VAR(ARFLAGS, [Flags for the archiver, defaults to <cr> if not set])
@@ -307,20 +292,13 @@
 
 AC_ARG_WITH([utils],
   [AS_HELP_STRING([--with-utils],
-<<<<<<< HEAD
   [build skydoge-cli skydoge-tx (default=yes)])],
   [build_skydoge_utils=$withval],
   [build_skydoge_utils=yes])
-=======
-  [build drivechain-cli drivechain-tx (default=yes)])],
-  [build_drivechain_utils=$withval],
-  [build_drivechain_utils=yes])
->>>>>>> 03fcd9bb
 
 AC_ARG_WITH([libs],
   [AS_HELP_STRING([--with-libs],
   [build libraries (default=yes)])],
-<<<<<<< HEAD
   [build_skydoge_libs=$withval],
   [build_skydoge_libs=yes])
 
@@ -329,16 +307,6 @@
   [build skydoged daemon (default=yes)])],
   [build_skydoged=$withval],
   [build_skydoged=yes])
-=======
-  [build_drivechain_libs=$withval],
-  [build_drivechain_libs=yes])
-
-AC_ARG_WITH([daemon],
-  [AS_HELP_STRING([--with-daemon],
-  [build drivechaind daemon (default=yes)])],
-  [build_drivechaind=$withval],
-  [build_drivechaind=yes])
->>>>>>> 03fcd9bb
 
 use_pkgconfig=yes
 case $host in
@@ -536,11 +504,7 @@
 dnl Check for pthread compile/link requirements
 AX_PTHREAD
 
-<<<<<<< HEAD
 # The following macro will add the necessary defines to skydoge-config.h, but
-=======
-# The following macro will add the necessary defines to drivechain-config.h, but
->>>>>>> 03fcd9bb
 # they also need to be passed down to any subprojects. Pull the results out of
 # the cache and add them to CPPFLAGS.
 AC_SYS_LARGEFILE
@@ -783,17 +747,10 @@
 
 DRIVECHAIN_QT_INIT
 
-<<<<<<< HEAD
 dnl sets $skydoge_enable_qt, $skydoge_enable_qt_test, $skydoge_enable_qt_dbus
-DRIVENET_QT_CONFIGURE([$use_pkgconfig], [qt5])
+DRIVECHAIN_QT_CONFIGURE([$use_pkgconfig], [qt5])
 
 if test x$build_skydoge_utils$build_skydoged$skydoge_enable_qt$use_tests$use_bench = xnonononono; then
-=======
-dnl sets $drivechain_enable_qt, $drivechain_enable_qt_test, $drivechain_enable_qt_dbus
-DRIVECHAIN_QT_CONFIGURE([$use_pkgconfig], [qt5])
-
-if test x$build_drivechain_utils$build_drivechaind$drivechain_enable_qt$use_tests$use_bench = xnonononono; then
->>>>>>> 03fcd9bb
     use_boost=no
 else
     use_boost=yes
@@ -807,11 +764,7 @@
 dnl Check for boost libs
 AX_BOOST_BASE([MINIMUM_REQUIRED_BOOST])
 if test x$want_boost = xno; then
-<<<<<<< HEAD
     AC_MSG_ERROR([[only libskydogeconsensus can be built without boost]])
-=======
-    AC_MSG_ERROR([[only libdrivechainconsensus can be built without boost]])
->>>>>>> 03fcd9bb
 fi
 AX_BOOST_SYSTEM
 AX_BOOST_FILESYSTEM
@@ -986,11 +939,7 @@
       if test x$use_qr != xno; then
         DRIVECHAIN_QT_CHECK([PKG_CHECK_MODULES([QR], [libqrencode], [have_qrencode=yes], [have_qrencode=no])])
       fi
-<<<<<<< HEAD
       if test x$build_skydoge_utils$build_skydoged$skydoge_enable_qt$use_tests != xnononono; then
-=======
-      if test x$build_drivechain_utils$build_drivechaind$drivechain_enable_qt$use_tests != xnononono; then
->>>>>>> 03fcd9bb
         PKG_CHECK_MODULES([EVENT], [libevent],, [AC_MSG_ERROR(libevent not found.)])
         if test x$TARGET_OS != xwindows; then
           PKG_CHECK_MODULES([EVENT_PTHREADS], [libevent_pthreads],, [AC_MSG_ERROR(libevent_pthreads not found.)])
@@ -1015,11 +964,7 @@
   AC_CHECK_HEADER([openssl/ssl.h],, AC_MSG_ERROR(libssl headers missing),)
   AC_CHECK_LIB([ssl],         [main],SSL_LIBS=-lssl, AC_MSG_ERROR(libssl missing))
 
-<<<<<<< HEAD
   if test x$build_skydoge_utils$build_skydoged$skydoge_enable_qt$use_tests != xnononono; then
-=======
-  if test x$build_drivechain_utils$build_drivechaind$drivechain_enable_qt$use_tests != xnononono; then
->>>>>>> 03fcd9bb
     AC_CHECK_HEADER([event2/event.h],, AC_MSG_ERROR(libevent headers missing),)
     AC_CHECK_LIB([event],[main],EVENT_LIBS=-levent,AC_MSG_ERROR(libevent missing))
     if test x$TARGET_OS != xwindows; then
@@ -1068,11 +1013,7 @@
 
 need_bundled_univalue=yes
 
-<<<<<<< HEAD
 if test x$build_skydoge_utils$build_skydoged$skydoge_enable_qt$use_tests$use_bench = xnonononono; then
-=======
-if test x$build_drivechain_utils$build_drivechaind$drivechain_enable_qt$use_tests$use_bench = xnonononono; then
->>>>>>> 03fcd9bb
   need_bundled_univalue=no
 else
 
@@ -1118,39 +1059,22 @@
 
 DRIVECHAIN_QT_PATH_PROGS([PROTOC], [protoc],$protoc_bin_path)
 
-<<<<<<< HEAD
 AC_MSG_CHECKING([whether to build skydoged])
-AM_CONDITIONAL([BUILD_DRIVENETD], [test x$build_skydoged = xyes])
+AM_CONDITIONAL([BUILD_DRIVECHAIND], [test x$build_skydoged = xyes])
 AC_MSG_RESULT($build_skydoged)
 
 AC_MSG_CHECKING([whether to build utils (skydoge-cli skydoge-tx)])
-AM_CONDITIONAL([BUILD_DRIVENET_UTILS], [test x$build_skydoge_utils = xyes])
+AM_CONDITIONAL([BUILD_DRIVECHAIN_UTILS], [test x$build_skydoge_utils = xyes])
 AC_MSG_RESULT($build_skydoge_utils)
 
 AC_MSG_CHECKING([whether to build libraries])
-AM_CONDITIONAL([BUILD_DRIVENET_LIBS], [test x$build_skydoge_libs = xyes])
+AM_CONDITIONAL([BUILD_DRIVECHAIN_LIBS], [test x$build_skydoge_libs = xyes])
 if test x$build_skydoge_libs = xyes; then
   AC_DEFINE(HAVE_CONSENSUS_LIB, 1, [Define this symbol if the consensus lib has been built])
   AC_CONFIG_FILES([libskydogeconsensus.pc:libskydogeconsensus.pc.in])
 fi
 AC_MSG_RESULT($build_skydoge_libs)
-=======
-AC_MSG_CHECKING([whether to build drivechaind])
-AM_CONDITIONAL([BUILD_DRIVECHAIND], [test x$build_drivechaind = xyes])
-AC_MSG_RESULT($build_drivechaind)
-
-AC_MSG_CHECKING([whether to build utils (drivechain-cli drivechain-tx)])
-AM_CONDITIONAL([BUILD_DRIVECHAIN_UTILS], [test x$build_drivechain_utils = xyes])
-AC_MSG_RESULT($build_drivechain_utils)
-
-AC_MSG_CHECKING([whether to build libraries])
-AM_CONDITIONAL([BUILD_DRIVECHAIN_LIBS], [test x$build_drivechain_libs = xyes])
-if test x$build_drivechain_libs = xyes; then
-  AC_DEFINE(HAVE_CONSENSUS_LIB, 1, [Define this symbol if the consensus lib has been built])
-  AC_CONFIG_FILES([libdrivechainconsensus.pc:libdrivechainconsensus.pc.in])
-fi
-AC_MSG_RESULT($build_drivechain_libs)
->>>>>>> 03fcd9bb
+
 
 AC_LANG_POP
 
@@ -1212,7 +1136,6 @@
 
 dnl these are only used when qt is enabled
 BUILD_TEST_QT=""
-<<<<<<< HEAD
 if test x$skydoge_enable_qt != xno; then
   dnl enable dbus support
   AC_MSG_CHECKING([whether to build GUI with support for D-Bus])
@@ -1220,15 +1143,6 @@
     AC_DEFINE([USE_DBUS],[1],[Define if dbus support should be compiled in])
   fi
   AC_MSG_RESULT($skydoge_enable_qt_dbus)
-=======
-if test x$drivechain_enable_qt != xno; then
-  dnl enable dbus support
-  AC_MSG_CHECKING([whether to build GUI with support for D-Bus])
-  if test x$drivechain_enable_qt_dbus != xno; then
-    AC_DEFINE([USE_DBUS],[1],[Define if dbus support should be compiled in])
-  fi
-  AC_MSG_RESULT($drivechain_enable_qt_dbus)
->>>>>>> 03fcd9bb
 
   dnl enable qr support
   AC_MSG_CHECKING([whether to build GUI with support for QR codes])
@@ -1251,13 +1165,8 @@
     AC_MSG_WARN("xgettext is required to update qt translations")
   fi
 
-<<<<<<< HEAD
   AC_MSG_CHECKING([whether to build test_skydoge-qt])
   if test x$use_gui_tests$skydoge_enable_qt_test = xyesyes; then
-=======
-  AC_MSG_CHECKING([whether to build test_drivechain-qt])
-  if test x$use_gui_tests$drivechain_enable_qt_test = xyesyes; then
->>>>>>> 03fcd9bb
     AC_MSG_RESULT([yes])
     BUILD_TEST_QT="yes"
   else
@@ -1267,11 +1176,7 @@
 
 AM_CONDITIONAL([ENABLE_ZMQ], [test "x$use_zmq" = "xyes"])
 
-<<<<<<< HEAD
 AC_MSG_CHECKING([whether to build test_skydoge])
-=======
-AC_MSG_CHECKING([whether to build test_drivechain])
->>>>>>> 03fcd9bb
 if test x$use_tests = xyes; then
   AC_MSG_RESULT([yes])
   BUILD_TEST="yes"
@@ -1287,11 +1192,7 @@
   AC_MSG_RESULT([no])
 fi
 
-<<<<<<< HEAD
 if test x$build_skydoge_utils$build_skydoge_libs$build_skydoged$skydoge_enable_qt$use_bench$use_tests = xnononononono; then
-=======
-if test x$build_drivechain_utils$build_drivechain_libs$build_drivechaind$drivechain_enable_qt$use_bench$use_tests = xnononononono; then
->>>>>>> 03fcd9bb
   AC_MSG_ERROR([No targets! Please specify at least one of: --with-utils --with-libs --with-daemon --with-gui --enable-bench or --enable-tests])
 fi
 
@@ -1300,11 +1201,7 @@
 AM_CONDITIONAL([TARGET_WINDOWS], [test x$TARGET_OS = xwindows])
 AM_CONDITIONAL([ENABLE_WALLET],[test x$enable_wallet = xyes])
 AM_CONDITIONAL([ENABLE_TESTS],[test x$BUILD_TEST = xyes])
-<<<<<<< HEAD
 AM_CONDITIONAL([ENABLE_QT],[test x$skydoge_enable_qt = xyes])
-=======
-AM_CONDITIONAL([ENABLE_QT],[test x$drivechain_enable_qt = xyes])
->>>>>>> 03fcd9bb
 AM_CONDITIONAL([ENABLE_QT_TESTS],[test x$BUILD_TEST_QT = xyes])
 AM_CONDITIONAL([ENABLE_BENCH],[test x$use_bench = xyes])
 AM_CONDITIONAL([USE_QRCODE], [test x$use_qr = xyes])
@@ -1366,11 +1263,7 @@
 AC_CONFIG_FILES([doc/Doxyfile])
 AC_CONFIG_LINKS([contrib/filter-lcov.py:contrib/filter-lcov.py])
 AC_CONFIG_LINKS([test/functional/test_runner.py:test/functional/test_runner.py])
-<<<<<<< HEAD
 AC_CONFIG_LINKS([test/util/skydoge-util-test.py:test/util/skydoge-util-test.py])
-=======
-AC_CONFIG_LINKS([test/util/drivechain-util-test.py:test/util/drivechain-util-test.py])
->>>>>>> 03fcd9bb
 
 dnl boost's m4 checks do something really nasty: they export these vars. As a
 dnl result, they leak into secp256k1's configure and crazy things happen.
@@ -1426,15 +1319,9 @@
 echo
 echo "Options used to compile and link:"
 echo "  with wallet   = $enable_wallet"
-<<<<<<< HEAD
 echo "  with gui / qt = $skydoge_enable_qt"
 if test x$skydoge_enable_qt != xno; then
     echo "    qt version  = $skydoge_qt_got_major_vers"
-=======
-echo "  with gui / qt = $drivechain_enable_qt"
-if test x$drivechain_enable_qt != xno; then
-    echo "    qt version  = $drivechain_qt_got_major_vers"
->>>>>>> 03fcd9bb
     echo "    with qr     = $use_qr"
 fi
 echo "  with zmq      = $use_zmq"
